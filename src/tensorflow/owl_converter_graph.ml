--- conflicted
+++ resolved
@@ -165,12 +165,7 @@
     let tensor_content = Owl_converter_utils.serialise_tensor_content
       "int32" shp_str |> Bytes.of_string
     in
-<<<<<<< HEAD
     let stensor = ATTR_Tensor (make_tftensor ~tensor_content
-=======
-    let stensor = ATTR_Tensor (make_tftensor
-      ~tensor_content:dummy_tensor_content
->>>>>>> b5fb519e
       "DT_INT32" [|Array.length shp|])
     in
     let sname = name ^ "/shape" in
