--- conflicted
+++ resolved
@@ -4,14 +4,9 @@
  * Copyright (c) 2019-2019 Jianxin Zhao <jianxin.zhao@cl.cam.ac.uk>
  *)
 
-<<<<<<< HEAD
-let map_then_combine_string ?(sep=" ") fn x =
-  Array.map fn x |> Owl_utils_array.to_string ~sep (fun x -> x)
-=======
 (* ...actually a useless wrapper *)
 let map_then_combine_string ?(sep="") fn x =
   Owl_utils_array.to_string ~sep fn x
->>>>>>> 490b2a69
 
 
 let htbl_to_arr htbl =
