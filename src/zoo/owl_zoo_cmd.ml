(*
 * OWL - an OCaml numerical library for scientific computing
 * Copyright (c) 2016-2018 Liang Wang <liang.wang@cl.cam.ac.uk>
 *)

open Owl


let dir = Owl_zoo_path.dir


let eval cmd = cmd
  |> Lexing.from_string
  |> !Toploop.parse_toplevel_phrase
  |> Toploop.execute_phrase true Format.err_formatter
  |> ignore


let preprocess script =
  let prefix = "." ^ (Filename.basename script) in
  let tmp_script = Filename.temp_file prefix ".ml" in
  let content =
    "#!/usr/bin/env owl\n" ^
    "#use \"topfind\"\n" ^
    "#require \"owl\"\n" ^
    "#require \"owl-zoo\"\n" ^
    "let load_file = Owl_zoo_cmd.load_file;;\n" ^
    Printf.sprintf "#use \"%s\"\n" script
  in
  Owl_io.write_file tmp_script content;
  tmp_script


let remove_gist gid =
  let path = dir ^ "/" ^ gid ^ "/" in
  let cmd = Printf.sprintf "rm -rf %s" path in
  let ret = Sys.command cmd in
  if ret = 0 then (
    Owl_zoo_ver.remove gid;
    Owl_log.debug "owl-zoo: %s removed" gid
  )
  else Owl_log.debug "owl-zoo: Error remvoing gist %s" gid


let upload_gist gist_dir =
  Owl_log.debug "owl-zoo: %s uploading" gist_dir;
  let cmd = Printf.sprintf "owl_upload_gist.sh %s" gist_dir in
  Sys.command cmd |> ignore;
  let gist_arr = Owl_io.read_file (gist_dir ^ "/gist.id") in
  gist_arr.(0)


let download_gist ?vid gid =
  let vid = match vid with
  | Some a -> a
  | None   -> Owl_zoo_ver.get_remote_vid gid
  in
  if (Owl_zoo_ver.exist gid vid) = true then
    Owl_log.info "owl-zoo: %s/%s cached" gid vid
  else (
    Owl_log.debug "owl-zoo: %s/%s missing; downloading" gid vid;
    let cmd = Printf.sprintf "owl_download_gist.sh %s %s" gid vid in
    let ret = Sys.command cmd in
    if ret = 0 then (Owl_zoo_ver.update gid vid)
    else Owl_log.debug "owl-zoo: Error downloading gist %s%s" gid vid
  )


let list_gist gid =
  let path = dir ^ "/" ^ gid in
  Owl_log.debug "owl-zoo: %s" path;
  let cmd = Printf.sprintf "owl_list_gist.sh %s" path in
  Sys.command cmd |> ignore


let update_gist gids =
  let gids =
    if Array.length gids = 0 then Sys.readdir dir
    else gids
  in
  Owl_log.debug "owl-zoo: updating %i gists" Array.(length gids);
  Array.iter download_gist gids


let show_info gist =
  let gid, vid, _, _ = Owl_zoo_ver.parse_gist_string gist in
  let dir = Owl_zoo_path.gist_path gid vid in
  let files = Sys.readdir dir
    |> Array.fold_left (fun a s -> a ^ s ^ " ") ""
  in
  let readme = dir ^ "/#readme.md" in
  let info_s =
    if Sys.file_exists readme then (
      Owl_io.read_file readme
      |> Array.fold_left (fun a s -> a ^ s ^ "\n") ""
    )
    else "missing #readme.md"
  in
  let info =
    Printf.sprintf "[gid]   %s\n" gid ^
    Printf.sprintf "[vid]   %s\n" vid ^
    Printf.sprintf "[path]  %s\n" dir ^
    Printf.sprintf "[url]   %s\n" ("https://gist.github.com/" ^
      gid ^ "/" ^ vid) ^
    Printf.sprintf "[files] %s\n" files ^
    Printf.sprintf "[info]  %s" info_s
  in
  print_endline info


let query_path gist =
  let gid, vid, _, _ =
    try Owl_zoo_ver.parse_gist_string gist
    with Owl_exception.ZOO_ILLEGAL_GIST_NAME -> "", "", true, true
  in
  Owl_zoo_path.extend_zoo_path ~gid ~vid ""


(* f is a file name in the gist, e.g., #readme.md *)
let load_file ?(gist="") f =
<<<<<<< HEAD
  let gid, vid, _, _ =
    try Owl_zoo_ver.parse_gist_string gist
    with Owl_exception.ZOO_ILLEGAL_GIST_NAME -> "", "", true, true
  in
  let path = Owl_zoo_path.extend_zoo_path ~gid ~vid f in
  Owl_utils.read_file_string path
=======
  let path = (query_path gist) ^ f in
  Owl_io.read_file_string path
>>>>>>> a646cdb5


let run args script =
  let new_script = preprocess script in
  Toploop.initialize_toplevel_env ();
  Toploop.run_script Format.std_formatter new_script args
  |> ignore


let run_gist gist =
  let tmp_script = Filename.temp_file "zoo_tmp" ".ml" in
  let content = Printf.sprintf "\n#zoo \"%s\"\n" gist in
  Owl_io.write_file tmp_script content;
  run [|""|] tmp_script |> ignore


let print_info () =
  let info =
    "Owl's Zoo System\n\n" ^
    "Usage: \n" ^
    "  owl [utop options] [script-file]\texecute an Owl script\n" ^
    "  owl -upload [gist-directory]\t\tupload code snippet to gist\n" ^
    "  owl -download [gist-id] [ver-id]\tdownload code snippet from gist; download the latest version if ver-id not specified\n" ^
    "  owl -remove [gist-id]\t\t\tremove a cached gist\n" ^
    "  owl -update [gist-ids]\t\tupdate (all if not specified) gists\n" ^
    "  owl -run [gist-name]\t\t\trun a self-contained gist\n" ^
    "  owl -info [gist-name]\t\t\tshow the basic information of a gist\n" ^
    "  owl -list [gist-id]\t\t\tlist all cached versions of a gist; all the cached gists if not specified\n" ^
    "  owl -help\t\t\t\tprint out help information\n"
  in
  print_endline info


let start_toplevel () =
  print_info ();
  Toploop.initialize_toplevel_env ();
  eval "#use \"topfind\";;";
  eval "Topfind.don't_load_deeply [\"compiler-libs.toplevel\"];;";
  eval "#require \"owl\";;";
  eval "#require \"owl-zoo\";;";
  eval "#require \"owl-top\";;";
  Toploop.loop Format.std_formatter<|MERGE_RESOLUTION|>--- conflicted
+++ resolved
@@ -118,17 +118,12 @@
 
 (* f is a file name in the gist, e.g., #readme.md *)
 let load_file ?(gist="") f =
-<<<<<<< HEAD
   let gid, vid, _, _ =
     try Owl_zoo_ver.parse_gist_string gist
     with Owl_exception.ZOO_ILLEGAL_GIST_NAME -> "", "", true, true
   in
   let path = Owl_zoo_path.extend_zoo_path ~gid ~vid f in
   Owl_utils.read_file_string path
-=======
-  let path = (query_path gist) ^ f in
-  Owl_io.read_file_string path
->>>>>>> a646cdb5
 
 
 let run args script =
