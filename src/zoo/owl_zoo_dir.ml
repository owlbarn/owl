--- conflicted
+++ resolved
@@ -51,11 +51,7 @@
       let f'_str = replace "load_file[ \t]+\\([0-9a-zA-Z'._\"]+\\)"
         (Printf.sprintf "load_file ~gist:\"%s\" \\1" gist) f'_str
       in
-<<<<<<< HEAD
       Owl_utils.write_file f' f'_str;
-=======
-      Owl_io.write_file f' f'_str;
->>>>>>> a646cdb5
 
       _extract_zoo_gist f' added;
       Toploop.mod_use_file Format.std_formatter f'
