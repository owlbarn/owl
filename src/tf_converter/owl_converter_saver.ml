(*
 * OWL - OCaml Scientific and Engineering Computing
 * Copyright (c) 2016-2019 Liang Wang <liang.wang@cl.cam.ac.uk>
 *)


open Owl_converter_types
open Owl_converter_attr
open Owl_converter_node

let ckpt_file_name = "owl_model"
let save_name = "save/SaveV2"
let restore_name = "save/SaveV2"
let save_tensor_names = "save/SaveV2/tensor_names"
let save_shape_slices = "save/SaveV2/shape_and_slices"
let restore_tensor_names = "save/RestoreV2/tensor_names"
let restore_shape_slices= "save/RestoreV2/shape_and_slices"

module Make
  (G : Owl_computation_graph_sig.Sig)
  = struct

  module TFgraph = Owl_converter_graph.Make (G)


  let create () =
    {
      filename_tensor_name = "save/Const";
      save_tensor_name = "save/control_dependency";
      restore_op_name = "save/restore_all";
      max_to_keep = 5;
      sharded = false;
      keep_checkpoint_every_n_hours = 10000.0
    }


  let add_savernodes tfsaver tfgraph =

    let filename_tensor_name = make_tftensor
      ~string_val:(Some ckpt_file_name) "DT_STRING" [|1|] in
    let save_const = OwlConst (OwlConst.create tfsaver.filename_tensor_name
      [|1|] (ATTR_Tensor filename_tensor_name))
    in

    let save_tensor_name = make_tftensor
      ~string_val:(Some "") "DT_STRING" [|1|] in
    let save_tensor_name = OwlConst (OwlConst.create save_tensor_names
      [|1|] (ATTR_Tensor save_tensor_name))
    in

    let save_shape = make_tftensor
      ~string_val:(Some "") "DT_STRING" [|1|] in
    let save_shape = OwlConst (OwlConst.create save_shape_slices
      [|1|] (ATTR_Tensor save_shape))
    in

    let save = Save (Save.create save_name
      [|(get_name save_const);
        (get_name save_tensor_name);
        (get_name save_shape)|])
    in
    let control_dep = Identity (Identity.create
      tfsaver.save_tensor_name
      [|(get_name save_const); ("^" ^ (get_name save))|]
      "DT_STRING"
      tfsaver.filename_tensor_name
<<<<<<< HEAD
    ) in
=======
    )
    in
>>>>>>> b9e4f0fc

    let restore_tensor_name = make_tftensor
      ~string_val:(Some "") "DT_STRING" [|1|] in
    let restore_tensor_name = OwlConst (OwlConst.create restore_tensor_names
      [|1|] (ATTR_Tensor restore_tensor_name))
    in

    let restore_shape = make_tftensor
      ~string_val:(Some "") "DT_STRING" [|1|] in
    let restore_shape = OwlConst (OwlConst.create restore_shape_slices
<<<<<<< HEAD
      [|1|] (ATTR_Tensor restore_shape)) in
=======
      [|1|] (ATTR_Tensor restore_shape))
    in
>>>>>>> b9e4f0fc

    let restore = Restore (Restore.create restore_name
      [|(get_name save_const);
        (get_name restore_tensor_name);
        (get_name restore_shape)|]
      "DT_FLOAT")
    in

    let restore_all = Noop (Noop.create tfsaver.restore_op_name [||]) in

<<<<<<< HEAD
    let nodes = [|save_const; save_tensor_name; save_shape; save; control_dep; restore_tensor_name; restore_shape; restore; restore_all|] in
=======
    let nodes = [|
      save_const; save_tensor_name; save_shape; save; control_dep;
      restore_tensor_name; restore_shape; restore; restore_all
    |] in
>>>>>>> b9e4f0fc

    Array.iter (fun n ->
      let n, p = make_tfnodes n in
      TFgraph.add_tfnodes tfgraph n p
    ) nodes


  let add_link tfsaver tfgraph var_name =
    (* note this name... you need different id *)
    let name = var_name ^ "/Assign" in
    (* let out_shp = get_outputshape var_name ! *)
    let out_shp = [||] in
    let assign_node = Assign (Assign.create name var_name
      tfsaver.restore_op_name out_shp "DT_FLOAT")
    in

    let restore_all = TFgraph.get_tfnode tfgraph tfsaver.restore_op_name in
    let inp = TFgraph.get_tfnode_input restore_all in
    TFgraph.set_tfnode_input restore_all (Array.append inp [|name|]);

    let save = TFgraph.get_tfnode tfgraph save_name in
    let inp = TFgraph.get_tfnode_input save in
    TFgraph.set_tfnode_input save (Array.append inp [|var_name|]);

    let n, p = make_tfnodes assign_node in
    TFgraph.add_tfnodes tfgraph n p


  let to_string saver =
    let saver_str =
      (Printf.sprintf "filename_tensor_name : %s\n" saver.filename_tensor_name) ^
      (Printf.sprintf "save_tensor_name : %s\n" saver.save_tensor_name) ^
      (Printf.sprintf "restore_op_name : %s\n" saver.restore_op_name) ^
      (Printf.sprintf "max_to_keep : %d\n" saver.max_to_keep) ^
      (Printf.sprintf "sharded: %b\n" saver.sharded) ^
      (Printf.sprintf "keep_checkpoint_every_n_hours: %f\n" saver.keep_checkpoint_every_n_hours) ^
      (Printf.sprintf "version: V2\n")
    in
    Printf.sprintf "saver_def {\n%s}\n" saver_str


end<|MERGE_RESOLUTION|>--- conflicted
+++ resolved
@@ -64,12 +64,8 @@
       [|(get_name save_const); ("^" ^ (get_name save))|]
       "DT_STRING"
       tfsaver.filename_tensor_name
-<<<<<<< HEAD
-    ) in
-=======
     )
     in
->>>>>>> b9e4f0fc
 
     let restore_tensor_name = make_tftensor
       ~string_val:(Some "") "DT_STRING" [|1|] in
@@ -80,12 +76,8 @@
     let restore_shape = make_tftensor
       ~string_val:(Some "") "DT_STRING" [|1|] in
     let restore_shape = OwlConst (OwlConst.create restore_shape_slices
-<<<<<<< HEAD
-      [|1|] (ATTR_Tensor restore_shape)) in
-=======
       [|1|] (ATTR_Tensor restore_shape))
     in
->>>>>>> b9e4f0fc
 
     let restore = Restore (Restore.create restore_name
       [|(get_name save_const);
@@ -96,14 +88,10 @@
 
     let restore_all = Noop (Noop.create tfsaver.restore_op_name [||]) in
 
-<<<<<<< HEAD
-    let nodes = [|save_const; save_tensor_name; save_shape; save; control_dep; restore_tensor_name; restore_shape; restore; restore_all|] in
-=======
     let nodes = [|
       save_const; save_tensor_name; save_shape; save; control_dep;
       restore_tensor_name; restore_shape; restore; restore_all
     |] in
->>>>>>> b9e4f0fc
 
     Array.iter (fun n ->
       let n, p = make_tfnodes n in
