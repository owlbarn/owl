(*
 * OWL - an OCaml numerical library for scientific computing
 * Copyright (c) 2016-2018 Liang Wang <liang.wang@cl.cam.ac.uk>
 *)

open Owl_types


module type Sig = sig

  include Owl_algodiff_generic_sig.Sig


  (** {6 Init neuron} *)

module Init : sig

  type typ =
    | Uniform       of float * float
    | Gaussian      of float * float
    | Standard
    | Tanh
    | GlorotNormal
    | GlorotUniform
    | LecunNormal
    | Custom        of (int array -> t)
  (** Initialisation types *)


  val calc_fans : int array -> float * float
  (** Calculate fan-in and fan-out of weights. *)

  val run : typ -> int array -> t -> t
  (** Execute the computation in this neuron. *)

  val to_string : typ -> string
  (** Convert the neuron to its string representation. The string is often a summary of the parameters defined in the neuron. *)

  val to_name : unit -> string
  (** Return the name of the neuron. *)

end


  (** {6 Input neuron} *)

module Input : sig

  type neuron_typ = {
    mutable in_shape  : int array;
    mutable out_shape : int array;
  }
  (** Neuron type definition. *)

  val create : int array -> neuron_typ
  (** Create the neuron. *)

  val copy : neuron_typ -> neuron_typ
  (** Make a deep copy of the neuron and its parameters. *)

  val run : t -> neuron_typ -> t
  (** Execute the computation in this neuron. *)

  val to_string : neuron_typ -> string
  (** Convert the neuron to its string representation. The string is often a summary of the parameters defined in the neuron. *)

  val to_name : unit -> string
  (** Return the name of the neuron. *)

end


  (** {6 Activation neuron} *)

module Activation : sig

  type typ =
    | Elu
    | Relu
    | Sigmoid
    | HardSigmoid
    | Softmax of int
    | Softplus
    | Softsign
    | Tanh
    | Relu6
    | LeakyRelu of float
    | TRelu of float
    | Custom of (t -> t)
    | None
    (** Types of activation functions. *)

  type neuron_typ = {
    mutable activation : typ;
    mutable in_shape   : int array;
    mutable out_shape  : int array;
  }
  (** Neuron type definition. *)

  val create : typ -> neuron_typ
  (** Create the neuron. *)

  val connect : int array -> neuron_typ -> unit
  (** Connect this neuron to others in a neural network. *)

  val run_activation : t -> typ -> t
  (** Run one specific activation function. *)

  val copy : neuron_typ -> neuron_typ
  (** Make a deep copy of the neuron and its parameters. *)

  val run : t -> neuron_typ -> t
  (** Execute the computation in this neuron. *)

  val activation_to_string : typ -> string
  (** Return the name of a specific activation function. *)

  val to_string : neuron_typ -> string
  (** Convert the neuron to its string representation. The string is often a summary of the parameters defined in the neuron. *)

  val to_name : unit -> string
  (** Return the name of the neuron. *)

end


  (** {6 Linear neuron} *)

module Linear : sig

  type neuron_typ = {
    mutable w         : t;
    mutable b         : t;
    mutable init_typ  : Init.typ;
    mutable in_shape  : int array;
    mutable out_shape : int array;
  }
  (** Neuron type definition. *)

  val create : ?inputs:int -> int -> Init.typ -> neuron_typ
  (** Create the neuron. *)

  val connect : int array -> neuron_typ -> unit
  (** Connect this neuron to others in a neural network. *)

  val init : neuron_typ -> unit
  (** Initialise the neuron and its parameters. *)

  val reset : neuron_typ -> unit
  (** Reset the parameters in a neuron. *)

  val mktag : int -> neuron_typ -> unit
  (** Tag the neuron, used by ``Algodiff`` module. *)

  val mkpar : neuron_typ -> t array
  (** Assemble all the parameters in an array, used by ``Optimise`` module. *)

  val mkpri : neuron_typ -> t array
  (** Assemble all the primial values in an array, used by ``Optimise`` module. *)

  val mkadj : neuron_typ -> t array
  (** Assemble all the adjacent values in an array, used by ``Optimise`` module. *)

  val update : neuron_typ -> t array -> unit
  (** Update parameters in a neuron, used by ``Optimise`` module. *)

  val copy : neuron_typ -> neuron_typ
  (** Make a deep copy of the neuron and its parameters. *)

  val run : t -> neuron_typ -> t
  (** Execute the computation in this neuron. *)

  val to_string : neuron_typ -> string
  (** Convert the neuron to its string representation. The string is often a summary of the parameters defined in the neuron. *)

  val to_name : unit -> string
  (** Return the name of the neuron. *)

end


  (** {6 LinearNoBias neuron} *)

module LinearNoBias : sig

  type neuron_typ = {
    mutable w         : t;
    mutable init_typ  : Init.typ;
    mutable in_shape  : int array;
    mutable out_shape : int array;
  }
  (** Neuron type definition. *)

  val create : ?inputs:int -> int -> Init.typ -> neuron_typ
  (** Create the neuron. *)

  val connect : int array -> neuron_typ -> unit
  (** Connect this neuron to others in a neural network. *)

  val init : neuron_typ -> unit
  (** Initialise the neuron and its parameters. *)

  val reset : neuron_typ -> unit
  (** Reset the parameters in a neuron. *)

  val mktag : int -> neuron_typ -> unit
  (** Tag the neuron, used by ``Algodiff`` module. *)

  val mkpar : neuron_typ -> t array
  (** Assemble all the parameters in an array, used by ``Optimise`` module. *)

  val mkpri : neuron_typ -> t array
  (** Assemble all the primial values in an array, used by ``Optimise`` module. *)

  val mkadj : neuron_typ -> t array
  (** Assemble all the adjacent values in an array, used by ``Optimise`` module. *)

  val update : neuron_typ -> t array -> unit
  (** Update parameters in a neuron, used by ``Optimise`` module. *)

  val copy : neuron_typ -> neuron_typ
  (** Make a deep copy of the neuron and its parameters. *)

  val run : t -> neuron_typ -> t
  (** Execute the computation in this neuron. *)

  val to_string : neuron_typ -> string
  (** Convert the neuron to its string representation. The string is often a summary of the parameters defined in the neuron. *)

  val to_name : unit -> string
  (** Return the name of the neuron. *)

end


  (** {6 Recurrent neuron} *)

module Recurrent : sig

  type neuron_typ = {
    mutable whh       : t;
    mutable wxh       : t;
    mutable why       : t;
    mutable bh        : t;
    mutable by        : t;
    mutable h         : t;
    mutable hiddens   : int;
    mutable act       : Activation.typ;
    mutable init_typ  : Init.typ;
    mutable in_shape  : int array;
    mutable out_shape : int array;
  }
  (** Neuron type definition. *)

  val create : ?time_steps:int -> ?inputs:int -> int -> int -> Activation.typ -> Init.typ -> neuron_typ
  (** Create the neuron. *)

  val connect : int array -> neuron_typ -> unit
  (** Connect this neuron to others in a neural network. *)

  val init : neuron_typ -> unit
  (** Initialise the neuron and its parameters. *)

  val reset : neuron_typ -> unit
  (** Reset the parameters in a neuron. *)

  val mktag : int -> neuron_typ -> unit
  (** Tag the neuron, used by ``Algodiff`` module. *)

  val mkpar : neuron_typ -> t array
  (** Assemble all the parameters in an array, used by ``Optimise`` module. *)

  val mkpri : neuron_typ -> t array
  (** Assemble all the primial values in an array, used by ``Optimise`` module. *)

  val mkadj : neuron_typ -> t array
  (** Assemble all the adjacent values in an array, used by ``Optimise`` module. *)

  val update : neuron_typ -> t array -> unit
  (** Update parameters in a neuron, used by ``Optimise`` module. *)

  val copy : neuron_typ -> neuron_typ
  (** Make a deep copy of the neuron and its parameters. *)

  val run : t -> neuron_typ -> t
  (** Execute the computation in this neuron. *)

  val to_string : neuron_typ -> string
  (** Convert the neuron to its string representation. The string is often a summary of the parameters defined in the neuron. *)

  val to_name : unit -> string
  (** Return the name of the neuron. *)

end


  (** {6 LSTM neuron} *)

module LSTM : sig

  type neuron_typ = {
    mutable wxi       : t;
    mutable whi       : t;
    mutable wxc       : t;
    mutable whc       : t;
    mutable wxf       : t;
    mutable whf       : t;
    mutable wxo       : t;
    mutable who       : t;
    mutable bi        : t;
    mutable bc        : t;
    mutable bf        : t;
    mutable bo        : t;
    mutable c         : t;
    mutable h         : t;
    mutable init_typ  : Init.typ;
    mutable in_shape  : int array;
    mutable out_shape : int array;
  }
  (** Neuron type definition. *)

  val create : ?time_steps:int -> ?inputs:int -> int -> Init.typ -> neuron_typ
  (** Create the neuron. *)

  val connect : int array -> neuron_typ -> unit
  (** Connect this neuron to others in a neural network. *)

  val init : neuron_typ -> unit
  (** Initialise the neuron and its parameters. *)

  val reset : neuron_typ -> unit
  (** Reset the parameters in a neuron. *)

  val mktag : int -> neuron_typ -> unit
  (** Tag the neuron, used by ``Algodiff`` module. *)

  val mkpar : neuron_typ -> t array
  (** Assemble all the parameters in an array, used by ``Optimise`` module. *)

  val mkpri : neuron_typ -> t array
  (** Assemble all the primial values in an array, used by ``Optimise`` module. *)

  val mkadj : neuron_typ -> t array
  (** Assemble all the adjacent values in an array, used by ``Optimise`` module. *)

  val update : neuron_typ -> t array -> unit
  (** Update parameters in a neuron, used by ``Optimise`` module. *)

  val copy : neuron_typ -> neuron_typ
  (** Make a deep copy of the neuron and its parameters. *)

  val run : t -> neuron_typ -> t
  (** Execute the computation in this neuron. *)

  val to_string : neuron_typ -> string
  (** Convert the neuron to its string representation. The string is often a summary of the parameters defined in the neuron. *)

  val to_name : unit -> string
  (** Return the name of the neuron. *)

end


  (** {6 GRU neuron} *)

module GRU : sig

  type neuron_typ = {
    mutable wxz       : t;
    mutable whz       : t;
    mutable wxr       : t;
    mutable whr       : t;
    mutable wxh       : t;
    mutable whh       : t;
    mutable bz        : t;
    mutable br        : t;
    mutable bh        : t;
    mutable h         : t;
    mutable init_typ  : Init.typ;
    mutable in_shape  : int array;
    mutable out_shape : int array;
  }
  (** Neuron type definition. *)

  val create : ?time_steps:int -> ?inputs:int -> int -> Init.typ -> neuron_typ
  (** Create the neuron. *)

  val connect : int array -> neuron_typ -> unit
  (** Connect this neuron to others in a neural network. *)

  val init : neuron_typ -> unit
  (** Initialise the neuron and its parameters. *)

  val reset : neuron_typ -> unit
  (** Reset the parameters in a neuron. *)

  val mktag : int -> neuron_typ -> unit
  (** Tag the neuron, used by ``Algodiff`` module. *)

  val mkpar : neuron_typ -> t array
  (** Assemble all the parameters in an array, used by ``Optimise`` module. *)

  val mkpri : neuron_typ -> t array
  (** Assemble all the primial values in an array, used by ``Optimise`` module. *)

  val mkadj : neuron_typ -> t array
  (** Assemble all the adjacent values in an array, used by ``Optimise`` module. *)

  val update : neuron_typ -> t array -> unit
  (** Update parameters in a neuron, used by ``Optimise`` module. *)

  val copy : neuron_typ -> neuron_typ
  (** Make a deep copy of the neuron and its parameters. *)

  val run : t -> neuron_typ -> t
  (** Execute the computation in this neuron. *)

  val to_string : neuron_typ -> string
  (** Convert the neuron to its string representation. The string is often a summary of the parameters defined in the neuron. *)

  val to_name : unit -> string
  (** Return the name of the neuron. *)

end


  (** {6 Conv1D neuron} *)

module Conv1D : sig

  type neuron_typ = {
    mutable w         : t;
    mutable b         : t;
    mutable kernel    : int array;
    mutable stride    : int array;
    mutable padding   : Owl_types.padding;
    mutable init_typ  : Init.typ;
    mutable in_shape  : int array;
    mutable out_shape : int array;
  }
  (** Neuron type definition. *)

  val create : ?inputs:int array -> Owl_types.padding -> int array -> int array -> Init.typ -> neuron_typ
  (** Create the neuron. *)

  val connect : int array -> neuron_typ -> unit
  (** Connect this neuron to others in a neural network. *)

  val init : neuron_typ -> unit
  (** Initialise the neuron and its parameters. *)

  val reset : neuron_typ -> unit
  (** Reset the parameters in a neuron. *)

  val mktag : int -> neuron_typ -> unit
  (** Tag the neuron, used by ``Algodiff`` module. *)

  val mkpar : neuron_typ -> t array
  (** Assemble all the parameters in an array, used by ``Optimise`` module. *)

  val mkpri : neuron_typ -> t array
  (** Assemble all the primial values in an array, used by ``Optimise`` module. *)

  val mkadj : neuron_typ -> t array
  (** Assemble all the adjacent values in an array, used by ``Optimise`` module. *)

  val update : neuron_typ -> t array -> unit
  (** Update parameters in a neuron, used by ``Optimise`` module. *)

  val copy : neuron_typ -> neuron_typ
  (** Make a deep copy of the neuron and its parameters. *)

  val run : t -> neuron_typ -> t
  (** Execute the computation in this neuron. *)

  val to_string : neuron_typ -> string
  (** Convert the neuron to its string representation. The string is often a summary of the parameters defined in the neuron. *)

  val to_name : unit -> string
  (** Return the name of the neuron. *)

end


  (** {6 TransposeConv1D neuron} *)

module TransposeConv1D : sig

  type neuron_typ = {
    mutable w : t;
    mutable b : t;
    mutable kernel : int array;
    mutable stride : int array;
    mutable padding : Owl_types.padding;
    mutable init_typ : Init.typ;
    mutable in_shape : int array;
    mutable out_shape : int array;
  }
  (** Neuron type definition. *)

  val create : ?inputs:int array -> Owl_types.padding -> int array -> int array -> Init.typ -> neuron_typ
  (** Create the neuron. *)

  val connect : int array -> neuron_typ -> unit
  (** Connect this neuron to others in a neural network. *)

  val init : neuron_typ -> unit
  (** Initialise the neuron and its parameters. *)

  val reset : neuron_typ -> unit
  (** Reset the parameters in a neuron. *)

  val mktag : int -> neuron_typ -> unit
  (** Tag the neuron, used by ``Algodiff`` module. *)

  val mkpar : neuron_typ -> t array
  (** Assemble all the parameters in an array, used by ``Optimise`` module. *)

  val mkpri : neuron_typ -> t array
  (** Assemble all the primial values in an array, used by ``Optimise`` module. *)

  val mkadj : neuron_typ -> t array
  (** Assemble all the adjacent values in an array, used by ``Optimise`` module. *)

  val update : neuron_typ -> t array -> unit
  (** Update parameters in a neuron, used by ``Optimise`` module. *)

  val copy : neuron_typ -> neuron_typ
  (** Make a deep copy of the neuron and its parameters. *)

  val run : t -> neuron_typ -> t
  (** Execute the computation in this neuron. *)

  val to_string : neuron_typ -> string
  (** Convert the neuron to its string representation. The string is often a summary of the parameters defined in the neuron. *)

  val to_name : unit -> string
  (** Return the name of the neuron. *)

end


  (** {6 DilatedConv1D neuron} *)

module DilatedConv1D : sig

  type neuron_typ = {
    mutable w : t;
    mutable b : t;
    mutable kernel : int array;
    mutable stride : int array;
    mutable rate   : int array;
    mutable padding : Owl_types.padding;
    mutable init_typ : Init.typ;
    mutable in_shape : int array;
    mutable out_shape : int array;
  }
  (** Neuron type definition. *)

  val create : ?inputs:int array -> ?stride:int array -> Owl_types.padding -> int array -> int array -> Init.typ -> neuron_typ
  (** Create the neuron. *)

  val connect : int array -> neuron_typ -> unit
  (** Connect this neuron to others in a neural network. *)

  val init : neuron_typ -> unit
  (** Initialise the neuron and its parameters. *)

  val reset : neuron_typ -> unit
  (** Reset the parameters in a neuron. *)

  val mktag : int -> neuron_typ -> unit
  (** Tag the neuron, used by ``Algodiff`` module. *)

  val mkpar : neuron_typ -> t array
  (** Assemble all the parameters in an array, used by ``Optimise`` module. *)

  val mkpri : neuron_typ -> t array
  (** Assemble all the primial values in an array, used by ``Optimise`` module. *)

  val mkadj : neuron_typ -> t array
  (** Assemble all the adjacent values in an array, used by ``Optimise`` module. *)

  val update : neuron_typ -> t array -> unit
  (** Update parameters in a neuron, used by ``Optimise`` module. *)

  val copy : neuron_typ -> neuron_typ
  (** Make a deep copy of the neuron and its parameters. *)

  val run : t -> neuron_typ -> t
  (** Execute the computation in this neuron. *)

  val to_string : neuron_typ -> string
  (** Convert the neuron to its string representation. The string is often a summary of the parameters defined in the neuron. *)

  val to_name : unit -> string
  (** Return the name of the neuron. *)

end


  (** {6 Conv2D neuron} *)

module Conv2D : sig

  type neuron_typ = {
    mutable w         : t;
    mutable b         : t;
    mutable kernel    : int array;
    mutable stride    : int array;
    mutable padding   : Owl_types.padding;
    mutable init_typ  : Init.typ;
    mutable in_shape  : int array;
    mutable out_shape : int array;
  }
  (** Neuron type definition. *)

  val create : ?inputs:int array -> Owl_types.padding -> int array -> int array -> Init.typ -> neuron_typ
  (** Create the neuron. *)

  val connect : int array -> neuron_typ -> unit
  (** Connect this neuron to others in a neural network. *)

  val init : neuron_typ -> unit
  (** Initialise the neuron and its parameters. *)

  val reset : neuron_typ -> unit
  (** Reset the parameters in a neuron. *)

  val mktag : int -> neuron_typ -> unit
  (** Tag the neuron, used by ``Algodiff`` module. *)

  val mkpar : neuron_typ -> t array
  (** Assemble all the parameters in an array, used by ``Optimise`` module. *)

  val mkpri : neuron_typ -> t array
  (** Assemble all the primial values in an array, used by ``Optimise`` module. *)

  val mkadj : neuron_typ -> t array
  (** Assemble all the adjacent values in an array, used by ``Optimise`` module. *)

  val update : neuron_typ -> t array -> unit
  (** Update parameters in a neuron, used by ``Optimise`` module. *)

  val copy : neuron_typ -> neuron_typ
  (** Make a deep copy of the neuron and its parameters. *)

  val run : t -> neuron_typ -> t
  (** Execute the computation in this neuron. *)

  val to_string : neuron_typ -> string
  (** Convert the neuron to its string representation. The string is often a summary of the parameters defined in the neuron. *)

  val to_name : unit -> string
  (** Return the name of the neuron. *)

end


  (** {6 TransposeConv2D neuron} *)

module TransposeConv2D : sig

  type neuron_typ = {
    mutable w         : t;
    mutable b         : t;
    mutable kernel    : int array;
    mutable stride    : int array;
    mutable padding   : Owl_types.padding;
    mutable init_typ  : Init.typ;
    mutable in_shape  : int array;
    mutable out_shape : int array;
  }
  (** Neuron type definition. *)

  val create : ?inputs:int array -> Owl_types.padding -> int array -> int array -> Init.typ -> neuron_typ
  (** Create the neuron. *)

  val connect : int array -> neuron_typ -> unit
  (** Connect this neuron to others in a neural network. *)

  val init : neuron_typ -> unit
  (** Initialise the neuron and its parameters. *)

  val reset : neuron_typ -> unit
  (** Reset the parameters in a neuron. *)

  val mktag : int -> neuron_typ -> unit
  (** Tag the neuron, used by ``Algodiff`` module. *)

  val mkpar : neuron_typ -> t array
  (** Assemble all the parameters in an array, used by ``Optimise`` module. *)

  val mkpri : neuron_typ -> t array
  (** Assemble all the primial values in an array, used by ``Optimise`` module. *)

  val mkadj : neuron_typ -> t array
  (** Assemble all the adjacent values in an array, used by ``Optimise`` module. *)

  val update : neuron_typ -> t array -> unit
  (** Update parameters in a neuron, used by ``Optimise`` module. *)

  val copy : neuron_typ -> neuron_typ
  (** Make a deep copy of the neuron and its parameters. *)

  val run : t -> neuron_typ -> t
  (** Execute the computation in this neuron. *)

  val to_string : neuron_typ -> string
  (** Convert the neuron to its string representation. The string is often a summary of the parameters defined in the neuron. *)

  val to_name : unit -> string
  (** Return the name of the neuron. *)

end


(** {6 DilatedConv2D neuron} *)

module DilatedConv2D : sig

  type neuron_typ = {
    mutable w : t;
    mutable b : t;
    mutable kernel : int array;
    mutable stride : int array;
    mutable rate   : int array;
    mutable padding : Owl_types.padding;
    mutable init_typ : Init.typ;
    mutable in_shape : int array;
    mutable out_shape : int array;
  }
  (** Neuron type definition. *)

  val create : ?inputs:int array -> ?stride:int array -> Owl_types.padding -> int array -> int array -> Init.typ -> neuron_typ
  (** Create the neuron. *)

  val connect : int array -> neuron_typ -> unit
  (** Connect this neuron to others in a neural network. *)

  val init : neuron_typ -> unit
  (** Initialise the neuron and its parameters. *)

  val reset : neuron_typ -> unit
  (** Reset the parameters in a neuron. *)

  val mktag : int -> neuron_typ -> unit
  (** Tag the neuron, used by ``Algodiff`` module. *)

  val mkpar : neuron_typ -> t array
  (** Assemble all the parameters in an array, used by ``Optimise`` module. *)

  val mkpri : neuron_typ -> t array
  (** Assemble all the primial values in an array, used by ``Optimise`` module. *)

  val mkadj : neuron_typ -> t array
  (** Assemble all the adjacent values in an array, used by ``Optimise`` module. *)

  val update : neuron_typ -> t array -> unit
  (** Update parameters in a neuron, used by ``Optimise`` module. *)

  val copy : neuron_typ -> neuron_typ
  (** Make a deep copy of the neuron and its parameters. *)

  val run : t -> neuron_typ -> t
  (** Execute the computation in this neuron. *)

  val to_string : neuron_typ -> string
  (** Convert the neuron to its string representation. The string is often a summary of the parameters defined in the neuron. *)

  val to_name : unit -> string
  (** Return the name of the neuron. *)

end


  (** {6 Conv3D neuron} *)

module Conv3D : sig

  type neuron_typ = {
    mutable w         : t;
    mutable b         : t;
    mutable kernel    : int array;
    mutable stride    : int array;
    mutable padding   : Owl_types.padding;
    mutable init_typ  : Init.typ;
    mutable in_shape  : int array;
    mutable out_shape : int array;
  }
  (** Neuron type definition. *)

  val create : ?inputs:int array -> Owl_types.padding -> int array -> int array -> Init.typ -> neuron_typ
  (** Create the neuron. *)

  val connect : int array -> neuron_typ -> unit
  (** Connect this neuron to others in a neural network. *)

  val init : neuron_typ -> unit
  (** Initialise the neuron and its parameters. *)

  val reset : neuron_typ -> unit
  (** Reset the parameters in a neuron. *)

  val mktag : int -> neuron_typ -> unit
  (** Tag the neuron, used by ``Algodiff`` module. *)

  val mkpar : neuron_typ -> t array
  (** Assemble all the parameters in an array, used by ``Optimise`` module. *)

  val mkpri : neuron_typ -> t array
  (** Assemble all the primial values in an array, used by ``Optimise`` module. *)

  val mkadj : neuron_typ -> t array
  (** Assemble all the adjacent values in an array, used by ``Optimise`` module. *)

  val update : neuron_typ -> t array -> unit
  (** Update parameters in a neuron, used by ``Optimise`` module. *)

  val copy : neuron_typ -> neuron_typ
  (** Make a deep copy of the neuron and its parameters. *)

  val run : t -> neuron_typ -> t
  (** Execute the computation in this neuron. *)

  val to_string : neuron_typ -> string
  (** Convert the neuron to its string representation. The string is often a summary of the parameters defined in the neuron. *)

  val to_name : unit -> string
  (** Return the name of the neuron. *)

end


(** {6 DilatedConv3D neuron} *)

module DilatedConv3D : sig

  type neuron_typ = {
    mutable w : t;
    mutable b : t;
    mutable kernel : int array;
    mutable stride : int array;
    mutable rate   : int array;
    mutable padding : Owl_types.padding;
    mutable init_typ : Init.typ;
    mutable in_shape : int array;
    mutable out_shape : int array;
  }
  (** Neuron type definition. *)

  val create : ?inputs:int array -> ?stride:int array -> Owl_types.padding -> int array -> int array -> Init.typ -> neuron_typ
  (** Create the neuron. *)

  val connect : int array -> neuron_typ -> unit
  (** Connect this neuron to others in a neural network. *)

  val init : neuron_typ -> unit
  (** Initialise the neuron and its parameters. *)

  val reset : neuron_typ -> unit
  (** Reset the parameters in a neuron. *)

  val mktag : int -> neuron_typ -> unit
  (** Tag the neuron, used by ``Algodiff`` module. *)

  val mkpar : neuron_typ -> t array
  (** Assemble all the parameters in an array, used by ``Optimise`` module. *)

  val mkpri : neuron_typ -> t array
  (** Assemble all the primial values in an array, used by ``Optimise`` module. *)

  val mkadj : neuron_typ -> t array
  (** Assemble all the adjacent values in an array, used by ``Optimise`` module. *)

  val update : neuron_typ -> t array -> unit
  (** Update parameters in a neuron, used by ``Optimise`` module. *)

  val copy : neuron_typ -> neuron_typ
  (** Make a deep copy of the neuron and its parameters. *)

  val run : t -> neuron_typ -> t
  (** Execute the computation in this neuron. *)

  val to_string : neuron_typ -> string
  (** Convert the neuron to its string representation. The string is often a summary of the parameters defined in the neuron. *)

  val to_name : unit -> string
  (** Return the name of the neuron. *)

end


  (** {6 TransposeConv3D neuron} *)

module TransposeConv3D : sig

  type neuron_typ = {
    mutable w : t;
    mutable b : t;
    mutable kernel : int array;
    mutable stride : int array;
    mutable padding : Owl_types.padding;
    mutable init_typ : Init.typ;
    mutable in_shape : int array;
    mutable out_shape : int array;
  }
  (** Neuron type definition. *)

  val create : ?inputs:int array -> Owl_types.padding -> int array -> int array -> Init.typ -> neuron_typ
  (** Create the neuron. *)

  val connect : int array -> neuron_typ -> unit
  (** Connect this neuron to others in a neural network. *)

  val init : neuron_typ -> unit
  (** Initialise the neuron and its parameters. *)

  val reset : neuron_typ -> unit
  (** Reset the parameters in a neuron. *)

  val mktag : int -> neuron_typ -> unit
  (** Tag the neuron, used by ``Algodiff`` module. *)

  val mkpar : neuron_typ -> t array
  (** Assemble all the parameters in an array, used by ``Optimise`` module. *)

  val mkpri : neuron_typ -> t array
  (** Assemble all the primial values in an array, used by ``Optimise`` module. *)

  val mkadj : neuron_typ -> t array
  (** Assemble all the adjacent values in an array, used by ``Optimise`` module. *)

  val update : neuron_typ -> t array -> unit
  (** Update parameters in a neuron, used by ``Optimise`` module. *)

  val copy : neuron_typ -> neuron_typ
  (** Make a deep copy of the neuron and its parameters. *)

  val run : t -> neuron_typ -> t
  (** Execute the computation in this neuron. *)

  val to_string : neuron_typ -> string
  (** Convert the neuron to its string representation. The string is often a summary of the parameters defined in the neuron. *)

  val to_name : unit -> string
  (** Return the name of the neuron. *)

end


  (** {6 FullyConnected neuron} *)

module FullyConnected : sig

  type neuron_typ = {
    mutable w         : t;
    mutable b         : t;
    mutable init_typ  : Init.typ;
    mutable in_shape  : int array;
    mutable out_shape : int array;
  }
  (** Neuron type definition. *)

  val create : ?inputs:int -> int -> Init.typ -> neuron_typ
  (** Create the neuron. *)

  val connect : int array -> neuron_typ -> unit
  (** Connect this neuron to others in a neural network. *)

  val init : neuron_typ -> unit
  (** Initialise the neuron and its parameters. *)

  val reset : neuron_typ -> unit
  (** Reset the parameters in a neuron. *)

  val mktag : int -> neuron_typ -> unit
  (** Tag the neuron, used by ``Algodiff`` module. *)

  val mkpar : neuron_typ -> t array
  (** Assemble all the parameters in an array, used by ``Optimise`` module. *)

  val mkpri : neuron_typ -> t array
  (** Assemble all the primial values in an array, used by ``Optimise`` module. *)

  val mkadj : neuron_typ -> t array
  (** Assemble all the adjacent values in an array, used by ``Optimise`` module. *)

  val update : neuron_typ -> t array -> unit
  (** Update parameters in a neuron, used by ``Optimise`` module. *)

  val copy : neuron_typ -> neuron_typ
  (** Make a deep copy of the neuron and its parameters. *)

  val run : t -> neuron_typ -> t
  (** Execute the computation in this neuron. *)

  val to_string : neuron_typ -> string
  (** Convert the neuron to its string representation. The string is often a summary of the parameters defined in the neuron. *)

  val to_name : unit -> string
  (** Return the name of the neuron. *)

end


  (** {6 MaxPool1D neuron} *)

module MaxPool1D : sig

  type neuron_typ = {
    mutable padding   : Owl_types.padding;
    mutable kernel    : int array;
    mutable stride    : int array;
    mutable in_shape  : int array;
    mutable out_shape : int array;
  }
  (** Neuron type definition. *)

  val create : Owl_types.padding -> int array -> int array -> neuron_typ
  (** Create the neuron. *)

  val connect : int array -> neuron_typ -> unit
  (** Connect this neuron to others in a neural network. *)

  val copy : neuron_typ -> neuron_typ
  (** Make a deep copy of the neuron and its parameters. *)

  val run : t -> neuron_typ -> t
  (** Execute the computation in this neuron. *)

  val to_string : neuron_typ -> string
  (** Convert the neuron to its string representation. The string is often a summary of the parameters defined in the neuron. *)

  val to_name : unit -> string
  (** Return the name of the neuron. *)

end


  (** {6 MaxPool2D neuron} *)

module MaxPool2D : sig

  type neuron_typ = {
    mutable padding   : Owl_types.padding;
    mutable kernel    : int array;
    mutable stride    : int array;
    mutable in_shape  : int array;
    mutable out_shape : int array;
  }
  (** Neuron type definition. *)

  val create : Owl_types.padding -> int array -> int array -> neuron_typ
  (** Create the neuron. *)

  val connect : int array -> neuron_typ -> unit
  (** Connect this neuron to others in a neural network. *)

  val copy : neuron_typ -> neuron_typ
  (** Make a deep copy of the neuron and its parameters. *)

  val run : t -> neuron_typ -> t
  (** Execute the computation in this neuron. *)

  val to_string : neuron_typ -> string
  (** Convert the neuron to its string representation. The string is often a summary of the parameters defined in the neuron. *)

  val to_name : unit -> string
  (** Return the name of the neuron. *)

end


  (** {6 AvgPool1D neuron} *)

module AvgPool1D : sig

  type neuron_typ = {
    mutable padding   : Owl_types.padding;
    mutable kernel    : int array;
    mutable stride    : int array;
    mutable in_shape  : int array;
    mutable out_shape : int array;
  }
  (** Neuron type definition. *)

  val create : Owl_types.padding -> int array -> int array -> neuron_typ
  (** Create the neuron. *)

  val connect : int array -> neuron_typ -> unit
  (** Connect this neuron to others in a neural network. *)

  val copy : neuron_typ -> neuron_typ
  (** Make a deep copy of the neuron and its parameters. *)

  val run : t -> neuron_typ -> t
  (** Execute the computation in this neuron. *)

  val to_string : neuron_typ -> string
  (** Convert the neuron to its string representation. The string is often a summary of the parameters defined in the neuron. *)

  val to_name : unit -> string
  (** Return the name of the neuron. *)

end


  (** {6 AvgPool2D neuron} *)

module AvgPool2D : sig

  type neuron_typ = {
    mutable padding   : Owl_types.padding;
    mutable kernel    : int array;
    mutable stride    : int array;
    mutable in_shape  : int array;
    mutable out_shape : int array;
  }
  (** Neuron type definition. *)

  val create : Owl_types.padding -> int array -> int array -> neuron_typ
  (** Create the neuron. *)

  val connect : int array -> neuron_typ -> unit
  (** Connect this neuron to others in a neural network. *)

  val copy : neuron_typ -> neuron_typ
  (** Make a deep copy of the neuron and its parameters. *)

  val run : t -> neuron_typ -> t
  (** Execute the computation in this neuron. *)

  val to_string : neuron_typ -> string
  (** Convert the neuron to its string representation. The string is often a summary of the parameters defined in the neuron. *)

  val to_name : unit -> string
  (** Return the name of the neuron. *)

end


  (** {6 GlobalMaxPool1D neuron} *)

module GlobalMaxPool1D : sig

  type neuron_typ = {
    mutable in_shape  : int array;
    mutable out_shape : int array;
  }
  (** Neuron type definition. *)

  val create : unit -> neuron_typ
  (** Create the neuron. *)

  val connect : int array -> neuron_typ -> unit
  (** Connect this neuron to others in a neural network. *)

  val copy : 'a -> neuron_typ
  (** Make a deep copy of the neuron and its parameters. *)

  val run : t -> neuron_typ -> t
  (** Execute the computation in this neuron. *)

  val to_string : neuron_typ -> string
  (** Convert the neuron to its string representation. The string is often a summary of the parameters defined in the neuron. *)

  val to_name : unit -> string
  (** Return the name of the neuron. *)

end


  (** {6 GlobalMaxPool2D neuron} *)

module GlobalMaxPool2D : sig

  type neuron_typ = {
    mutable in_shape  : int array;
    mutable out_shape : int array;
  }
  (** Neuron type definition. *)

  val create : unit -> neuron_typ
  (** Create the neuron. *)

  val connect : int array -> neuron_typ -> unit
  (** Connect this neuron to others in a neural network. *)

  val copy : 'a -> neuron_typ
  (** Make a deep copy of the neuron and its parameters. *)

  val run : t -> neuron_typ -> t
  (** Execute the computation in this neuron. *)

  val to_string : neuron_typ -> string
  (** Convert the neuron to its string representation. The string is often a summary of the parameters defined in the neuron. *)

  val to_name : unit -> string
  (** Return the name of the neuron. *)

end


  (** {6 GlobalAvgPool1D neuron} *)

module GlobalAvgPool1D : sig

  type neuron_typ = {
    mutable in_shape  : int array;
    mutable out_shape : int array;
  }
  (** Neuron type definition. *)

  val create : unit -> neuron_typ
  (** Create the neuron. *)

  val connect : int array -> neuron_typ -> unit
  (** Connect this neuron to others in a neural network. *)

  val copy : 'a -> neuron_typ
  (** Make a deep copy of the neuron and its parameters. *)

  val run : t -> neuron_typ -> t
  (** Execute the computation in this neuron. *)

  val to_string : neuron_typ -> string
  (** Convert the neuron to its string representation. The string is often a summary of the parameters defined in the neuron. *)

  val to_name : unit -> string
  (** Return the name of the neuron. *)

end


  (** {6 GlobalAvgPool2D neuron} *)

module GlobalAvgPool2D : sig

  type neuron_typ = {
    mutable in_shape  : int array;
    mutable out_shape : int array;
  }
  (** Neuron type definition. *)

  val create : unit -> neuron_typ
  (** Create the neuron. *)

  val connect : int array -> neuron_typ -> unit
  (** Connect this neuron to others in a neural network. *)

  val copy : 'a -> neuron_typ
  (** Make a deep copy of the neuron and its parameters. *)

  val run : t -> neuron_typ -> t
  (** Execute the computation in this neuron. *)

  val to_string : neuron_typ -> string
  (** Convert the neuron to its string representation. The string is often a summary of the parameters defined in the neuron. *)

  val to_name : unit -> string
  (** Return the name of the neuron. *)

end


  (** {6 UpSampling1D neuron} *)

module UpSampling1D : sig  end


  (** {6 UpSampling2D neuron} *)

module UpSampling2D : sig  end


  (** {6 UpSampling3D neuron} *)

module UpSampling3D : sig  end


  (** {6 Padding1D neuron} *)

module Padding1D : sig  end


  (** {6 Padding2D neuron} *)

module Padding2D : sig  end


  (** {6 Padding3D neuron} *)

module Padding3D : sig  end


  (** {6 Lambda neuron} *)

module Lambda : sig

  type neuron_typ = {
    mutable lambda    : t -> t;
    mutable in_shape  : int array;
    mutable out_shape : int array;
  }
  (** Neuron type definition. *)

  val create : (t -> t) -> neuron_typ
  (** Create the neuron. *)

  val connect : int array -> neuron_typ -> unit
  (** Connect this neuron to others in a neural network. *)

  val copy : neuron_typ -> neuron_typ
  (** Make a deep copy of the neuron and its parameters. *)

  val run : t -> neuron_typ -> t
  (** Execute the computation in this neuron. *)

  val to_string : neuron_typ -> string
  (** Convert the neuron to its string representation. The string is often a summary of the parameters defined in the neuron. *)

  val to_name : unit -> string
  (** Return the name of the neuron. *)

end


  (** {6 Dropout neuron} *)

module Dropout : sig

  type neuron_typ = {
    mutable rate      : float;
    mutable in_shape  : int array;
    mutable out_shape : int array;
  }
  (** Neuron type definition. *)

  val create : float -> neuron_typ
  (** Create the neuron. *)

  val connect : int array -> neuron_typ -> unit
  (** Connect this neuron to others in a neural network. *)

  val copy : neuron_typ -> neuron_typ
  (** Make a deep copy of the neuron and its parameters. *)

  val run : t -> neuron_typ -> t
  (** Execute the computation in this neuron. *)

  val to_string : neuron_typ -> string
  (** Convert the neuron to its string representation. The string is often a summary of the parameters defined in the neuron. *)

  val to_name : unit -> string
  (** Return the name of the neuron. *)

end


  (** {6 Reshape neuron} *)

module Reshape : sig

  type neuron_typ = {
    mutable in_shape  : int array;
    mutable out_shape : int array;
  }
  (** Neuron type definition. *)

  val create : ?inputs:int array -> int array -> neuron_typ
  (** Create the neuron. *)

  val connect : int array -> neuron_typ -> unit
  (** Connect this neuron to others in a neural network. *)

  val copy : neuron_typ -> neuron_typ
  (** Make a deep copy of the neuron and its parameters. *)

  val run : t -> neuron_typ -> t
  (** Execute the computation in this neuron. *)

  val to_string : neuron_typ -> string
  (** Convert the neuron to its string representation. The string is often a summary of the parameters defined in the neuron. *)

  val to_name : unit -> string
  (** Return the name of the neuron. *)

end


  (** {6 Flatten neuron} *)

module Flatten : sig

  type neuron_typ = {
    mutable in_shape  : int array;
    mutable out_shape : int array;
  }
  (** Neuron type definition. *)

  val create : unit -> neuron_typ
  (** Create the neuron. *)

  val connect : int array -> neuron_typ -> unit
  (** Connect this neuron to others in a neural network. *)

  val copy : 'a -> neuron_typ
  (** Make a deep copy of the neuron and its parameters. *)

  val run : t -> neuron_typ -> t
  (** Execute the computation in this neuron. *)

  val to_string : neuron_typ -> string
  (** Convert the neuron to its string representation. The string is often a summary of the parameters defined in the neuron. *)

  val to_name : unit -> string
  (** Return the name of the neuron. *)

end


  (** {6 Add neuron} *)

module Add : sig

  type neuron_typ = {
    mutable in_shape  : int array;
    mutable out_shape : int array;
  }
  (** Neuron type definition. *)

  val create : unit -> neuron_typ
  (** Create the neuron. *)

  val connect : int array array -> neuron_typ -> unit
  (** Connect this neuron to others in a neural network. *)

  val copy : 'a -> neuron_typ
  (** Make a deep copy of the neuron and its parameters. *)

  val run : t array -> 'a -> t
  (** Execute the computation in this neuron. *)

  val to_string : neuron_typ -> string
  (** Convert the neuron to its string representation. The string is often a summary of the parameters defined in the neuron. *)

  val to_name : unit -> string
  (** Return the name of the neuron. *)

end


  (** {6 Mul neuron} *)

module Mul : sig

  type neuron_typ = {
    mutable in_shape  : int array;
    mutable out_shape : int array;
  }
  (** Neuron type definition. *)

  val create : unit -> neuron_typ
  (** Create the neuron. *)

  val connect : int array array -> neuron_typ -> unit
  (** Connect this neuron to others in a neural network. *)

  val copy : 'a -> neuron_typ
  (** Make a deep copy of the neuron and its parameters. *)

  val run : t array -> 'a -> t
  (** Execute the computation in this neuron. *)

  val to_string : neuron_typ -> string
  (** Convert the neuron to its string representation. The string is often a summary of the parameters defined in the neuron. *)

  val to_name : unit -> string
  (** Return the name of the neuron. *)

end


  (** {6 Dot neuron} *)

module Dot : sig

  type neuron_typ = {
    mutable in_shape  : int array;
    mutable out_shape : int array;
  }
  (** Neuron type definition. *)

  val create : unit -> neuron_typ
  (** Create the neuron. *)

  val connect : int array array -> neuron_typ -> unit
  (** Connect this neuron to others in a neural network. *)

  val copy : 'a -> neuron_typ
  (** Make a deep copy of the neuron and its parameters. *)

  val run : t array -> 'a -> t
  (** Execute the computation in this neuron. *)

  val to_string : neuron_typ -> string
  (** Convert the neuron to its string representation. The string is often a summary of the parameters defined in the neuron. *)

  val to_name : unit -> string
  (** Return the name of the neuron. *)

end


  (** {6 Max neuron} *)

module Max : sig

  type neuron_typ = {
    mutable in_shape  : int array;
    mutable out_shape : int array;
  }
  (** Neuron type definition. *)

  val create : unit -> neuron_typ
  (** Create the neuron. *)

  val connect : int array array -> neuron_typ -> unit
  (** Connect this neuron to others in a neural network. *)

  val copy : 'a -> neuron_typ
  (** Make a deep copy of the neuron and its parameters. *)

  val run : t array -> 'a -> t
  (** Execute the computation in this neuron. *)

  val to_string : neuron_typ -> string
  (** Convert the neuron to its string representation. The string is often a summary of the parameters defined in the neuron. *)

  val to_name : unit -> string
  (** Return the name of the neuron. *)

end


  (** {6 Average neuron} *)

module Average : sig

  type neuron_typ = {
    mutable in_shape  : int array;
    mutable out_shape : int array;
  }
  (** Neuron type definition. *)

  val create : unit -> neuron_typ
  (** Create the neuron. *)

  val connect : int array array -> neuron_typ -> unit
  (** Connect this neuron to others in a neural network. *)

  val copy : 'a -> neuron_typ
  (** Make a deep copy of the neuron and its parameters. *)

  val run : t array -> 'a -> t
  (** Execute the computation in this neuron. *)

  val to_string : neuron_typ -> string
  (** Convert the neuron to its string representation. The string is often a summary of the parameters defined in the neuron. *)

  val to_name : unit -> string
  (** Return the name of the neuron. *)

end


  (** {6 Concatenate neuron} *)

module Concatenate : sig

  type neuron_typ = {
    mutable axis      : int;
    mutable in_shape  : int array;
    mutable out_shape : int array;
  }
  (** Neuron type definition. *)

  val create : int -> neuron_typ
  (** Create the neuron. *)

  val connect : int array array -> neuron_typ -> unit
  (** Connect this neuron to others in a neural network. *)

  val copy : neuron_typ -> neuron_typ
  (** Make a deep copy of the neuron and its parameters. *)

  val run : t array -> neuron_typ -> t
  (** Execute the computation in this neuron. *)

  val to_string : neuron_typ -> string
  (** Convert the neuron to its string representation. The string is often a summary of the parameters defined in the neuron. *)

  val to_name : unit -> string
  (** Return the name of the neuron. *)

end


  (** {6 Normalisation neuron} *)

module Normalisation : sig

  type neuron_typ = {
    mutable axis      : int;
    mutable beta      : t;
    mutable gamma     : t;
    mutable mu        : t;
    mutable var       : t;
    mutable decay     : t;
    mutable training  : bool;
    mutable in_shape  : int array;
    mutable out_shape : int array;
  }
  (** Neuron type definition. *)

  val create : ?training:bool -> ?decay:float -> ?mu:arr -> ?var:arr -> int -> neuron_typ
  (** Create the neuron. Note that axis 0 is the batch axis. *)

  val connect : int array -> neuron_typ -> unit
  (** Connect this neuron to others in a neural network. *)

  val init : neuron_typ -> unit
  (** Initialise the neuron and its parameters. *)

  val reset : neuron_typ -> unit
  (** Reset the parameters in a neuron. *)

  val mktag : int -> neuron_typ -> unit
  (** Tag the neuron, used by ``Algodiff`` module. *)

  val mkpar : neuron_typ -> t array
  (** Assemble all the parameters in an array, used by ``Optimise`` module. *)

  val mkpri : neuron_typ -> t array
  (** Assemble all the primial values in an array, used by ``Optimise`` module. *)

  val mkadj : neuron_typ -> t array
  (** Assemble all the adjacent values in an array, used by ``Optimise`` module. *)

  val update : neuron_typ -> t array -> unit
  (** Update parameters in a neuron, used by ``Optimise`` module. *)

  val copy : neuron_typ -> neuron_typ
  (** Make a deep copy of the neuron and its parameters. *)

  val run : t -> neuron_typ -> t
  (** Execute the computation in this neuron. *)

  val to_string : neuron_typ -> string
  (** Convert the neuron to its string representation. The string is often a summary of the parameters defined in the neuron. *)

  val to_name : unit -> string
  (** Return the name of the neuron. *)

end


  (** {6 GaussianNoise neuron} *)

module GaussianNoise : sig

  type neuron_typ = {
    mutable sigma     : float;
    mutable in_shape  : int array;
    mutable out_shape : int array;
  }
  (** Neuron type definition. *)

  val create : float -> neuron_typ
  (** Create the neuron. *)

  val connect : int array -> neuron_typ -> unit
  (** Connect this neuron to others in a neural network. *)

  val copy : neuron_typ -> neuron_typ
  (** Make a deep copy of the neuron and its parameters. *)

  val run : t -> neuron_typ -> t
  (** Execute the computation in this neuron. *)

  val to_string : neuron_typ -> string
  (** Convert the neuron to its string representation. The string is often a summary of the parameters defined in the neuron. *)

  val to_name : unit -> string
  (** Return the name of the neuron. *)

end


  (** {6 GaussianDropout neuron} *)

module GaussianDropout : sig

  type neuron_typ = {
    mutable rate      : float;
    mutable in_shape  : int array;
    mutable out_shape : int array;
  }
  (** Neuron type definition. *)

  val create : float -> neuron_typ
  (** Create the neuron. *)

  val connect : int array -> neuron_typ -> unit
  (** Connect this neuron to others in a neural network. *)

  val copy : neuron_typ -> neuron_typ
  (** Make a deep copy of the neuron and its parameters. *)

  val run : t -> neuron_typ -> t
  (** Execute the computation in this neuron. *)

  val to_string : neuron_typ -> string
  (** Convert the neuron to its string representation. The string is often a summary of the parameters defined in the neuron. *)

  val to_name : unit -> string
  (** Return the name of the neuron. *)

end


  (** {6 AlphaDropout neuron} *)

module AlphaDropout : sig

  type neuron_typ = {
    mutable rate      : float;
    mutable in_shape  : int array;
    mutable out_shape : int array;
  }
  (** Neuron type definition. *)

  val create : float -> neuron_typ
  (** Create the neuron. *)

  val connect : int array -> neuron_typ -> unit
  (** Connect this neuron to others in a neural network. *)

  val copy : neuron_typ -> neuron_typ
  (** Make a deep copy of the neuron and its parameters. *)

  val run : t -> neuron_typ -> t
  (** Execute the computation in this neuron. *)

  val to_string : neuron_typ -> string
  (** Convert the neuron to its string representation. The string is often a summary of the parameters defined in the neuron. *)

  val to_name : unit -> string
  (** Return the name of the neuron. *)

end


  (** {6 Embedding neuron} *)

module Embedding : sig

  type neuron_typ = {
    mutable w         : t;
    mutable init_typ  : Init.typ;
    mutable in_dim    : int;
    mutable in_shape  : int array;
    mutable out_shape : int array;
  }
  (** Neuron type definition. *)

  val create : ?inputs:int -> int -> int -> Init.typ -> neuron_typ
  (** Create the neuron. *)

  val connect : int array -> neuron_typ -> unit
  (** Connect this neuron to others in a neural network. *)

  val init : neuron_typ -> unit
  (** Initialise the neuron and its parameters. *)

  val reset : neuron_typ -> unit
  (** Reset the parameters in a neuron. *)

  val mktag : int -> neuron_typ -> unit
  (** Tag the neuron, used by ``Algodiff`` module. *)

  val mkpar : neuron_typ -> t array
  (** Assemble all the parameters in an array, used by ``Optimise`` module. *)

  val mkpri : neuron_typ -> t array
  (** Assemble all the primial values in an array, used by ``Optimise`` module. *)

  val mkadj : neuron_typ -> t array
  (** Assemble all the adjacent values in an array, used by ``Optimise`` module. *)

  val update : neuron_typ -> t array -> unit
  (** Update parameters in a neuron, used by ``Optimise`` module. *)

  val copy : neuron_typ -> neuron_typ
  (** Make a deep copy of the neuron and its parameters. *)

  val run : t -> neuron_typ -> t
  (** Execute the computation in this neuron. *)

  val to_string : neuron_typ -> string
  (** Convert the neuron to its string representation. The string is often a summary of the parameters defined in the neuron. *)

  val to_name : unit -> string
  (** Return the name of the neuron. *)

end


  (** {6 Masking neuron} *)

module Masking : sig  end


  (** {6 Core functions} *)

type neuron =
  | Input           of Input.neuron_typ
  | Linear          of Linear.neuron_typ
  | LinearNoBias    of LinearNoBias.neuron_typ
  | Embedding       of Embedding.neuron_typ
  | LSTM            of LSTM.neuron_typ
  | GRU             of GRU.neuron_typ
  | Recurrent       of Recurrent.neuron_typ
  | Conv1D          of Conv1D.neuron_typ
  | Conv2D          of Conv2D.neuron_typ
  | Conv3D          of Conv3D.neuron_typ
  | TransposeConv1D of TransposeConv1D.neuron_typ
  | TransposeConv2D of TransposeConv2D.neuron_typ
  | TransposeConv3D of TransposeConv3D.neuron_typ
<<<<<<< HEAD
  | DilatedConv1D of DilatedConv1D.neuron_typ
  | DilatedConv2D of DilatedConv2D.neuron_typ
  | DilatedConv3D of DilatedConv3D.neuron_typ
  | FullyConnected of FullyConnected.neuron_typ
  | MaxPool1D of MaxPool1D.neuron_typ
  | MaxPool2D of MaxPool2D.neuron_typ
  | AvgPool1D of AvgPool1D.neuron_typ
  | AvgPool2D of AvgPool2D.neuron_typ
=======
  | FullyConnected  of FullyConnected.neuron_typ
  | MaxPool1D       of MaxPool1D.neuron_typ
  | MaxPool2D       of MaxPool2D.neuron_typ
  | AvgPool1D       of AvgPool1D.neuron_typ
  | AvgPool2D       of AvgPool2D.neuron_typ
>>>>>>> 2dd58f45
  | GlobalMaxPool1D of GlobalMaxPool1D.neuron_typ
  | GlobalMaxPool2D of GlobalMaxPool2D.neuron_typ
  | GlobalAvgPool1D of GlobalAvgPool1D.neuron_typ
  | GlobalAvgPool2D of GlobalAvgPool2D.neuron_typ
  | Dropout         of Dropout.neuron_typ
  | Reshape         of Reshape.neuron_typ
  | Flatten         of Flatten.neuron_typ
  | Lambda          of Lambda.neuron_typ
  | Activation      of Activation.neuron_typ
  | GaussianNoise   of GaussianNoise.neuron_typ
  | GaussianDropout of GaussianDropout.neuron_typ
  | AlphaDropout    of AlphaDropout.neuron_typ
  | Normalisation   of Normalisation.neuron_typ
  | Add             of Add.neuron_typ
  | Mul             of Mul.neuron_typ
  | Dot             of Dot.neuron_typ
  | Max             of Max.neuron_typ
  | Average         of Average.neuron_typ
  | Concatenate     of Concatenate.neuron_typ
(** Types of neuron. *)

val get_in_out_shape : neuron -> int array * int array
(** Get both input and output shapes of a neuron. *)

val get_in_shape : neuron -> int array
(** Get the input shape of a neuron. *)

val get_out_shape : neuron -> int array
(** Get the output shape of a neuron. *)

val connect : int array array -> neuron -> unit
(** Connect this neuron to others in a neural network. *)

val init : neuron -> unit
(** Initialise the neuron and its parameters. *)

val reset : neuron -> unit
(** Reset the parameters in a neuron. *)

val mktag : int -> neuron -> unit
(** Tag the neuron, used by ``Algodiff`` module. *)

val mkpar : neuron -> t array
(** Assemble all the parameters in an array, used by ``Optimise`` module. *)

val mkpri : neuron -> t array
(** Assemble all the primial values in an array, used by ``Optimise`` module. *)

val mkadj : neuron -> t array
(** Assemble all the adjacent values in an array, used by ``Optimise`` module. *)

val update : neuron -> t array -> unit
(** Update parameters in a neuron, used by ``Optimise`` module. *)

val copy : neuron -> neuron
(** Make a deep copy of the neuron and its parameters. *)

val run : t array -> neuron -> t
(** Execute the computation in this neuron. *)

val to_string : neuron -> string
(** Convert the neuron to its string representation. The string is often a summary of the parameters defined in the neuron. *)

val to_name : neuron -> string
(** Return the name of the neuron. *)


end


(* This is a dumb module for checking the module signature. *)

module Impl (A : Ndarray_Algodiff) : Sig = Owl_neural_neuron.Make (A)<|MERGE_RESOLUTION|>--- conflicted
+++ resolved
@@ -1838,22 +1838,14 @@
   | TransposeConv1D of TransposeConv1D.neuron_typ
   | TransposeConv2D of TransposeConv2D.neuron_typ
   | TransposeConv3D of TransposeConv3D.neuron_typ
-<<<<<<< HEAD
-  | DilatedConv1D of DilatedConv1D.neuron_typ
-  | DilatedConv2D of DilatedConv2D.neuron_typ
-  | DilatedConv3D of DilatedConv3D.neuron_typ
-  | FullyConnected of FullyConnected.neuron_typ
-  | MaxPool1D of MaxPool1D.neuron_typ
-  | MaxPool2D of MaxPool2D.neuron_typ
-  | AvgPool1D of AvgPool1D.neuron_typ
-  | AvgPool2D of AvgPool2D.neuron_typ
-=======
+  | DilatedConv1D   of DilatedConv1D.neuron_typ
+  | DilatedConv2D   of DilatedConv2D.neuron_typ
+  | DilatedConv3D   of DilatedConv3D.neuron_typ
   | FullyConnected  of FullyConnected.neuron_typ
   | MaxPool1D       of MaxPool1D.neuron_typ
   | MaxPool2D       of MaxPool2D.neuron_typ
   | AvgPool1D       of AvgPool1D.neuron_typ
   | AvgPool2D       of AvgPool2D.neuron_typ
->>>>>>> 2dd58f45
   | GlobalMaxPool1D of GlobalMaxPool1D.neuron_typ
   | GlobalMaxPool2D of GlobalMaxPool2D.neuron_typ
   | GlobalAvgPool1D of GlobalAvgPool1D.neuron_typ
