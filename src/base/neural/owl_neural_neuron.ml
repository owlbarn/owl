(*
 * OWL - an OCaml numerical library for scientific computing
 * Copyright (c) 2016-2018 Liang Wang <liang.wang@cl.cam.ac.uk>
 *)

(** Neural network: Neuron definitions *)

open Owl_types


(* Make functor starts *)

module Make
  (A : Ndarray_Algodiff)
  = struct

  include Owl_algodiff_generic.Make (A)


  (* module for initialising weight matrix *)
  module Init = struct

    type typ =
      | Uniform  of float * float
      | Gaussian of float * float
      | Standard
      | Tanh
      | GlorotNormal
      | GlorotUniform
      | LecunNormal
      | Custom   of (int array -> t)

    let calc_fans s =
      let _prod x = Array.fold_left (fun p q -> p * q) 1 x in
      let l = Array.length s in
      let fan_in, fan_out =
        (* for matrices *)
        if l = 2 then
          float_of_int s.(0), float_of_int s.(1)
        (* for convolution kernels 1d, 2d, 3d *)
        else if l > 2 && l < 6 then (
          let s' = Array.sub s 0 (l - 2) in
          let receptive = _prod s' in
          let i = s.(l - 2) * receptive |> float_of_int in
          let o = s.(l - 1) * receptive |> float_of_int in
          i, o
        )
        (* for no specific assumptions *)
        else (
          let i_o = _prod s |> float_of_int |> Pervasives.sqrt in
          i_o, i_o
        )
      in
      fan_in, fan_out

    let run t s x =
      let fan_in, fan_out = calc_fans s in
      let r0 = sqrt (1. /. fan_in) in
      let r1 = sqrt (6. /. (fan_in +. fan_out)) in
      let r2 = sqrt (2. /. (fan_in +. fan_out)) in
      match x with
      | Arr _ -> (
          match t with
          | Uniform (a, b)       -> Arr.(uniform ~a:(A.float_to_elt a) ~b:(A.float_to_elt b) s)
          | Gaussian (mu, sigma) -> Arr.(gaussian ~mu:(A.float_to_elt mu) ~sigma:(A.float_to_elt sigma) s)
          | Standard             -> Arr.(uniform ~a:(A.float_to_elt (-.r0)) ~b:(A.float_to_elt r0) s)
          | Tanh                 -> Arr.(uniform ~a:(A.float_to_elt (-.r1)) ~b:(A.float_to_elt r1) s)
          | GlorotUniform        -> Arr.(uniform ~a:(A.float_to_elt (-.r1)) ~b:(A.float_to_elt r1) s)
          | GlorotNormal         -> Arr.(gaussian ~sigma:(A.float_to_elt r2) s)
          | LecunNormal          -> Arr.(gaussian ~sigma:(A.float_to_elt r0) s)
          | Custom f             -> f s
        )
      | _     -> failwith "Owl_neural:init:run"

    let to_string = function
      | Uniform (a, b)  -> Printf.sprintf "uniform (%g, %g)" a b
      | Gaussian (a, b) -> Printf.sprintf "gaussian (%g, %g)" a b
      | Standard        -> Printf.sprintf "standard"
      | Tanh            -> Printf.sprintf "tanh"
      | GlorotUniform   -> Printf.sprintf "glorot_uniform"
      | GlorotNormal    -> Printf.sprintf "glorot_normal"
      | LecunNormal     -> Printf.sprintf "lecun_normal"
      | Custom _        -> Printf.sprintf "customise"

    let to_name () = "init"

  end


  (* definition of Input neuron *)
  module Input = struct

    type neuron_typ = {
      mutable in_shape  : int array;
      mutable out_shape : int array;
    }

    let create inputs = {
      in_shape  = Array.copy inputs;
      out_shape = Array.copy inputs;
    }

    let copy l = create l.in_shape

    let run x l =
      (* check the input shape, a bit overhead but worth it *)
      let check_shape = function
        | Arr _ -> (
            let in_shape = Arr.shape x in
            let in_shape = Array.(sub in_shape 1 (length in_shape - 1)) in
            assert (in_shape = l.in_shape)
          )
        | _     -> failwith "Owl_neural:Input:run:check_shape"
      in
      check_shape (primal x); x

    let to_string l =
      let in_str = Owl_utils_array.to_string string_of_int l.in_shape in
      Printf.sprintf "    Input : in/out:[*,%s]\n" in_str

    let to_name () = "input"

  end


  (* module for various activation functions *)
  module Activation = struct

    type typ =
      | Elu                 (* Exponential linear unit *)
      | Relu                (* Rectified linear unit *)
      | Sigmoid             (* Element-wise sigmoid *)
      | HardSigmoid         (* Linear approximation of sigmoid *)
      | Softmax of int      (* Softmax along specified axis *)
      | Softplus            (* Element-wise softplus *)
      | Softsign            (* Element-wise softsign *)
      | Tanh                (* Element-wise tanh *)
      | Relu6               (* Element-wise relu6 *)
      | LeakyRelu of float  (* Leaky version of a Rectified Linear Unit *)
      | TRelu of float      (* Thresholded Rectified Linear Unit *)
      | Custom of (t -> t)  (* Element-wise customised activation *)
      | None                (* None activation *)

    type neuron_typ = {
      mutable activation : typ;
      mutable in_shape   : int array;
      mutable out_shape  : int array;
    }

    let create activation = {
      activation;
      in_shape  = [||];
      out_shape = [||];
    }

    let connect out_shape l =
      l.in_shape <- Array.copy out_shape;
      l.out_shape <- Array.copy out_shape

    let run_activation x activation =
      match activation with
      | Elu         -> Maths.((relu x) + (x |> neg |> relu |> neg |> exp) - _f 1.)
      | Relu        -> Maths.relu x
      | Sigmoid     -> Maths.sigmoid x
      | HardSigmoid -> Maths.(max2 (_f 0.) (min2 (_f 1.) ((_f 0.2) * x + (_f 0.5))))
      | Softmax a   -> Maths.softmax ~axis:a x
      | Softplus    -> Maths.softplus x
      | Softsign    -> Maths.softsign x
      | Tanh        -> Maths.tanh x
      | Relu6       -> Maths.(min2 (relu x) (_f 6.))
      | LeakyRelu a -> Maths.((relu x) - (_f a) * (x |> neg |> relu))
      | TRelu a     -> Maths.(relu (x - _f a))
      | Custom f    -> f x
      | None        -> x

    let copy l = create l.activation

    let run x l = run_activation x l.activation

    let activation_to_string = function
      | Elu         -> Printf.sprintf "%s" "elu"
      | Relu        -> Printf.sprintf "%s" "relu"
      | Sigmoid     -> Printf.sprintf "%s" "sigmoid"
      | HardSigmoid -> Printf.sprintf "%s" "hard_sigmoid"
      | Softmax a   -> Printf.sprintf "%s %i" "softmax" a
      | Softplus    -> Printf.sprintf "%s" "softplus"
      | Softsign    -> Printf.sprintf "%s" "softsign"
      | Tanh        -> Printf.sprintf "%s" "tanh"
      | Relu6       -> Printf.sprintf "%s" "relu6"
      | LeakyRelu a -> Printf.sprintf "%s %g" "leaky_relu" a
      | TRelu a     -> Printf.sprintf "%s %g" "threshold_relu" a
      | Custom _    -> Printf.sprintf "%s" "customise"
      | None        -> Printf.sprintf "%s" "none"

    let to_string l =
      let in_str = Owl_utils_array.to_string string_of_int l.in_shape in
      let act_str = activation_to_string l.activation in
      Printf.sprintf "    Activation : %s in/out:[*,%s]\n" act_str in_str ^
      ""

    let to_name () = "activation"

  end


  (* definition of linear neuron *)
  module Linear = struct

    type neuron_typ = {
      mutable w         : t;
      mutable b         : t;
      mutable init_typ  : Init.typ;
      mutable in_shape  : int array;
      mutable out_shape : int array;
    }

    let create ?inputs o init_typ =
      let in_shape = match inputs with
        | Some i -> [|i|]
        | None   -> [|0|]
      in
      {
        w         = Mat.empty 0 0;
        b         = Mat.empty 0 0;
        init_typ  = init_typ;
        in_shape  = in_shape;
        out_shape = [|o|];
      }

    let connect out_shape l =
      assert Array.(length out_shape = length l.in_shape);
      l.in_shape.(0) <- out_shape.(0)

    let init l =
      let m = l.in_shape.(0) in
      let n = l.out_shape.(0) in
      l.w <- Init.run l.init_typ [|m; n|] l.w;
      l.b <- Mat.zeros 1 n

    let reset l =
      Mat.reset l.w;
      Mat.reset l.b

    let mktag t l =
      l.w <- make_reverse l.w t;
      l.b <- make_reverse l.b t

    let mkpar l = [|l.w; l.b|]

    let mkpri l = [|primal l.w; primal l.b|]

    let mkadj l = [|adjval l.w; adjval l.b|]

    let update l u =
      l.w <- u.(0) |> primal';
      l.b <- u.(1) |> primal'

    let copy l =
      let l' = create l.out_shape.(0) l.init_typ in
      mkpri l |> Array.map copy_primal' |> update l';
      l'

    let run x l = Maths.((x *@ l.w) + l.b)

    let to_string l =
      let wm, wn = l.in_shape.(0), l.out_shape.(0) in
      let bm, bn = 1, l.out_shape.(0) in
      Printf.sprintf "    Linear : matrix in:(*,%i) out:(*,%i) \n" l.in_shape.(0) l.out_shape.(0) ^
      Printf.sprintf "    init   : %s\n" (Init.to_string l.init_typ) ^
      Printf.sprintf "    params : %i\n" (wm * wn + bn) ^
      Printf.sprintf "    w      : %i x %i\n" wm wn ^
      Printf.sprintf "    b      : %i x %i\n" bm bn ^
      ""

    let to_name () = "linear"

  end


  (* definition of linear no bias neuron *)
  module LinearNoBias = struct

    type neuron_typ = {
      mutable w         : t;
      mutable init_typ  : Init.typ;
      mutable in_shape  : int array;
      mutable out_shape : int array;
    }

    let create ?inputs o init_typ =
      let in_shape = match inputs with
        | Some i -> [|i|]
        | None   -> [|0|]
      in
      {
        w         = Mat.empty 0 0;
        init_typ  = init_typ;
        in_shape  = in_shape;
        out_shape = [|o|];
      }

    let connect out_shape l =
      assert Array.(length out_shape = length l.in_shape);
      l.in_shape.(0) <- out_shape.(0)

    let init l =
      let m = l.in_shape.(0) in
      let n = l.out_shape.(0) in
      l.w <- Init.run l.init_typ [|m;n|] l.w

    let reset l = Mat.reset l.w

    let mktag t l = l.w <- make_reverse l.w t

    let mkpar l = [|l.w|]

    let mkpri l = [|primal l.w|]

    let mkadj l = [|adjval l.w|]

    let update l u = l.w <- u.(0) |> primal'

    let copy l =
      let l' = create l.out_shape.(0) l.init_typ in
      mkpri l |> Array.map copy_primal' |> update l';
      l'

    let run x l = Maths.(x *@ l.w)

    let to_string l =
      let wm, wn = l.in_shape.(0), l.out_shape.(0) in
      Printf.sprintf "    LinearNoBias : matrix in:(*,%i) out:(*,%i) \n" l.in_shape.(0) l.out_shape.(0) ^
      Printf.sprintf "    init         : %s\n" (Init.to_string l.init_typ) ^
      Printf.sprintf "    params       : %i\n" (wm * wn) ^
      Printf.sprintf "    w            : %i x %i\n" wm wn ^
      ""

    let to_name () = "linearnobias"

  end


  (* definition of recurrent neuron *)
  module Recurrent = struct

    type neuron_typ = {
      mutable whh       : t;
      mutable wxh       : t;
      mutable why       : t;
      mutable bh        : t;
      mutable by        : t;
      mutable h         : t;
      mutable hiddens   : int;
      mutable act       : Activation.typ;
      mutable init_typ  : Init.typ;
      mutable in_shape  : int array;
      mutable out_shape : int array;
    }

    let create ?time_steps ?inputs hiddens o act init_typ =
      let i = match inputs with Some i -> i | None -> 0 in
      let t = match time_steps with Some i -> i | None -> 0 in
      let h = hiddens in
      {
        whh       = Mat.empty h h;
        wxh       = Mat.empty 0 h;
        why       = Mat.empty h o;
        bh        = Mat.empty 1 h;
        by        = Mat.empty 1 o;
        h         = Mat.empty 0 h;
        hiddens   = hiddens;
        act       = act;
        init_typ  = init_typ;
        in_shape  = [|t;i|];
        out_shape = [|o|];
      }

    let connect out_shape l =
      assert Array.(length out_shape = length l.in_shape);
      l.in_shape.(0) <- out_shape.(0);
      l.in_shape.(1) <- out_shape.(1)

    let init l =
      let i = l.in_shape.(1) in
      let o = l.out_shape.(0) in
      let h = l.hiddens in
      l.whh <- Init.run l.init_typ [|h;h|] l.whh;
      l.wxh <- Init.run l.init_typ [|i;h|] l.wxh;
      l.why <- Init.run l.init_typ [|h;o|] l.why;
      l.bh  <- Mat.zeros 1 h;
      l.by  <- Mat.zeros 1 o

    let reset l =
      Mat.reset l.whh;
      Mat.reset l.wxh;
      Mat.reset l.why;
      Mat.reset l.bh;
      Mat.reset l.by

    let mktag t l =
      l.whh <- make_reverse l.whh t;
      l.wxh <- make_reverse l.wxh t;
      l.why <- make_reverse l.why t;
      l.bh  <- make_reverse l.bh t;
      l.by  <- make_reverse l.by t

    let mkpar l = [|
      l.whh;
      l.wxh;
      l.why;
      l.bh;
      l.by;
    |]

    let mkpri l = [|
      primal l.whh;
      primal l.wxh;
      primal l.why;
      primal l.bh;
      primal l.by;
    |]

    let mkadj l = [|
      adjval l.whh;
      adjval l.wxh;
      adjval l.why;
      adjval l.bh;
      adjval l.by;
    |]

    let update l u =
      l.whh <- u.(0) |> primal';
      l.wxh <- u.(1) |> primal';
      l.why <- u.(2) |> primal';
      l.bh  <- u.(3) |> primal';
      l.by  <- u.(4) |> primal'

    let copy l =
      let l' = create l.hiddens l.out_shape.(0) l.act l.init_typ in
      mkpri l |> Array.map copy_primal' |> update l';
      l'

    let run x l =
      let s = shape x in
      l.h <- Mat.zeros s.(0) l.hiddens;
      let act x = Activation.run_activation x l.act in
      for i = 0 to l.in_shape.(0) - 1 do
        let t = Maths.get_slice [[];[i];[]] x in
        let t = Maths.reshape t [|s.(0);s.(2)|] in
        (* recurrent logic, calculate the hidden state *)
        l.h <- act Maths.((l.h *@ l.whh) + (t *@ l.wxh) + l.bh);
      done;
      Maths.((l.h *@ l.why) + l.by)

    let to_string l =
      let t = l.in_shape.(0) in
      let i = l.in_shape.(1) in
      let o = l.out_shape.(0) in
      let h = l.hiddens in
      Printf.sprintf "    Recurrent : matrix in:(*,%i,%i) out:(*,%i) \n" t i o ^
      Printf.sprintf "    init      : %s\n" (Init.to_string l.init_typ) ^
      Printf.sprintf "    params    : %i\n" (h*h + i*h + h*o + h + o) ^
      Printf.sprintf "    whh       : %i x %i\n" h h ^
      Printf.sprintf "    wxh       : %i x %i\n" i h ^
      Printf.sprintf "    why       : %i x %i\n" h o ^
      Printf.sprintf "    bh        : %i x %i\n" 1 h ^
      Printf.sprintf "    by        : %i x %i\n" 1 o ^
      Printf.sprintf "    act       : %s\n" (Activation.activation_to_string l.act)

    let to_name () = "recurrent"

  end


  (* definition of LSTM neuron *)
  module LSTM = struct

    type neuron_typ = {
      mutable wxi       : t;
      mutable whi       : t;
      mutable wxc       : t;
      mutable whc       : t;
      mutable wxf       : t;
      mutable whf       : t;
      mutable wxo       : t;
      mutable who       : t;
      mutable bi        : t;
      mutable bc        : t;
      mutable bf        : t;
      mutable bo        : t;
      mutable c         : t;
      mutable h         : t;
      mutable init_typ  : Init.typ;
      mutable in_shape  : int array;
      mutable out_shape : int array;
    }

    let create ?time_steps ?inputs o init_typ  =
      let i = match inputs with Some i -> i | None -> 0 in
      let t = match time_steps with Some i -> i | None -> 0 in
      {
        wxi = Mat.empty 0 o;
        whi = Mat.empty o o;
        wxc = Mat.empty 0 o;
        whc = Mat.empty o o;
        wxf = Mat.empty 0 o;
        whf = Mat.empty o o;
        wxo = Mat.empty 0 o;
        who = Mat.empty o o;
        bi  = Mat.empty 1 o;
        bc  = Mat.empty 1 o;
        bf  = Mat.empty 1 o;
        bo  = Mat.empty 1 o;
        c   = Mat.empty 0 o;
        h   = Mat.empty 0 o;
        init_typ  = init_typ;
        in_shape  = [|t;i|];
        out_shape = [|o|];
      }

    let connect out_shape l =
      assert Array.(length out_shape = length l.in_shape);
      l.in_shape.(0) <- out_shape.(0);
      l.in_shape.(1) <- out_shape.(1)

    let init l =
      let i = l.in_shape.(1) in
      let o = l.out_shape.(0) in
      l.wxi <- Init.run l.init_typ [|i;o|] l.wxi;
      l.whi <- Init.run l.init_typ [|o;o|] l.whi;
      l.wxc <- Init.run l.init_typ [|i;o|] l.wxc;
      l.whc <- Init.run l.init_typ [|o;o|] l.whc;
      l.wxf <- Init.run l.init_typ [|i;o|] l.wxf;
      l.whf <- Init.run l.init_typ [|o;o|] l.whf;
      l.wxo <- Init.run l.init_typ [|i;o|] l.wxo;
      l.who <- Init.run l.init_typ [|o;o|] l.who;
      l.bi  <- Mat.zeros 1 o;
      l.bc  <- Mat.zeros 1 o;
      l.bf  <- Mat.zeros 1 o;
      l.bo  <- Mat.zeros 1 o

    let reset l =
      Mat.reset l.wxi;
      Mat.reset l.whi;
      Mat.reset l.wxc;
      Mat.reset l.whc;
      Mat.reset l.wxf;
      Mat.reset l.whf;
      Mat.reset l.wxo;
      Mat.reset l.who;
      Mat.reset l.bi;
      Mat.reset l.bc;
      Mat.reset l.bf;
      Mat.reset l.bo

    let mktag t l =
      l.wxi <- make_reverse l.wxi t;
      l.whi <- make_reverse l.whi t;
      l.wxc <- make_reverse l.wxc t;
      l.whc <- make_reverse l.whc t;
      l.wxf <- make_reverse l.wxf t;
      l.whf <- make_reverse l.whf t;
      l.wxo <- make_reverse l.wxo t;
      l.who <- make_reverse l.who t;
      l.bi  <- make_reverse l.bi t;
      l.bc  <- make_reverse l.bc t;
      l.bf  <- make_reverse l.bf t;
      l.bo  <- make_reverse l.bo t

    let mkpar l = [|
      l.wxi;
      l.whi;
      l.wxc;
      l.whc;
      l.wxf;
      l.whf;
      l.wxo;
      l.who;
      l.bi;
      l.bc;
      l.bf;
      l.bo;
    |]

    let mkpri l = [|
      primal l.wxi;
      primal l.whi;
      primal l.wxc;
      primal l.whc;
      primal l.wxf;
      primal l.whf;
      primal l.wxo;
      primal l.who;
      primal l.bi;
      primal l.bc;
      primal l.bf;
      primal l.bo;
    |]

    let mkadj l = [|
      adjval l.wxi;
      adjval l.whi;
      adjval l.wxc;
      adjval l.whc;
      adjval l.wxf;
      adjval l.whf;
      adjval l.wxo;
      adjval l.who;
      adjval l.bi;
      adjval l.bc;
      adjval l.bf;
      adjval l.bo;
    |]

    let update l u =
      l.wxi <- u.(0)  |> primal';
      l.whi <- u.(1)  |> primal';
      l.wxc <- u.(2)  |> primal';
      l.whc <- u.(3)  |> primal';
      l.wxf <- u.(4)  |> primal';
      l.whf <- u.(5)  |> primal';
      l.wxo <- u.(6)  |> primal';
      l.who <- u.(7)  |> primal';
      l.bi  <- u.(8)  |> primal';
      l.bc  <- u.(9)  |> primal';
      l.bf  <- u.(10) |> primal';
      l.bo  <- u.(11) |> primal'

    let copy l =
      let l' = create l.out_shape.(0) l.init_typ in
      mkpri l |> Array.map copy_primal' |> update l';
      l'

    let run x l =
      let s = shape x in
      l.h <- Mat.zeros s.(0) l.out_shape.(0);
      l.c <- Mat.zeros s.(0) l.out_shape.(0);
      for i = 0 to l.in_shape.(0) - 1 do
        let t = Maths.get_slice [[];[i];[]] x in
        let t = Maths.reshape t [|s.(0);s.(2)|] in
        (* lstm logic, calculate the output *)
        let i  = Maths.(((t *@ l.wxi) + (l.h *@ l.whi) + l.bi) |> sigmoid) in
        let c' = Maths.(((t *@ l.wxc) + (l.h *@ l.whc) + l.bc) |> tanh) in
        let f  = Maths.(((t *@ l.wxf) + (l.h *@ l.whf) + l.bf) |> sigmoid) in
        l.c <- Maths.((i * c') + (f * l.c));
        let o  = Maths.(((t *@ l.wxo) + (l.h *@ l.who) + l.bo) |> sigmoid) in
        l.h <- Maths.(o * (tanh l.c))
      done;
      l.h

    let to_string l =
      let t = l.in_shape.(0) in
      let i = l.in_shape.(1) in
      let o = l.out_shape.(0) in
      Printf.sprintf "    LSTM   : in:(*,%i,%i) out:(*,%i) \n" i t o ^
      Printf.sprintf "    init   : %s\n" (Init.to_string l.init_typ) ^
      Printf.sprintf "    params : %i\n" (i*o + o*o + i*o + o*o + i*o + o*o + i*o + o*o + o + o + o + o) ^
      Printf.sprintf "    wxi    : %i x %i\n" i o ^
      Printf.sprintf "    whi    : %i x %i\n" o o ^
      Printf.sprintf "    wxc    : %i x %i\n" i o ^
      Printf.sprintf "    whc    : %i x %i\n" o o ^
      Printf.sprintf "    wxf    : %i x %i\n" i o ^
      Printf.sprintf "    whf    : %i x %i\n" o o ^
      Printf.sprintf "    wxo    : %i x %i\n" i o ^
      Printf.sprintf "    who    : %i x %i\n" o o ^
      Printf.sprintf "    bi     : %i x %i\n" 1 o ^
      Printf.sprintf "    bc     : %i x %i\n" 1 o ^
      Printf.sprintf "    bf     : %i x %i\n" 1 o ^
      Printf.sprintf "    bo     : %i x %i\n" 1 o ^
      ""

    let to_name () = "lstm"

  end


  (* definition of Gated Recurrent Unit *)
  module GRU = struct

    type neuron_typ = {
      mutable wxz       : t;
      mutable whz       : t;
      mutable wxr       : t;
      mutable whr       : t;
      mutable wxh       : t;
      mutable whh       : t;
      mutable bz        : t;
      mutable br        : t;
      mutable bh        : t;
      mutable h         : t;
      mutable init_typ  : Init.typ;
      mutable in_shape  : int array;
      mutable out_shape : int array;
    }

    let create ?time_steps ?inputs o init_typ =
      let i = match inputs with Some i -> i | None -> 0 in
      let t = match time_steps with Some i -> i | None -> 0 in
      {
        wxz = Mat.empty 0 o;
        whz = Mat.empty o o;
        wxr = Mat.empty 0 o;
        whr = Mat.empty o o;
        wxh = Mat.empty 0 o;
        whh = Mat.empty o o;
        bz  = Mat.empty 1 o;
        br  = Mat.empty 1 o;
        bh  = Mat.empty 1 o;
        h   = Mat.empty 0 o;
        init_typ  = init_typ;
        in_shape  = [|t;i|];
        out_shape = [|o|];
      }

    let connect out_shape l =
      assert Array.(length out_shape = length l.in_shape);
      l.in_shape.(0) <- out_shape.(0);
      l.in_shape.(1) <- out_shape.(1)

    let init l =
      let i = l.in_shape.(1) in
      let o = l.out_shape.(0) in
      l.wxz <- Init.run l.init_typ [|i;o|] l.wxz;
      l.whz <- Init.run l.init_typ [|o;o|] l.whz;
      l.wxr <- Init.run l.init_typ [|i;o|] l.wxr;
      l.whr <- Init.run l.init_typ [|o;o|] l.whr;
      l.wxh <- Init.run l.init_typ [|i;o|] l.wxh;
      l.whh <- Init.run l.init_typ [|o;o|] l.whh;
      l.bz  <- Mat.zeros 1 o;
      l.br  <- Mat.zeros 1 o;
      l.bh  <- Mat.zeros 1 o

    let reset l =
      Mat.reset l.wxz;
      Mat.reset l.whz;
      Mat.reset l.wxr;
      Mat.reset l.whr;
      Mat.reset l.wxh;
      Mat.reset l.whh;
      Mat.reset l.bz;
      Mat.reset l.br;
      Mat.reset l.bh

    let mktag t l =
      l.wxz <- make_reverse l.wxz t;
      l.whz <- make_reverse l.whz t;
      l.wxr <- make_reverse l.wxr t;
      l.whr <- make_reverse l.whr t;
      l.wxh <- make_reverse l.wxh t;
      l.whh <- make_reverse l.whh t;
      l.bz  <- make_reverse l.bz t;
      l.br  <- make_reverse l.br t;
      l.bh  <- make_reverse l.bh t

    let mkpar l = [|
      l.wxz;
      l.whz;
      l.wxr;
      l.whr;
      l.wxh;
      l.whh;
      l.bz;
      l.br;
      l.bh;
    |]

    let mkpri l = [|
      primal l.wxz;
      primal l.whz;
      primal l.wxr;
      primal l.whr;
      primal l.wxh;
      primal l.whh;
      primal l.bz;
      primal l.br;
      primal l.bh;
    |]

    let mkadj l = [|
      adjval l.wxz;
      adjval l.whz;
      adjval l.wxr;
      adjval l.whr;
      adjval l.wxh;
      adjval l.whh;
      adjval l.bz;
      adjval l.br;
      adjval l.bh;
    |]

    let update l u =
      l.wxz <- u.(0) |> primal';
      l.whz <- u.(1) |> primal';
      l.wxr <- u.(2) |> primal';
      l.whr <- u.(3) |> primal';
      l.wxh <- u.(4) |> primal';
      l.whh <- u.(5) |> primal';
      l.bz  <- u.(6) |> primal';
      l.br  <- u.(7) |> primal';
      l.bh  <- u.(8) |> primal'

    let copy l =
      let l' = create l.out_shape.(0) l.init_typ in
      mkpri l |> Array.map copy_primal' |> update l';
      l'

    let run x l =
      let s = shape x in
      l.h <- Mat.zeros s.(0) l.out_shape.(0);
      for i = 0 to l.in_shape.(0) - 1 do
        let t = Maths.get_slice [[];[i];[]] x in
        let t = Maths.reshape t [|s.(0);s.(2)|] in
        (* gru logic, calculate the output *)
        let z  = Maths.(((t *@ l.wxz) + (l.h *@ l.whz) + l.bz) |> sigmoid) in
        let r  = Maths.(((t *@ l.wxr) + (l.h *@ l.whr) + l.br) |> sigmoid) in
        let h' = Maths.(((t *@ l.wxh) + ((l.h * r) *@ l.whh))  |> tanh) in
        l.h <- Maths.((_f 1. - z) * h' + (z * l.h));
      done;
      l.h

    let to_string l =
      let t = l.in_shape.(0) in
      let i = l.in_shape.(1) in
      let o = l.out_shape.(0) in
      Printf.sprintf "    GRU    : matrix in:(*,%i,%i) out:(*,%i) \n" t i o ^
      Printf.sprintf "    init   : %s\n" (Init.to_string l.init_typ) ^
      Printf.sprintf "    params : %i\n" (i*o + o*o + i*o + o*o + i*o + o*o + o + o + o) ^
      Printf.sprintf "    wxz    : %i x %i\n" i o ^
      Printf.sprintf "    whz    : %i x %i\n" o o ^
      Printf.sprintf "    wxr    : %i x %i\n" i o ^
      Printf.sprintf "    whr    : %i x %i\n" o o ^
      Printf.sprintf "    wxh    : %i x %i\n" i o ^
      Printf.sprintf "    whh    : %i x %i\n" o o ^
      Printf.sprintf "    bz     : %i x %i\n" 1 o ^
      Printf.sprintf "    br     : %i x %i\n" 1 o ^
      Printf.sprintf "    bh     : %i x %i\n" 1 o ^
      ""

    let to_name () = "gru"

  end


  (* definition of Conv1D neuron *)
  module Conv1D = struct

    type neuron_typ = {
      mutable w         : t;
      mutable b         : t;
      mutable kernel    : int array;
      mutable stride    : int array;
      mutable padding   : padding;
      mutable init_typ  : Init.typ;
      mutable in_shape  : int array;
      mutable out_shape : int array;
    }

    let create ?inputs padding kernel stride init_typ =
      let h, i, o = kernel.(0), kernel.(1), kernel.(2) in
      let in_shape = match inputs with
        | Some a -> assert (i = a.(1)); a
        | None   -> [|0;i|]
      in
      {
        w         = Arr.empty [|h;i;o|];
        b         = Arr.empty [|o|];
        kernel    = kernel;
        stride    = stride;
        padding   = padding;
        init_typ  = init_typ;
        in_shape  = in_shape;
        out_shape = [|0;o|];
      }

    let connect out_shape l =
      assert Array.(length out_shape = length l.in_shape);
      assert (out_shape.(1) = l.in_shape.(1));
      l.in_shape.(0) <- out_shape.(0);
      let out_cols =
        Owl_utils.calc_conv1d_output_shape
        l.padding l.in_shape.(0) l.kernel.(0) l.stride.(0)
      in
      l.out_shape.(0) <- out_cols

    let init l =
      l.w <- Init.run l.init_typ l.kernel l.w;
      l.b <- Arr.(zeros (shape l.b))

    let reset l =
      Arr.reset l.w;
      Arr.reset l.b

    let mktag t l =
      l.w <- make_reverse l.w t;
      l.b <- make_reverse l.b t

    let mkpar l = [|l.w; l.b|]

    let mkpri l = [|primal l.w; primal l.b|]

    let mkadj l = [|adjval l.w; adjval l.b|]

    let update l u =
      l.w <- u.(0) |> primal';
      l.b <- u.(1) |> primal'

    let copy l =
      let l' = create l.padding l.kernel l.stride l.init_typ in
      mkpri l |> Array.map copy_primal' |> update l';
      l'

    let run x l = Maths.((conv1d ~padding:l.padding x l.w l.stride) + l.b)

    let to_string l =
      let ws = Arr.shape l.w in
      let bn = Arr.shape l.b in
      let in_str = Owl_utils_array.to_string string_of_int l.in_shape in
      let out_str = Owl_utils_array.to_string string_of_int l.out_shape in
      Printf.sprintf "    Conv1D : tensor in:[*;%s] out:[*,%s]\n" in_str out_str ^
      Printf.sprintf "    init   : %s\n" (Init.to_string l.init_typ) ^
      Printf.sprintf "    params : %i\n" (ws.(0)*ws.(1)*ws.(2) + bn.(0)) ^
      Printf.sprintf "    kernel : %i x %i x %i\n" ws.(0) ws.(1) ws.(2) ^
      Printf.sprintf "    b      : %i\n" bn.(0) ^
      Printf.sprintf "    stride : [%i]\n" l.stride.(0) ^
      ""

    let to_name () = "conv1d"

  end


  (* definition of TransposeConv1D neuron *)
  module TransposeConv1D = struct

    type neuron_typ = {
      mutable w         : t;
      mutable b         : t;
      mutable kernel    : int array;
      mutable stride    : int array;
      mutable padding   : padding;
      mutable init_typ  : Init.typ;
      mutable in_shape  : int array;
      mutable out_shape : int array;
    }

    let create ?inputs padding kernel stride init_typ =
      let h, i, o = kernel.(0), kernel.(1), kernel.(2) in
      let in_shape = match inputs with
        | Some a -> assert (i = a.(1)); a
        | None   -> [|0;i|]
      in
      {
        w         = Arr.empty [|h;i;o|];
        b         = Arr.empty [|o|];
        kernel    = kernel;
        stride    = stride;
        padding   = padding;
        init_typ  = init_typ;
        in_shape  = in_shape;
        out_shape = [|0;o|];
      }

    let connect out_shape l =
      assert Array.(length out_shape = length l.in_shape);
      assert (out_shape.(1) = l.in_shape.(1));
      l.in_shape.(0) <- out_shape.(0);
      let out_cols =
        Owl_utils.calc_transpose_conv1d_output_shape
        l.padding l.in_shape.(0) l.kernel.(0) l.stride.(0)
      in
      l.out_shape.(0) <- out_cols

    let init l =
      l.w <- Init.run l.init_typ l.kernel l.w;
      l.b <- Arr.(zeros (shape l.b))

    let reset l =
      Arr.reset l.w;
      Arr.reset l.b

    let mktag t l =
      l.w <- make_reverse l.w t;
      l.b <- make_reverse l.b t

    let mkpar l = [|l.w; l.b|]

    let mkpri l = [|primal l.w; primal l.b|]

    let mkadj l = [|adjval l.w; adjval l.b|]

    let update l u =
      l.w <- u.(0) |> primal';
      l.b <- u.(1) |> primal'

    let copy l =
      let l' = create l.padding l.kernel l.stride l.init_typ in
      mkpri l |> Array.map copy_primal' |> update l';
      l'

    let run x l = Maths.((transpose_conv1d ~padding:l.padding x l.w l.stride) + l.b)

    let to_string l =
      let ws = Arr.shape l.w in
      let bn = Arr.shape l.b in
      let in_str = Owl_utils_array.to_string string_of_int l.in_shape in
      let out_str = Owl_utils_array.to_string string_of_int l.out_shape in
      Printf.sprintf "    TransposeConv1D : tensor in:[*;%s] out:[*,%s]\n" in_str out_str ^
      Printf.sprintf "    init   : %s\n" (Init.to_string l.init_typ) ^
      Printf.sprintf "    params : %i\n" (ws.(0)*ws.(1)*ws.(2) + bn.(0)) ^
      Printf.sprintf "    kernel : %i x %i x %i\n" ws.(0) ws.(1) ws.(2) ^
      Printf.sprintf "    b      : %i\n" bn.(0) ^
      Printf.sprintf "    stride : [%i]\n" l.stride.(0) ^
      ""

    let to_name () = "transpose_conv1d"

  end


  (* definition of Conv2D neuron *)
  module Conv2D = struct

    type neuron_typ = {
      mutable w         : t;
      mutable b         : t;
      mutable kernel    : int array;
      mutable stride    : int array;
      mutable padding   : padding;
      mutable init_typ  : Init.typ;
      mutable in_shape  : int array;
      mutable out_shape : int array;
    }

    let create ?inputs padding kernel stride init_typ =
      let w, h, i, o = kernel.(0), kernel.(1), kernel.(2), kernel.(3) in
      let in_shape = match inputs with
        | Some a -> assert (i = a.(2)); a
        | None   -> [|0;0;i|]
      in
      {
        w         = Arr.empty [|w;h;i;o|];
        b         = Arr.empty [|o|];
        kernel    = kernel;
        stride    = stride;
        padding   = padding;
        init_typ  = init_typ;
        in_shape  = in_shape;
        out_shape = [|0;0;o|];
      }

    let connect out_shape l =
      assert Array.(length out_shape = length l.in_shape);
      assert (out_shape.(2) = l.in_shape.(2));
      l.in_shape.(0) <- out_shape.(0);
      l.in_shape.(1) <- out_shape.(1);
      let out_cols, out_rows =
        Owl_utils.calc_conv2d_output_shape
        l.padding l.in_shape.(0) l.in_shape.(1) l.kernel.(0) l.kernel.(1)
        l.stride.(0) l.stride.(1)
      in
      l.out_shape.(0) <- out_cols;
      l.out_shape.(1) <- out_rows

    let init l =
      l.w <- Init.run l.init_typ l.kernel l.w;
      l.b <- Arr.(zeros (shape l.b))

    let reset l =
      Arr.reset l.w;
      Arr.reset l.b

    let mktag t l =
      l.w <- make_reverse l.w t;
      l.b <- make_reverse l.b t

    let mkpar l = [|l.w; l.b|]

    let mkpri l = [|primal l.w; primal l.b|]

    let mkadj l = [|adjval l.w; adjval l.b|]

    let update l u =
      l.w <- u.(0) |> primal';
      l.b <- u.(1) |> primal'

    let copy l =
      let l' = create l.padding l.kernel l.stride l.init_typ in
      mkpri l |> Array.map copy_primal' |> update l';
      l'

    let run x l = Maths.((conv2d ~padding:l.padding x l.w l.stride) + l.b)

    let to_string l =
      let ws = Arr.shape l.w in
      let bn = Arr.shape l.b in
      let in_str = Owl_utils_array.to_string string_of_int l.in_shape in
      let out_str = Owl_utils_array.to_string string_of_int l.out_shape in
      Printf.sprintf "    Conv2D : tensor in:[*;%s] out:[*,%s]\n" in_str out_str ^
      Printf.sprintf "    init   : %s\n" (Init.to_string l.init_typ) ^
      Printf.sprintf "    params : %i\n" (ws.(0)*ws.(1)*ws.(2)*ws.(3) + bn.(0)) ^
      Printf.sprintf "    kernel : %i x %i x %i x %i\n" ws.(0) ws.(1) ws.(2) ws.(3) ^
      Printf.sprintf "    b      : %i\n" bn.(0) ^
      Printf.sprintf "    stride : [%i; %i]\n" l.stride.(0) l.stride.(1) ^
      ""

    let to_name () = "conv2d"

  end


  (* definition of TransposeConv2D neuron *)
  module TransposeConv2D = struct

    type neuron_typ = {
      mutable w         : t;
      mutable b         : t;
      mutable kernel    : int array;
      mutable stride    : int array;
      mutable padding   : padding;
      mutable init_typ  : Init.typ;
      mutable in_shape  : int array;
      mutable out_shape : int array;
    }

    let create ?inputs padding kernel stride init_typ =
      let w, h, i, o = kernel.(0), kernel.(1), kernel.(2), kernel.(3) in
      let in_shape = match inputs with
        | Some a -> assert (i = a.(2)); a
        | None   -> [|0;0;i|]
      in
      {
        w         = Arr.empty [|w;h;i;o|];
        b         = Arr.empty [|o|];
        kernel    = kernel;
        stride    = stride;
        padding   = padding;
        init_typ  = init_typ;
        in_shape  = in_shape;
        out_shape = [|0;0;o|];
      }

    let connect out_shape l =
      assert Array.(length out_shape = length l.in_shape);
      assert (out_shape.(2) = l.in_shape.(2));
      l.in_shape.(0) <- out_shape.(0);
      l.in_shape.(1) <- out_shape.(1);
      let out_cols, out_rows =
        Owl_utils.calc_transpose_conv2d_output_shape
        l.padding l.in_shape.(0) l.in_shape.(1) l.kernel.(0) l.kernel.(1)
        l.stride.(0) l.stride.(1)
      in
      l.out_shape.(0) <- out_cols;
      l.out_shape.(1) <- out_rows

    let init l =
      l.w <- Init.run l.init_typ l.kernel l.w;
      l.b <- Arr.(zeros (shape l.b))

    let reset l =
      Arr.reset l.w;
      Arr.reset l.b

    let mktag t l =
      l.w <- make_reverse l.w t;
      l.b <- make_reverse l.b t

    let mkpar l = [|l.w; l.b|]

    let mkpri l = [|primal l.w; primal l.b|]

    let mkadj l = [|adjval l.w; adjval l.b|]

    let update l u =
      l.w <- u.(0) |> primal';
      l.b <- u.(1) |> primal'

    let copy l =
      let l' = create l.padding l.kernel l.stride l.init_typ in
      mkpri l |> Array.map copy_primal' |> update l';
      l'

    let run x l = Maths.((transpose_conv2d ~padding:l.padding x l.w l.stride) + l.b)

    let to_string l =
      let ws = Arr.shape l.w in
      let bn = Arr.shape l.b in
      let in_str = Owl_utils_array.to_string string_of_int l.in_shape in
      let out_str = Owl_utils_array.to_string string_of_int l.out_shape in
      Printf.sprintf "    TransposeConv2D : tensor in:[*;%s] out:[*,%s]\n" in_str out_str ^
      Printf.sprintf "    init   : %s\n" (Init.to_string l.init_typ) ^
      Printf.sprintf "    params : %i\n" (ws.(0)*ws.(1)*ws.(2)*ws.(3) + bn.(0)) ^
      Printf.sprintf "    kernel : %i x %i x %i x %i\n" ws.(0) ws.(1) ws.(2) ws.(3) ^
      Printf.sprintf "    b      : %i\n" bn.(0) ^
      Printf.sprintf "    stride : [%i; %i]\n" l.stride.(0) l.stride.(1) ^
      ""

    let to_name () = "transpose_conv2d"

  end


  (* definition of Conv3D neuron *)
  module Conv3D = struct

    type neuron_typ = {
      mutable w         : t;
      mutable b         : t;
      mutable kernel    : int array;
      mutable stride    : int array;
      mutable padding   : padding;
      mutable init_typ  : Init.typ;
      mutable in_shape  : int array;
      mutable out_shape : int array;
    }

    let create ?inputs padding kernel stride init_typ =
      let w, h, d, i, o = kernel.(0), kernel.(1), kernel.(2), kernel.(3), kernel.(4) in
      let in_shape = match inputs with
        | Some a -> assert (i = a.(3)); a
        | None   -> [|0;0;0;i|]
      in
      {
        w         = Arr.empty [|w;h;d;i;o|];
        b         = Arr.empty [|o|];
        kernel    = kernel;
        stride    = stride;
        padding   = padding;
        init_typ  = init_typ;
        in_shape  = in_shape;
        out_shape = [|0;0;0;o|];
      }

    let connect out_shape l =
      assert Array.(length out_shape = length l.in_shape);
      assert (out_shape.(3) = l.in_shape.(3));
      l.in_shape.(0) <- out_shape.(0);
      l.in_shape.(1) <- out_shape.(1);
      l.in_shape.(2) <- out_shape.(2);
      let out_cols, out_rows, out_dpts =
        Owl_utils.calc_conv3d_output_shape
        l.padding l.in_shape.(0) l.in_shape.(1) l.in_shape.(2)
        l.kernel.(0) l.kernel.(1) l.kernel.(2)
        l.stride.(0) l.stride.(1) l.stride.(2)
      in
      l.out_shape.(0) <- out_cols;
      l.out_shape.(1) <- out_rows;
      l.out_shape.(2) <- out_dpts

    let init l =
      l.w <- Init.run l.init_typ l.kernel l.w;
      l.b <- Arr.(zeros (shape l.b))

    let reset l =
      Arr.reset l.w;
      Arr.reset l.b

    let mktag t l =
      l.w <- make_reverse l.w t;
      l.b <- make_reverse l.b t

    let mkpar l = [|l.w; l.b|]

    let mkpri l = [|primal l.w; primal l.b|]

    let mkadj l = [|adjval l.w; adjval l.b|]

    let update l u =
      l.w <- u.(0) |> primal';
      l.b <- u.(1) |> primal'

    let copy l =
      let l' = create l.padding l.kernel l.stride l.init_typ in
      mkpri l |> Array.map copy_primal' |> update l';
      l'

    let run x l = Maths.((conv3d ~padding:l.padding x l.w l.stride) + l.b)

    let to_string l =
      let ws = Arr.shape l.w in
      let bn = Arr.shape l.b in
      let in_str = Owl_utils_array.to_string string_of_int l.in_shape in
      let out_str = Owl_utils_array.to_string string_of_int l.out_shape in
      Printf.sprintf "    Conv3D : tensor in:[*;%s] out:[*,%s]\n" in_str out_str ^
      Printf.sprintf "    init   : %s\n" (Init.to_string l.init_typ) ^
      Printf.sprintf "    params : %i\n" (ws.(0)*ws.(1)*ws.(2)*ws.(3)*ws.(4) + bn.(0)) ^
      Printf.sprintf "    kernel : %i x %i x %i x %i x %i\n" ws.(0) ws.(1) ws.(2) ws.(3)  ws.(4) ^
      Printf.sprintf "    b      : %i\n" bn.(0) ^
      Printf.sprintf "    stride : [%i; %i; %i]\n" l.stride.(0) l.stride.(1) l.stride.(2) ^
      ""

    let to_name () = "conv3d"

  end


  (* definition of TransposeConv3D neuron *)
  module TransposeConv3D = struct

    type neuron_typ = {
      mutable w         : t;
      mutable b         : t;
      mutable kernel    : int array;
      mutable stride    : int array;
      mutable padding   : padding;
      mutable init_typ  : Init.typ;
      mutable in_shape  : int array;
      mutable out_shape : int array;
    }

    let create ?inputs padding kernel stride init_typ =
      let w, h, d, i, o = kernel.(0), kernel.(1), kernel.(2), kernel.(3), kernel.(4) in
      let in_shape = match inputs with
        | Some a -> assert (i = a.(3)); a
        | None   -> [|0;0;0;i|]
      in
      {
        w         = Arr.empty [|w;h;d;i;o|];
        b         = Arr.empty [|o|];
        kernel    = kernel;
        stride    = stride;
        padding   = padding;
        init_typ  = init_typ;
        in_shape  = in_shape;
        out_shape = [|0;0;0;o|];
      }

    let connect out_shape l =
      assert Array.(length out_shape = length l.in_shape);
      assert (out_shape.(3) = l.in_shape.(3));
      l.in_shape.(0) <- out_shape.(0);
      l.in_shape.(1) <- out_shape.(1);
      l.in_shape.(2) <- out_shape.(2);
      let out_cols, out_rows, out_dpts =
        Owl_utils.calc_transpose_conv3d_output_shape
        l.padding l.in_shape.(0) l.in_shape.(1) l.in_shape.(2)
        l.kernel.(0) l.kernel.(1) l.kernel.(2)
        l.stride.(0) l.stride.(1) l.stride.(2)
      in
      l.out_shape.(0) <- out_cols;
      l.out_shape.(1) <- out_rows;
      l.out_shape.(2) <- out_dpts

    let init l =
      l.w <- Init.run l.init_typ l.kernel l.w;
      l.b <- Arr.(zeros (shape l.b))

    let reset l =
      Arr.reset l.w;
      Arr.reset l.b

    let mktag t l =
      l.w <- make_reverse l.w t;
      l.b <- make_reverse l.b t

    let mkpar l = [|l.w; l.b|]

    let mkpri l = [|primal l.w; primal l.b|]

    let mkadj l = [|adjval l.w; adjval l.b|]

    let update l u =
      l.w <- u.(0) |> primal';
      l.b <- u.(1) |> primal'

    let copy l =
      let l' = create l.padding l.kernel l.stride l.init_typ in
      mkpri l |> Array.map copy_primal' |> update l';
      l'

    let run x l = Maths.((transpose_conv3d ~padding:l.padding x l.w l.stride) + l.b)

    let to_string l =
      let ws = Arr.shape l.w in
      let bn = Arr.shape l.b in
      let in_str = Owl_utils_array.to_string string_of_int l.in_shape in
      let out_str = Owl_utils_array.to_string string_of_int l.out_shape in
      Printf.sprintf "    TransposeConv3D : tensor in:[*;%s] out:[*,%s]\n" in_str out_str ^
      Printf.sprintf "    init   : %s\n" (Init.to_string l.init_typ) ^
      Printf.sprintf "    params : %i\n" (ws.(0)*ws.(1)*ws.(2)*ws.(3)*ws.(4) + bn.(0)) ^
      Printf.sprintf "    kernel : %i x %i x %i x %i x %i\n" ws.(0) ws.(1) ws.(2) ws.(3)  ws.(4) ^
      Printf.sprintf "    b      : %i\n" bn.(0) ^
      Printf.sprintf "    stride : [%i; %i; %i]\n" l.stride.(0) l.stride.(1) l.stride.(2) ^
      ""

    let to_name () = "transpose_conv3d"

  end


  (* definition of FullyConnected neuron *)
  module FullyConnected = struct

    type neuron_typ = {
      mutable w         : t;
      mutable b         : t;
      mutable init_typ  : Init.typ;
      mutable in_shape  : int array;
      mutable out_shape : int array;
    }

    let create ?inputs o init_typ =
      let in_shape = match inputs with
        | Some i -> [|i|]
        | None   -> [|0|]
      in
      {
        w         = Mat.empty 0 o;
        b         = Mat.empty 1 o;
        init_typ  = init_typ;
        in_shape  = in_shape;
        out_shape = [|o|];
      }

    let connect out_shape l =
      assert (Array.length out_shape > 0);
      l.in_shape <- Array.copy out_shape

    let init l =
      let m = Array.fold_left (fun a b -> a * b) 1 l.in_shape in
      let n = l.out_shape.(0) in
      l.w <- Init.run l.init_typ [|m;n|] l.w;
      l.b <- Mat.zeros 1 n

    let reset l =
      Mat.reset l.w;
      Mat.reset l.b

    let mktag t l =
      l.w <- make_reverse l.w t;
      l.b <- make_reverse l.b t

    let mkpar l = [|l.w; l.b|]

    let mkpri l = [|primal l.w; primal l.b|]

    let mkadj l = [|adjval l.w; adjval l.b|]

    let update l u =
      l.w <- u.(0) |> primal';
      l.b <- u.(1) |> primal'

    let copy l =
      let l' = create l.out_shape.(0) l.init_typ in
      mkpri l |> Array.map copy_primal' |> update l';
      l'

    let run x l =
      let m = Mat.row_num l.w in
      let n = Arr.numel x / m in
      let x = Maths.reshape x [|n;m|] in
      let y = Maths.((x *@ l.w) + l.b) in
      y

    let to_string l =
      let wm = Array.fold_left (fun a b -> a * b) 1 l.in_shape in
      let wn = l.out_shape.(0) in
      let bn = l.out_shape.(0) in
      let in_str = Owl_utils_array.to_string string_of_int l.in_shape in
      Printf.sprintf "    FullyConnected : tensor in:[*,%s] matrix out:(*,%i)\n" in_str l.out_shape.(0) ^
      Printf.sprintf "    init           : %s\n" (Init.to_string l.init_typ) ^
      Printf.sprintf "    params         : %i\n" (wm * wn + bn) ^
      Printf.sprintf "    w              : %i x %i\n" wm wn ^
      Printf.sprintf "    b              : %i x %i\n" 1 bn ^
      ""

    let to_name () = "fullyconnected"

  end


  (* definition of MaxPool1D neuron *)
  module MaxPool1D = struct

    type neuron_typ = {
      mutable padding   : padding;
      mutable kernel    : int array;
      mutable stride    : int array;
      mutable in_shape  : int array;
      mutable out_shape : int array;
    }

    let create padding kernel stride = {
      padding;
      kernel;
      stride;
      in_shape  = [|0;0|];
      out_shape = [|0;0|];
    }

    let connect out_shape l =
      assert Array.(length out_shape = length l.in_shape);
      l.in_shape.(0) <- out_shape.(0);
      l.in_shape.(1) <- out_shape.(1);
      let out_cols = Owl_utils.calc_conv1d_output_shape
        l.padding l.in_shape.(0) l.kernel.(0) l.stride.(0)
      in
      l.out_shape.(0) <- out_cols;
      l.out_shape.(1) <- out_shape.(1)

    let copy l = create l.padding l.kernel l.stride

    let run x l = Maths.(max_pool1d l.padding x l.kernel l.stride)

    let to_string l =
      let padding_s = match l.padding with
        | SAME  -> "SAME"
        | VALID -> "VALID"
      in
      Printf.sprintf "    MaxPool1D : tensor in:[*,%i,%i] out:[*,%i,%i]\n" l.in_shape.(0) l.in_shape.(1) l.out_shape.(0) l.out_shape.(1) ^
      Printf.sprintf "    padding   : %s\n" padding_s ^
      Printf.sprintf "    kernel    : [%i]\n" l.kernel.(0) ^
      Printf.sprintf "    stride    : [%i]\n" l.stride.(0) ^
      ""

    let to_name () = "maxpool1d"

  end


  (* definition of MaxPool2D neuron *)
  module MaxPool2D = struct

    type neuron_typ = {
      mutable padding   : padding;
      mutable kernel    : int array;
      mutable stride    : int array;
      mutable in_shape  : int array;
      mutable out_shape : int array;
    }

    let create padding kernel stride = {
      padding;
      kernel;
      stride;
      in_shape  = [|0;0;0|];
      out_shape = [|0;0;0|];
    }

    let connect out_shape l =
      assert Array.(length out_shape = length l.in_shape);
      l.in_shape.(0) <- out_shape.(0);
      l.in_shape.(1) <- out_shape.(1);
      l.in_shape.(2) <- out_shape.(2);
      let out_cols, out_rows = Owl_utils.calc_conv2d_output_shape
        l.padding l.in_shape.(0) l.in_shape.(1) l.kernel.(0) l.kernel.(1) l.stride.(0) l.stride.(1)
      in
      l.out_shape.(0) <- out_cols;
      l.out_shape.(1) <- out_rows;
      l.out_shape.(2) <- out_shape.(2)

    let copy l = create l.padding l.kernel l.stride

    let run x l = Maths.(max_pool2d l.padding x l.kernel l.stride)

    let to_string l =
      let padding_s = match l.padding with
        | SAME  -> "SAME"
        | VALID -> "VALID"
      in
      Printf.sprintf "    MaxPool2D : tensor in:[*,%i,%i,%i] out:[*,%i,%i,%i]\n" l.in_shape.(0) l.in_shape.(1) l.in_shape.(2) l.out_shape.(0) l.out_shape.(1) l.out_shape.(2) ^
      Printf.sprintf "    padding   : %s\n" padding_s ^
      Printf.sprintf "    kernel    : [%i; %i]\n" l.kernel.(0) l.kernel.(1) ^
      Printf.sprintf "    stride    : [%i; %i]\n" l.stride.(0) l.stride.(1) ^
      ""

    let to_name () = "maxpool2d"

  end


  (* definition of AvgPool1D neuron *)
  module AvgPool1D = struct

    type neuron_typ = {
      mutable padding   : padding;
      mutable kernel    : int array;
      mutable stride    : int array;
      mutable in_shape  : int array;
      mutable out_shape : int array;
    }

    let create padding kernel stride = {
      padding;
      kernel;
      stride;
      in_shape  = [|0;0|];
      out_shape = [|0;0|];
    }

    let connect out_shape l =
      assert Array.(length out_shape = length l.in_shape);
      l.in_shape.(0) <- out_shape.(0);
      l.in_shape.(1) <- out_shape.(1);
      let out_cols = Owl_utils.calc_conv1d_output_shape
        l.padding l.in_shape.(0) l.kernel.(0) l.stride.(0)
      in
      l.out_shape.(0) <- out_cols;
      l.out_shape.(1) <- out_shape.(1)

    let copy l = create l.padding l.kernel l.stride

    let run x l = Maths.(avg_pool1d l.padding x l.kernel l.stride)

    let to_string l =
      let padding_s = match l.padding with
        | SAME  -> "SAME"
        | VALID -> "VALID"
      in
      Printf.sprintf "    AvgPool1D : tensor in:[*,%i,%i] out:[*,%i,%i]\n" l.in_shape.(0) l.in_shape.(1) l.out_shape.(0) l.out_shape.(1) ^
      Printf.sprintf "    padding   : %s\n" padding_s ^
      Printf.sprintf "    kernel    : [%i]\n" l.kernel.(0) ^
      Printf.sprintf "    stride    : [%i]\n" l.stride.(0) ^
      ""

    let to_name () = "avgpool1d"

  end


  (* definition of AvgPool2D neuron *)
  module AvgPool2D = struct

    type neuron_typ = {
      mutable padding   : padding;
      mutable kernel    : int array;
      mutable stride    : int array;
      mutable in_shape  : int array;
      mutable out_shape : int array;
    }

    let create padding kernel stride = {
      padding;
      kernel;
      stride;
      in_shape  = [|0;0;0|];
      out_shape = [|0;0;0|];
    }

    let connect out_shape l =
      assert Array.(length out_shape = length l.in_shape);
      l.in_shape.(0) <- out_shape.(0);
      l.in_shape.(1) <- out_shape.(1);
      l.in_shape.(2) <- out_shape.(2);
      let out_cols, out_rows = Owl_utils.calc_conv2d_output_shape
        l.padding l.in_shape.(0) l.in_shape.(1) l.kernel.(0) l.kernel.(1) l.stride.(0) l.stride.(1)
      in
      l.out_shape.(0) <- out_cols;
      l.out_shape.(1) <- out_rows;
      l.out_shape.(2) <- out_shape.(2)

    let copy l = create l.padding l.kernel l.stride

    let run x l = Maths.(avg_pool2d l.padding x l.kernel l.stride)

    let to_string l =
      let padding_s = match l.padding with
        | SAME  -> "SAME"
        | VALID -> "VALID"
      in
      Printf.sprintf "    AvgPool2D : tensor in:[*,%i,%i,%i] out:[*,%i,%i,%i]\n" l.in_shape.(0) l.in_shape.(1) l.in_shape.(2) l.out_shape.(0) l.out_shape.(1) l.out_shape.(2) ^
      Printf.sprintf "    padding   : %s\n" padding_s ^
      Printf.sprintf "    kernel    : [%i; %i]\n" l.kernel.(0) l.kernel.(1) ^
      Printf.sprintf "    stride    : [%i; %i]\n" l.stride.(0) l.stride.(1) ^
      ""

    let to_name () = "avgpool2d"

  end


  (* definition of GlobalMaxPool1D neuron *)
  module GlobalMaxPool1D = struct

    type neuron_typ = {
      mutable in_shape  : int array;
      mutable out_shape : int array;
    }

    let create () = {
      in_shape  = [|0;0|];
      out_shape = [|0|];
    }

    let connect out_shape l =
      assert Array.(length out_shape = 2);
      l.in_shape.(0) <- out_shape.(0);
      l.in_shape.(1) <- out_shape.(1);
      l.out_shape.(0) <- out_shape.(1)

    let copy l = create ()

    let run x l =
      let kernel = [|l.in_shape.(0)|] in
      let a = Maths.max_pool1d VALID x kernel [|1|] in
      let s = Arr.shape a in
      let b, o = s.(0), s.(2) in
      Arr.reshape a [|b; o|]

    let to_string l =
      Printf.sprintf "    GlobalMaxPool1D : in:[*,%i,%i] out:[*,%i]\n" l.in_shape.(0) l.in_shape.(1) l.out_shape.(0) ^
      ""

    let to_name () = "global_maxpool1d"

  end


  (* definition of GlobalMaxPool2D neuron *)
  module GlobalMaxPool2D = struct

    type neuron_typ = {
      mutable in_shape  : int array;
      mutable out_shape : int array;
    }

    let create () = {
      in_shape  = [|0;0;0|];
      out_shape = [|0|];
    }

    let connect out_shape l =
      assert Array.(length out_shape = 3);
      l.in_shape.(0) <- out_shape.(0);
      l.in_shape.(1) <- out_shape.(1);
      l.in_shape.(2) <- out_shape.(2);
      l.out_shape.(0) <- out_shape.(2)

    let copy l = create ()

    let run x l =
      let kernel = [|l.in_shape.(0); l.in_shape.(1)|] in
      let a = Maths.max_pool2d VALID x kernel [|1;1|] in
      let s = Arr.shape a in
      let b, o = s.(0), s.(3) in
      Arr.reshape a [|b; o|]

    let to_string l =
      Printf.sprintf "    GlobalMaxPool2D : in:[*,%i,%i,%i] out:[*,%i]\n" l.in_shape.(0) l.in_shape.(1) l.in_shape.(2) l.out_shape.(0) ^
      ""

    let to_name () = "global_maxpool2d"

  end


  (* definition of GlobalAvgPool1D neuron *)
  module GlobalAvgPool1D = struct

    type neuron_typ = {
      mutable in_shape  : int array;
      mutable out_shape : int array;
    }

    let create () = {
      in_shape  = [|0;0|];
      out_shape = [|0|];
    }

    let connect out_shape l =
      assert Array.(length out_shape = 2);
      l.in_shape.(0) <- out_shape.(0);
      l.in_shape.(1) <- out_shape.(1);
      l.out_shape.(0) <- out_shape.(1)

    let copy l = create ()

    let run x l =
      let kernel = [|l.in_shape.(0)|] in
      let a = Maths.avg_pool1d VALID x kernel [|1|] in
      let s = Arr.shape a in
      let b, o = s.(0), s.(2) in
      Arr.reshape a [|b; o|]

    let to_string l =
      Printf.sprintf "    GlobalAvgPool1D : in:[*,%i,%i] out:[*,%i]\n" l.in_shape.(0) l.in_shape.(1) l.out_shape.(0) ^
      ""

    let to_name () = "global_avgpool1d"

  end


  (* definition of GlobalAvgPool2D neuron *)
  module GlobalAvgPool2D = struct

    type neuron_typ = {
      mutable in_shape  : int array;
      mutable out_shape : int array;
    }

    let create () = {
      in_shape  = [|0;0;0|];
      out_shape = [|0|];
    }

    let connect out_shape l =
      assert Array.(length out_shape = 3);
      l.in_shape.(0) <- out_shape.(0);
      l.in_shape.(1) <- out_shape.(1);
      l.in_shape.(2) <- out_shape.(2);
      l.out_shape.(0) <- out_shape.(2)

    let copy l = create ()

    let run x l =
      let kernel = [|l.in_shape.(0); l.in_shape.(1)|] in
      let a = Maths.avg_pool2d VALID x kernel [|1;1|] in
      let s = Arr.shape a in
      let b, o = s.(0), s.(3) in
      Arr.reshape a [|b; o|]

    let to_string l =
      Printf.sprintf "    GlobalAvgPool2D : in:[*,%i,%i,%i] out:[*,%i]\n" l.in_shape.(0) l.in_shape.(1) l.in_shape.(2) l.out_shape.(0) ^
      ""

    let to_name () = "global_avgpool2d"

  end


  (* TODO: definition of UpSampling1D neuron *)
  module UpSampling1D = struct

  end


  (* TODO: definition of UpSampling2D neuron *)
  module UpSampling2D = struct

  end


  (* TODO: definition of UpSampling3D neuron *)
  module UpSampling3D = struct

  end


  (* TODO: definition of Padding1D neuron *)
  module Padding1D = struct

  end


  (* TODO: definition of Padding2D neuron *)
  module Padding2D = struct

  end


  (* TODO: definition of Padding3D neuron *)
  module Padding3D = struct

  end


  (* definition of Lambda neuron *)
  module Lambda = struct

    type neuron_typ = {
      mutable lambda    : t -> t;
      mutable in_shape  : int array;
      mutable out_shape : int array;
    }

    let create lambda = {
      lambda;
      in_shape  = [||];
      out_shape = [||];
    }

    let connect out_shape l =
      l.in_shape <- Array.copy out_shape;
      l.out_shape <- Array.copy out_shape

    let copy l = create l.lambda

    let run x l = l.lambda x

    let to_string l =
      let in_str = Owl_utils_array.to_string string_of_int l.in_shape in
      let out_str = Owl_utils_array.to_string string_of_int l.out_shape in
      Printf.sprintf "    Lambda       : in:[*,%s] out:[*,%s]\n" in_str out_str ^
      Printf.sprintf "    customised f : t -> t\n" ^
      ""

    let to_name () = "lambda"

  end


  (* definition of Dropout neuron *)
  module Dropout = struct

    type neuron_typ = {
      mutable rate      : float;
      mutable in_shape  : int array;
      mutable out_shape : int array;
    }

    let create rate = {
      rate;
      in_shape  = [||];
      out_shape = [||];
    }

    let connect out_shape l =
      l.in_shape <- Array.copy out_shape;
      l.out_shape <- Array.copy out_shape

    let copy l = create l.rate

    let run x l =
      let a = _f (1. /. (1. -. l.rate)) in
      let b = Maths.(dropout ~rate:l.rate x) in
      Maths.(a * b)

    let to_string l =
      let in_str = Owl_utils_array.to_string string_of_int l.in_shape in
      let out_str = Owl_utils_array.to_string string_of_int l.out_shape in
      Printf.sprintf "    Dropout : in:[*,%s] out:[*,%s]\n" in_str out_str ^
      Printf.sprintf "    rate    : %g\n" l.rate

    let to_name () = "dropout"

  end


  (* definition of Reshape neuron *)
  module Reshape = struct

    type neuron_typ = {
      mutable in_shape  : int array;
      mutable out_shape : int array;
    }

    let create ?inputs o =
      let in_shape = match inputs with
        | Some i -> i
        | None   -> [||]
      in
      {
        in_shape  = in_shape;
        out_shape = o;
      }

    let connect out_shape l =
      let m = Array.fold_left (fun a b -> a * b) 1 out_shape in
      let n = Array.fold_left (fun a b -> a * b) 1 l.out_shape in
      assert (m = n);
      l.in_shape <- Array.copy out_shape

    let copy l = create l.out_shape

    let run x l =
      let x_shape = shape x in
      let out_shape = Array.append [|x_shape.(0)|] l.out_shape in
      Maths.reshape x out_shape

    let to_string l =
      let in_str = Owl_utils_array.to_string string_of_int l.in_shape in
      let out_str = Owl_utils_array.to_string string_of_int l.out_shape in
      Printf.sprintf "    Reshape : in:[*,%s] out:[*,%s]\n" in_str out_str

    let to_name () = "reshape"

  end


  (* definition of Flatten neuron *)
  module Flatten = struct

    type neuron_typ = {
      mutable in_shape  : int array;
      mutable out_shape : int array;
    }

    let create () = {
        in_shape  = [||];
        out_shape = [||];
      }

    let connect out_shape l =
      let o = Array.fold_left (fun a b -> a * b) 1 out_shape in
      l.in_shape <- Array.copy out_shape;
      l.out_shape <- [|o|]

    let copy l = create ()

    let run x l = Maths.reshape x [|(shape x).(0); l.out_shape.(0)|]

    let to_string l =
      let in_str = Owl_utils_array.to_string string_of_int l.in_shape in
      Printf.sprintf "    Flatten : in:[*,%s] out:[*,%i]\n" in_str l.out_shape.(0)

    let to_name () = "flatten"

  end


  (* definition of Add neuron *)
  module Add = struct

    type neuron_typ = {
      mutable in_shape  : int array;
      mutable out_shape : int array;
    }

    let create () = {
      in_shape  = [||];
      out_shape = [||];
    }

    let connect out_shapes l =
      Array.iter (fun s -> assert (s = out_shapes.(0))) out_shapes;
      l.in_shape <- Array.copy out_shapes.(0);
      l.out_shape <- Array.copy out_shapes.(0)

    let copy l = create ()

    let run x l =
      let n = Array.length x in
      (* at least two inputs *)
      assert (n > 1);
      let acc = ref x.(0) in
      for i = 1 to n - 1 do
        acc := Maths.(!acc + x.(i))
      done;
      !acc

    let to_string l =
      let in_str = Owl_utils_array.to_string string_of_int l.in_shape in
      let out_str = Owl_utils_array.to_string string_of_int l.out_shape in
      Printf.sprintf "    Add : in:[*,%s] out:[*,%s]\n" in_str out_str

    let to_name () = "add"

  end


  (* definition of Multiply neuron *)
  module Mul = struct

    type neuron_typ = {
      mutable in_shape  : int array;
      mutable out_shape : int array;
    }

    let create () = {
      in_shape  = [||];
      out_shape = [||];
    }

    let connect out_shapes l =
      Array.iter (fun s -> assert (s = out_shapes.(0))) out_shapes;
      l.in_shape <- Array.copy out_shapes.(0);
      l.out_shape <- Array.copy out_shapes.(0)

    let copy l = create ()

    let run x l =
      let n = Array.length x in
      (* at least two inputs *)
      assert (n > 1);
      let acc = ref x.(0) in
      for i = 1 to n - 1 do
        acc := Maths.(!acc * x.(i))
      done;
      !acc

    let to_string l =
      let in_str = Owl_utils_array.to_string string_of_int l.in_shape in
      let out_str = Owl_utils_array.to_string string_of_int l.out_shape in
      Printf.sprintf "    Multiply : in:[*,%s] out:[*,%s]\n" in_str out_str

    let to_name () = "mul"

  end


  (* definition of Dot neuron *)
  module Dot = struct

    type neuron_typ = {
      mutable in_shape  : int array;
      mutable out_shape : int array;
    }

    let create () = {
      in_shape  = [||];
      out_shape = [||];
    }

    let connect out_shapes l =
      (* for dot neuron, two matrices must have [*,m][m,n] shape *)
      let m = out_shapes.(1).(0) in
      let n = out_shapes.(1).(1) in
      assert (m = out_shapes.(0).(1));
      l.in_shape <- [|m; n|];
      l.out_shape <- [|n|]

    let copy l = create ()

    let run x l =
      assert (Array.length x = 2);
      Maths.(x.(0) *@ x.(1))

    let to_string l =
      let m = l.in_shape.(0) in
      let n = l.in_shape.(1) in
      Printf.sprintf "    Dot : in:[*,%i] [%i,%i] out:[*,%i]\n" m m n n

    let to_name () = "dot"

  end


  (* definition of Max neuron *)
  module Max = struct

    type neuron_typ = {
      mutable in_shape  : int array;
      mutable out_shape : int array;
    }

    let create () = {
      in_shape  = [||];
      out_shape = [||];
    }

    let connect out_shapes l =
      Array.iter (fun s -> assert (s = out_shapes.(0))) out_shapes;
      l.in_shape <- Array.copy out_shapes.(0);
      l.out_shape <- Array.copy out_shapes.(0)

    let copy l = create ()

    let run x l =
      let n = Array.length x in
      (* at least two inputs *)
      assert (n > 1);
      let acc = ref x.(0) in
      for i = 1 to n - 1 do
        acc := Maths.(max2 !acc x.(i))
      done;
      !acc

    let to_string l =
      let in_str = Owl_utils_array.to_string string_of_int l.in_shape in
      let out_str = Owl_utils_array.to_string string_of_int l.out_shape in
      Printf.sprintf "    Max : in:[*,%s] out:[*,%s]\n" in_str out_str

    let to_name () = "max"

  end


  (* definition of Average neuron *)
  module Average = struct

    type neuron_typ = {
      mutable in_shape  : int array;
      mutable out_shape : int array;
    }

    let create () = {
      in_shape  = [||];
      out_shape = [||];
    }

    let connect out_shapes l =
      Array.iter (fun s -> assert (s = out_shapes.(0))) out_shapes;
      l.in_shape <- Array.copy out_shapes.(0);
      l.out_shape <- Array.copy out_shapes.(0)

    let copy l = create ()

    let run x l =
      let n = Array.length x in
      (* at least two inputs *)
      assert (n > 1);
      let acc = ref x.(0) in
      for i = 1 to n - 1 do
        acc := Maths.(!acc + x.(i))
      done;
      Maths.(!acc / _f (float_of_int n))

    let to_string l =
      let in_str = Owl_utils_array.to_string string_of_int l.in_shape in
      let out_str = Owl_utils_array.to_string string_of_int l.out_shape in
      Printf.sprintf "    Average : in:[*,%s] out:[*,%s]\n" in_str out_str

    let to_name () = "average"

  end


  (* definition of Concatenate neuron *)
  module Concatenate = struct

    type neuron_typ = {
      mutable axis      : int;
      mutable in_shape  : int array;
      mutable out_shape : int array;
    }

    let create axis = {
      axis      = axis;
      in_shape  = [||];
      out_shape = [||];
    }

    let connect out_shapes l =
      let s0 = out_shapes.(0) in
      let _d = ref 0 in
      Array.iter (fun s1 ->
        Array.iteri (fun i d ->
          if (i + 1) <> l.axis then assert (d = s0.(i))
          else _d := !_d + d
        ) s1
      ) out_shapes;
      l.in_shape <- Array.copy s0;
      l.out_shape <- Array.copy s0;
      (* should not concatenate along batchs axis *)
      assert (l.axis > 0);
      l.in_shape.(l.axis - 1) <- (-1);
      l.out_shape.(l.axis - 1) <- !_d

    let copy l = create l.axis

    let run x l =
      let n = Array.length x in
      (* at least two inputs *)
      assert (n > 1);
      let acc = ref x.(0) in
      for i = 1 to n - 1 do
        acc := Maths.(concat l.axis !acc x.(i))
      done;
      !acc

    let to_string l =
      let in_str = Owl_utils_array.to_string (fun i ->
        if i = -1 then "*" else string_of_int i
      ) l.in_shape
      in
      let out_str = Owl_utils_array.to_string string_of_int l.out_shape in
      Printf.sprintf "    Concatenate : in:[*,%s] out:[*,%s]\n" in_str out_str ^
      Printf.sprintf "    axis : %i\n" l.axis ^
      ""

    let to_name () = "concatenate"

  end


  (* definition of Batch Normalisation neuron *)
  module Normalisation = struct

    type neuron_typ = {
      mutable axis      : int;
      mutable beta      : t;
      mutable gamma     : t;
      mutable mu        : t;
      mutable var       : t;
      mutable decay     : t;
      mutable training  : bool;
      mutable in_shape  : int array;
      mutable out_shape : int array;
    }

    let create ?(training=true) ?(decay=0.99) ?mu ?var axis = {
      axis      = axis;
      beta      = Arr.empty [|0|];
      gamma     = Arr.empty [|0|];
      mu        = (match mu with Some a -> Arr a | None -> Arr.empty [|0|]);
      var       = (match var with Some a -> Arr a | None -> Arr.empty [|0|]);
      decay     = _f decay;
      training  = training;
      in_shape  = [||];
      out_shape = [||];
    }

    let connect out_shape l =
      if l.axis < 0 then l.axis <- Array.(length out_shape + l.axis + 1);
      l.in_shape <- Array.copy out_shape;
      l.out_shape <- Array.copy out_shape

    let init l =
      let s = Array.(make (length l.in_shape + 1) 1) in
      s.(l.axis) <- l.in_shape.(l.axis - 1);
      l.beta <- Arr.zeros s;
      l.gamma <- Arr.ones s;
      l.mu <- Arr.zeros s;
      l.var <- Arr.ones s

    let reset l =
      Arr.reset l.beta;
      Arr.reset l.gamma

    let mktag t l =
      l.beta <- make_reverse l.beta t;
      l.gamma <- make_reverse l.gamma t

    let mkpar l = [|l.beta; l.gamma|]

    let mkpri l = [|primal l.beta; primal l.gamma|]

    let mkadj l = [|adjval l.beta; adjval l.gamma|]

    let update l u =
      l.beta <- u.(0) |> primal';
      l.gamma <- u.(1) |> primal'

    let copy l =
      let l' = create ~training:l.training ~decay:(unpack_flt l.decay) ~mu:(unpack_arr l.mu) ~var:(unpack_arr l.var) l.axis in
      mkpri l |> Array.map copy_primal' |> update l';
      l'

    (* Reference: https://arxiv.org/abs/1502.03167.
       Implementaton in Keras: https://bit.ly/2vBsvgI.*)
    let run x l =
      if l.training = true then (
        let a = _f (float_of_int ((numel x) / (shape x).(l.axis))) in
        let s = Owl_utils_array.(range 0 (length l.in_shape)
          |> filter (fun x -> x != l.axis)) in
        let mu' = Maths.((sum_reduce ~axis:s x) / a) in
<<<<<<< HEAD
        let var' = Maths.((sum_reduce ~axis:s (x * x)) / a) in
        l.mu <- Maths.(l.decay * l.mu + (_f 1. - l.decay) * mu') |> primal';
        l.var <- Maths.(l.decay * l.var + (_f 1. - l.decay) * var') |> primal';
=======
        let var' = Maths.((sum_reduce ~axis:s ((x - mu') * (x - mu'))) / a) in
        l.mu <- Maths.(l.decay * l.mu + (F 1. - l.decay) * mu') |> primal';
        l.var <- Maths.(l.decay * l.var + (F 1. - l.decay) * var') |> primal';
>>>>>>> 18ad1030
      );
      let x' = Maths.((x - l.mu) / sqrt (l.var + _f 1e-8)) in
      Maths.(x' * l.gamma + l.beta)

    let to_string l =
      let in_str = Owl_utils_array.to_string string_of_int l.in_shape in
      let out_str = Owl_utils_array.to_string string_of_int l.out_shape in
      let s = Array.(make (length l.in_shape + 1) 1) in s.(l.axis) <- l.in_shape.(l.axis - 1);
      let s_str = Owl_utils_array.to_string string_of_int s in
      Printf.sprintf "    Normalisation : in:[*,%s] out:[*,%s]\n" in_str out_str ^
      Printf.sprintf "    training      : %b\n" l.training ^
      Printf.sprintf "    axis          : %i\n" l.axis ^
      Printf.sprintf "    decay         : %g\n" (unpack_flt l.decay) ^
      Printf.sprintf "    params        : %i\n" (l.in_shape.(l.axis - 1) * 2) ^
      Printf.sprintf "    beta          : [%s]\n" s_str ^
      Printf.sprintf "    gamma         : [%s]\n" s_str

    let to_name () = "normalisation"

  end


  (* definition of GaussianNoise neuron *)
  module GaussianNoise = struct

    type neuron_typ = {
      mutable sigma     : float;
      mutable in_shape  : int array;
      mutable out_shape : int array;
    }

    let create sigma = {
      sigma;
      in_shape  = [||];
      out_shape = [||];
    }

    let connect out_shape l =
      l.in_shape <- Array.copy out_shape;
      l.out_shape <- Array.copy out_shape

    let copy l = create l.sigma

    let run x l =
      let s = shape x in
      let a = match (primal' x) with
        | Arr _ -> Arr.gaussian ~sigma:(A.float_to_elt l.sigma) s
        | _     -> failwith "owl_neural_neuron:gaussiannoise:run"
      in
      Maths.(x + a)

    let to_string l =
      let in_str = Owl_utils_array.to_string string_of_int l.in_shape in
      let out_str = Owl_utils_array.to_string string_of_int l.out_shape in
      Printf.sprintf "    GaussianNoise : in:[*,%s] out:[*,%s]\n" in_str out_str ^
      Printf.sprintf "    sigma         : %g\n" l.sigma

    let to_name () = "gaussian_noise"

  end


  (* definition of GaussianDropout neuron *)
  module GaussianDropout = struct

    type neuron_typ = {
      mutable rate      : float;
      mutable in_shape  : int array;
      mutable out_shape : int array;
    }

    let create rate = {
      rate      = rate;
      in_shape  = [||];
      out_shape = [||];
    }

    let connect out_shape l =
      l.in_shape <- Array.copy out_shape;
      l.out_shape <- Array.copy out_shape

    let copy l = create l.rate

    let run x l =
      let s = shape x in
      let sigma = Pervasives.sqrt (l.rate /. (1. -. l.rate)) in
      let a = match (primal' x) with
        | Arr _ -> Arr.gaussian ~sigma:(A.float_to_elt sigma) s
        | _     -> failwith "owl_neural_neuron:gaussiandropout:run"
      in
      Maths.(x * (a + _f 1.))

    let to_string l =
      let in_str = Owl_utils_array.to_string string_of_int l.in_shape in
      let out_str = Owl_utils_array.to_string string_of_int l.out_shape in
      Printf.sprintf "    GaussianDropout : in:[*,%s] out:[*,%s]\n" in_str out_str ^
      Printf.sprintf "    rate            : %g\n" l.rate

    let to_name () = "gaussian_dropout"

  end


  (* definition of AlphaDropout neuron *)
  module AlphaDropout = struct

    type neuron_typ = {
      mutable rate      : float;
      mutable in_shape  : int array;
      mutable out_shape : int array;
    }

    let create rate = {
      rate      = rate;
      in_shape  = [||];
      out_shape = [||];
    }

    let connect out_shape l =
      l.in_shape <- Array.copy out_shape;
      l.out_shape <- Array.copy out_shape

    let copy l = create l.rate

    let run x l =
      (* parameters of affine transformation *)
      let alpha = 1.6732632423543772848170429916717 in
      let scale = 1.0507009873554804934193349852946 in
      let p = (-.alpha) *. scale in
      let a = ((1. -. l.rate) *. (1. +. l.rate *. p ** 2.)) ** (-0.5) in
      let b = (-.a) *. p *. l.rate in

      let s = shape x in
      let mask = match (primal' x) with
        | Arr _ -> Arr A.(bernoulli ~p:(1. -. l.rate) s)
        | _     -> failwith "owl_neural_neuron:alphadropout:run"
      in

      let p = _f p in
      let a = _f a in
      let b = _f b in
      let x = Maths.(x * mask + p * (_f 1. - mask)) in
      Maths.(a * x + b)

    let to_string l =
      let in_str = Owl_utils_array.to_string string_of_int l.in_shape in
      let out_str = Owl_utils_array.to_string string_of_int l.out_shape in
      Printf.sprintf "    AlphaDropout : in:[*,%s] out:[*,%s]\n" in_str out_str ^
      Printf.sprintf "    rate         : %g\n" l.rate

    let to_name () = "alpha_dropout"

  end


  (* definition of Embedding neuron *)
  module Embedding = struct

    type neuron_typ = {
      mutable w         : t;
      mutable init_typ  : Init.typ;
      mutable in_dim    : int;
      mutable in_shape  : int array;
      mutable out_shape : int array;
    }

    let create ?inputs in_dim out_dim init_typ =
      let i = match inputs with Some i -> i | None -> 0 in
      {
        w         = Mat.empty 0 0;
        init_typ  = init_typ;
        in_dim    = in_dim;
        in_shape  = [|i|];
        out_shape = [|i;out_dim|];
      }

    let connect out_shape l =
      assert Array.(length out_shape = 1);
      l.in_shape.(0) <- out_shape.(0);
      l.out_shape.(0) <- out_shape.(0)

    let init l =
      let m = l.in_dim in
      let n = l.out_shape.(1) in
      l.w <- Init.run l.init_typ [|m;n|] l.w

    let reset l = Mat.reset l.w

    let mktag t l = l.w <- make_reverse l.w t

    let mkpar l = [|l.w|]

    let mkpri l = [|primal l.w|]

    let mkadj l = [|adjval l.w|]

    let update l u = l.w <- u.(0) |> primal'

    let copy l =
      let l' = create l.in_dim l.out_shape.(1) l.init_typ in
      mkpri l |> Array.map copy_primal' |> update l';
      l'

    let run x l =
      let x = primal' x |> unpack_arr in
      let s = A.shape x in
      let m, n = s.(0), s.(1) in
      let y = A.one_hot l.in_dim (A.reshape x [|m * n|]) in
      let y = Maths.((Arr y) *@ l.w) in
      Maths.reshape y [|m; n; l.out_shape.(1)|]

    let to_string l =
      let wm, wn = l.in_dim, l.out_shape.(1) in
      Printf.sprintf "    Embedding : matrix in:(*,%i) out:(*,%i,%i) \n" l.in_shape.(0) l.out_shape.(0) l.out_shape.(1) ^
      Printf.sprintf "    init      : %s\n" (Init.to_string l.init_typ) ^
      Printf.sprintf "    in_dim    : %i\n" l.in_dim ^
      Printf.sprintf "    params    : %i\n" (wm * wn) ^
      Printf.sprintf "    w         : %i x %i\n" wm wn ^
      ""

    let to_name () = "embedding"

  end


  (* TODO: definition of Masking neuron *)
  module Masking = struct

  end


  (* type definition and basic functions of neurons *)

  type neuron =
    | Input           of Input.neuron_typ
    | Linear          of Linear.neuron_typ
    | LinearNoBias    of LinearNoBias.neuron_typ
    | Embedding       of Embedding.neuron_typ
    | LSTM            of LSTM.neuron_typ
    | GRU             of GRU.neuron_typ
    | Recurrent       of Recurrent.neuron_typ
    | Conv1D          of Conv1D.neuron_typ
    | Conv2D          of Conv2D.neuron_typ
    | Conv3D          of Conv3D.neuron_typ
    | TransposeConv1D of TransposeConv1D.neuron_typ
    | TransposeConv2D of TransposeConv2D.neuron_typ
    | TransposeConv3D of TransposeConv3D.neuron_typ
    | FullyConnected  of FullyConnected.neuron_typ
    | MaxPool1D       of MaxPool1D.neuron_typ
    | MaxPool2D       of MaxPool2D.neuron_typ
    | AvgPool1D       of AvgPool1D.neuron_typ
    | AvgPool2D       of AvgPool2D.neuron_typ
    | GlobalMaxPool1D of GlobalMaxPool1D.neuron_typ
    | GlobalMaxPool2D of GlobalMaxPool2D.neuron_typ
    | GlobalAvgPool1D of GlobalAvgPool1D.neuron_typ
    | GlobalAvgPool2D of GlobalAvgPool2D.neuron_typ
    | Dropout         of Dropout.neuron_typ
    | Reshape         of Reshape.neuron_typ
    | Flatten         of Flatten.neuron_typ
    | Lambda          of Lambda.neuron_typ
    | Activation      of Activation.neuron_typ
    | GaussianNoise   of GaussianNoise.neuron_typ
    | GaussianDropout of GaussianDropout.neuron_typ
    | AlphaDropout    of AlphaDropout.neuron_typ
    | Normalisation   of Normalisation.neuron_typ
    | Add             of Add.neuron_typ
    | Mul             of Mul.neuron_typ
    | Dot             of Dot.neuron_typ
    | Max             of Max.neuron_typ
    | Average         of Average.neuron_typ
    | Concatenate     of Concatenate.neuron_typ


  let get_in_out_shape = function
    | Input l           -> Input.(l.in_shape, l.out_shape)
    | Linear l          -> Linear.(l.in_shape, l.out_shape)
    | LinearNoBias l    -> LinearNoBias.(l.in_shape, l.out_shape)
    | Embedding l       -> Embedding.(l.in_shape, l.out_shape)
    | LSTM l            -> LSTM.(l.in_shape, l.out_shape)
    | GRU l             -> GRU.(l.in_shape, l.out_shape)
    | Recurrent l       -> Recurrent.(l.in_shape, l.out_shape)
    | Conv1D l          -> Conv1D.(l.in_shape, l.out_shape)
    | Conv2D l          -> Conv2D.(l.in_shape, l.out_shape)
    | Conv3D l          -> Conv3D.(l.in_shape, l.out_shape)
    | TransposeConv1D l -> TransposeConv1D.(l.in_shape, l.out_shape)
    | TransposeConv2D l -> TransposeConv2D.(l.in_shape, l.out_shape)
    | TransposeConv3D l -> TransposeConv3D.(l.in_shape, l.out_shape)
    | FullyConnected l  -> FullyConnected.(l.in_shape, l.out_shape)
    | MaxPool1D l       -> MaxPool1D.(l.in_shape, l.out_shape)
    | MaxPool2D l       -> MaxPool2D.(l.in_shape, l.out_shape)
    | AvgPool1D l       -> AvgPool1D.(l.in_shape, l.out_shape)
    | AvgPool2D l       -> AvgPool2D.(l.in_shape, l.out_shape)
    | GlobalMaxPool1D l -> GlobalMaxPool1D.(l.in_shape, l.out_shape)
    | GlobalMaxPool2D l -> GlobalMaxPool2D.(l.in_shape, l.out_shape)
    | GlobalAvgPool1D l -> GlobalAvgPool1D.(l.in_shape, l.out_shape)
    | GlobalAvgPool2D l -> GlobalAvgPool2D.(l.in_shape, l.out_shape)
    | Dropout l         -> Dropout.(l.in_shape, l.out_shape)
    | Reshape l         -> Reshape.(l.in_shape, l.out_shape)
    | Flatten l         -> Flatten.(l.in_shape, l.out_shape)
    | Lambda l          -> Lambda.(l.in_shape, l.out_shape)
    | Activation l      -> Activation.(l.in_shape, l.out_shape)
    | GaussianNoise l   -> GaussianNoise.(l.in_shape, l.out_shape)
    | GaussianDropout l -> GaussianDropout.(l.in_shape, l.out_shape)
    | AlphaDropout l    -> AlphaDropout.(l.in_shape, l.out_shape)
    | Normalisation l   -> Normalisation.(l.in_shape, l.out_shape)
    | Add l             -> Add.(l.in_shape, l.out_shape)
    | Mul l             -> Mul.(l.in_shape, l.out_shape)
    | Dot l             -> Dot.(l.in_shape, l.out_shape)
    | Max l             -> Max.(l.in_shape, l.out_shape)
    | Average l         -> Average.(l.in_shape, l.out_shape)
    | Concatenate l     -> Concatenate.(l.in_shape, l.out_shape)


  let get_in_shape x = x |> get_in_out_shape |> fst


  let get_out_shape x = x |> get_in_out_shape |> snd


  let connect out_shapes l = match l with
    | Input l           -> () (* always the first neuron *)
    | Linear l          -> Linear.connect out_shapes.(0) l
    | LinearNoBias l    -> LinearNoBias.connect out_shapes.(0) l
    | Embedding l       -> Embedding.connect out_shapes.(0) l
    | LSTM l            -> LSTM.connect out_shapes.(0) l
    | GRU l             -> GRU.connect out_shapes.(0) l
    | Recurrent l       -> Recurrent.connect out_shapes.(0) l
    | Conv1D l          -> Conv1D.connect out_shapes.(0) l
    | Conv2D l          -> Conv2D.connect out_shapes.(0) l
    | Conv3D l          -> Conv3D.connect out_shapes.(0) l
    | TransposeConv1D l -> TransposeConv1D.connect out_shapes.(0) l
    | TransposeConv2D l -> TransposeConv2D.connect out_shapes.(0) l
    | TransposeConv3D l -> TransposeConv3D.connect out_shapes.(0) l
    | FullyConnected l  -> FullyConnected.connect out_shapes.(0) l
    | MaxPool1D l       -> MaxPool1D.connect out_shapes.(0) l
    | MaxPool2D l       -> MaxPool2D.connect out_shapes.(0) l
    | AvgPool1D l       -> AvgPool1D.connect out_shapes.(0) l
    | AvgPool2D l       -> AvgPool2D.connect out_shapes.(0) l
    | GlobalMaxPool1D l -> GlobalMaxPool1D.connect out_shapes.(0) l
    | GlobalMaxPool2D l -> GlobalMaxPool2D.connect out_shapes.(0) l
    | GlobalAvgPool1D l -> GlobalAvgPool1D.connect out_shapes.(0) l
    | GlobalAvgPool2D l -> GlobalAvgPool2D.connect out_shapes.(0) l
    | Dropout l         -> Dropout.connect out_shapes.(0) l
    | Reshape l         -> Reshape.connect out_shapes.(0) l
    | Flatten l         -> Flatten.connect out_shapes.(0) l
    | Lambda l          -> Lambda.connect out_shapes.(0) l
    | Activation l      -> Activation.connect out_shapes.(0) l
    | GaussianNoise l   -> GaussianNoise.connect out_shapes.(0) l
    | GaussianDropout l -> GaussianDropout.connect out_shapes.(0) l
    | AlphaDropout l    -> AlphaDropout.connect out_shapes.(0) l
    | Normalisation l   -> Normalisation.connect out_shapes.(0) l
    | Add l             -> Add.connect out_shapes l
    | Mul l             -> Mul.connect out_shapes l
    | Dot l             -> Dot.connect out_shapes l
    | Max l             -> Max.connect out_shapes l
    | Average l         -> Average.connect out_shapes l
    | Concatenate l     -> Concatenate.connect out_shapes l


  let init = function
    | Linear l          -> Linear.init l
    | LinearNoBias l    -> LinearNoBias.init l
    | Embedding l       -> Embedding.init l
    | LSTM l            -> LSTM.init l
    | GRU l             -> GRU.init l
    | Recurrent l       -> Recurrent.init l
    | Conv1D l          -> Conv1D.init l
    | Conv2D l          -> Conv2D.init l
    | Conv3D l          -> Conv3D.init l
    | TransposeConv1D l -> TransposeConv1D.init l
    | TransposeConv2D l -> TransposeConv2D.init l
    | TransposeConv3D l -> TransposeConv3D.init l
    | FullyConnected l  -> FullyConnected.init l
    | Normalisation l   -> Normalisation.init l
    | _                 -> () (* activation, etc. *)


  let reset = function
    | Linear l          -> Linear.reset l
    | LinearNoBias l    -> LinearNoBias.reset l
    | Embedding l       -> Embedding.reset l
    | LSTM l            -> LSTM.reset l
    | GRU l             -> GRU.reset l
    | Recurrent l       -> Recurrent.reset l
    | Conv1D l          -> Conv1D.reset l
    | Conv2D l          -> Conv2D.reset l
    | Conv3D l          -> Conv3D.reset l
    | TransposeConv1D l -> TransposeConv1D.reset l
    | TransposeConv2D l -> TransposeConv2D.reset l
    | TransposeConv3D l -> TransposeConv3D.reset l
    | FullyConnected l  -> FullyConnected.reset l
    | Normalisation l   -> Normalisation.reset l
    | _                 -> () (* activation, etc. *)


  let mktag t = function
    | Linear l          -> Linear.mktag t l
    | LinearNoBias l    -> LinearNoBias.mktag t l
    | Embedding l       -> Embedding.mktag t l
    | LSTM l            -> LSTM.mktag t l
    | GRU l             -> GRU.mktag t l
    | Recurrent l       -> Recurrent.mktag t l
    | Conv1D l          -> Conv1D.mktag t l
    | Conv2D l          -> Conv2D.mktag t l
    | Conv3D l          -> Conv3D.mktag t l
    | TransposeConv1D l -> TransposeConv1D.mktag t l
    | TransposeConv2D l -> TransposeConv2D.mktag t l
    | TransposeConv3D l -> TransposeConv3D.mktag t l
    | FullyConnected l  -> FullyConnected.mktag t l
    | Normalisation l   -> Normalisation.mktag t l
    | _                 -> () (* activation, etc. *)


  let mkpar = function
    | Linear l          -> Linear.mkpar l
    | LinearNoBias l    -> LinearNoBias.mkpar l
    | Embedding l       -> Embedding.mkpar l
    | LSTM l            -> LSTM.mkpar l
    | GRU l             -> GRU.mkpar l
    | Recurrent l       -> Recurrent.mkpar l
    | Conv1D l          -> Conv1D.mkpar l
    | Conv2D l          -> Conv2D.mkpar l
    | Conv3D l          -> Conv3D.mkpar l
    | TransposeConv1D l -> TransposeConv1D.mkpar l
    | TransposeConv2D l -> TransposeConv2D.mkpar l
    | TransposeConv3D l -> TransposeConv3D.mkpar l
    | FullyConnected l  -> FullyConnected.mkpar l
    | Normalisation l   -> Normalisation.mkpar l
    | _                 -> [||] (* activation, etc. *)


  let mkpri = function
    | Linear l          -> Linear.mkpri l
    | LinearNoBias l    -> LinearNoBias.mkpri l
    | Embedding l       -> Embedding.mkpri l
    | LSTM l            -> LSTM.mkpri l
    | GRU l             -> GRU.mkpri l
    | Recurrent l       -> Recurrent.mkpri l
    | Conv1D l          -> Conv1D.mkpri l
    | Conv2D l          -> Conv2D.mkpri l
    | Conv3D l          -> Conv3D.mkpri l
    | TransposeConv1D l -> TransposeConv1D.mkpri l
    | TransposeConv2D l -> TransposeConv2D.mkpri l
    | TransposeConv3D l -> TransposeConv3D.mkpri l
    | FullyConnected l  -> FullyConnected.mkpri l
    | Normalisation l   -> Normalisation.mkpri l
    | _                 -> [||] (* activation, etc. *)


  let mkadj = function
    | Linear l          -> Linear.mkadj l
    | LinearNoBias l    -> LinearNoBias.mkadj l
    | Embedding l       -> Embedding.mkadj l
    | LSTM l            -> LSTM.mkadj l
    | GRU l             -> GRU.mkadj l
    | Recurrent l       -> Recurrent.mkadj l
    | Conv1D l          -> Conv1D.mkadj l
    | Conv2D l          -> Conv2D.mkadj l
    | Conv3D l          -> Conv3D.mkadj l
    | TransposeConv1D l -> TransposeConv1D.mkadj l
    | TransposeConv2D l -> TransposeConv2D.mkadj l
    | TransposeConv3D l -> TransposeConv3D.mkadj l
    | FullyConnected l  -> FullyConnected.mkadj l
    | Normalisation l   -> Normalisation.mkadj l
    | _                 -> [||] (* activation, etc. *)


  let update l u = match l with
    | Linear l          -> Linear.update l u
    | LinearNoBias l    -> LinearNoBias.update l u
    | Embedding l       -> Embedding.update l u
    | LSTM l            -> LSTM.update l u
    | GRU l             -> GRU.update l u
    | Recurrent l       -> Recurrent.update l u
    | Conv1D l          -> Conv1D.update l u
    | Conv2D l          -> Conv2D.update l u
    | Conv3D l          -> Conv3D.update l u
    | TransposeConv1D l -> TransposeConv1D.update l u
    | TransposeConv2D l -> TransposeConv2D.update l u
    | TransposeConv3D l -> TransposeConv3D.update l u
    | FullyConnected l  -> FullyConnected.update l u
    | Normalisation l   -> Normalisation.update l u
    | _                 -> () (* activation, etc. *)


  let copy = function
    | Input l           -> Input Input.(copy l)
    | Linear l          -> Linear Linear.(copy l)
    | LinearNoBias l    -> LinearNoBias LinearNoBias.(copy l)
    | Embedding l       -> Embedding Embedding.(copy l)
    | LSTM l            -> LSTM LSTM.(copy l)
    | GRU l             -> GRU GRU.(copy l)
    | Recurrent l       -> Recurrent Recurrent.(copy l)
    | Conv1D l          -> Conv1D Conv1D.(copy l)
    | Conv2D l          -> Conv2D Conv2D.(copy l)
    | Conv3D l          -> Conv3D Conv3D.(copy l)
    | TransposeConv1D l -> TransposeConv1D TransposeConv1D.(copy l)
    | TransposeConv2D l -> TransposeConv2D TransposeConv2D.(copy l)
    | TransposeConv3D l -> TransposeConv3D TransposeConv3D.(copy l)
    | FullyConnected l  -> FullyConnected FullyConnected.(copy l)
    | MaxPool1D l       -> MaxPool1D MaxPool1D.(copy l)
    | MaxPool2D l       -> MaxPool2D MaxPool2D.(copy l)
    | AvgPool1D l       -> AvgPool1D AvgPool1D.(copy l)
    | AvgPool2D l       -> AvgPool2D AvgPool2D.(copy l)
    | GlobalMaxPool1D l -> GlobalMaxPool1D GlobalMaxPool1D.(copy l)
    | GlobalMaxPool2D l -> GlobalMaxPool2D GlobalMaxPool2D.(copy l)
    | GlobalAvgPool1D l -> GlobalAvgPool1D GlobalAvgPool1D.(copy l)
    | GlobalAvgPool2D l -> GlobalAvgPool2D GlobalAvgPool2D.(copy l)
    | Dropout l         -> Dropout Dropout.(copy l)
    | Reshape l         -> Reshape Reshape.(copy l)
    | Flatten l         -> Flatten Flatten.(copy l)
    | Lambda l          -> Lambda Lambda.(copy l)
    | Activation l      -> Activation Activation.(copy l)
    | GaussianNoise l   -> GaussianNoise GaussianNoise.(copy l)
    | GaussianDropout l -> GaussianDropout GaussianDropout.(copy l)
    | AlphaDropout l    -> AlphaDropout AlphaDropout.(copy l)
    | Normalisation l   -> Normalisation Normalisation.(copy l)
    | Add l             -> Add Add.(copy l)
    | Mul l             -> Mul Mul.(copy l)
    | Dot l             -> Dot Dot.(copy l)
    | Max l             -> Max Max.(copy l)
    | Average l         -> Average Average.(copy l)
    | Concatenate l     -> Concatenate Concatenate.(copy l)


  let run a l = match l with
    | Input l           -> Input.run a.(0) l
    | Linear l          -> Linear.run a.(0) l
    | LinearNoBias l    -> LinearNoBias.run a.(0) l
    | Embedding l       -> Embedding.run a.(0) l
    | LSTM l            -> LSTM.run a.(0) l
    | GRU l             -> GRU.run a.(0) l
    | Recurrent l       -> Recurrent.run a.(0) l
    | Conv1D l          -> Conv1D.run a.(0) l
    | Conv2D l          -> Conv2D.run a.(0) l
    | Conv3D l          -> Conv3D.run a.(0) l
    | TransposeConv1D l -> TransposeConv1D.run a.(0) l
    | TransposeConv2D l -> TransposeConv2D.run a.(0) l
    | TransposeConv3D l -> TransposeConv3D.run a.(0) l
    | FullyConnected l  -> FullyConnected.run a.(0) l
    | MaxPool1D l       -> MaxPool1D.run a.(0) l
    | MaxPool2D l       -> MaxPool2D.run a.(0) l
    | AvgPool1D l       -> AvgPool1D.run a.(0) l
    | AvgPool2D l       -> AvgPool2D.run a.(0) l
    | GlobalMaxPool1D l -> GlobalMaxPool1D.run a.(0) l
    | GlobalMaxPool2D l -> GlobalMaxPool2D.run a.(0) l
    | GlobalAvgPool1D l -> GlobalAvgPool1D.run a.(0) l
    | GlobalAvgPool2D l -> GlobalAvgPool2D.run a.(0) l
    | Dropout l         -> Dropout.run a.(0) l
    | Reshape l         -> Reshape.run a.(0) l
    | Flatten l         -> Flatten.run a.(0) l
    | Lambda l          -> Lambda.run a.(0) l
    | Activation l      -> Activation.run a.(0) l
    | GaussianNoise l   -> GaussianNoise.run a.(0) l
    | GaussianDropout l -> GaussianDropout.run a.(0) l
    | AlphaDropout l    -> AlphaDropout.run a.(0) l
    | Normalisation l   -> Normalisation.run a.(0) l
    | Add l             -> Add.run a l
    | Mul l             -> Mul.run a l
    | Dot l             -> Dot.run a l
    | Max l             -> Max.run a l
    | Average l         -> Average.run a l
    | Concatenate l     -> Concatenate.run a l


  let to_string = function
    | Input l           -> Input.to_string l
    | Linear l          -> Linear.to_string l
    | LinearNoBias l    -> LinearNoBias.to_string l
    | Embedding l       -> Embedding.to_string l
    | LSTM l            -> LSTM.to_string l
    | GRU l             -> GRU.to_string l
    | Recurrent l       -> Recurrent.to_string l
    | Conv1D l          -> Conv1D.to_string l
    | Conv2D l          -> Conv2D.to_string l
    | Conv3D l          -> Conv3D.to_string l
    | TransposeConv1D l -> TransposeConv1D.to_string l
    | TransposeConv2D l -> TransposeConv2D.to_string l
    | TransposeConv3D l -> TransposeConv3D.to_string l
    | FullyConnected l  -> FullyConnected.to_string l
    | MaxPool1D l       -> MaxPool1D.to_string l
    | MaxPool2D l       -> MaxPool2D.to_string l
    | AvgPool1D l       -> AvgPool1D.to_string l
    | AvgPool2D l       -> AvgPool2D.to_string l
    | GlobalMaxPool1D l -> GlobalMaxPool1D.to_string l
    | GlobalMaxPool2D l -> GlobalMaxPool2D.to_string l
    | GlobalAvgPool1D l -> GlobalAvgPool1D.to_string l
    | GlobalAvgPool2D l -> GlobalAvgPool2D.to_string l
    | Dropout l         -> Dropout.to_string l
    | Reshape l         -> Reshape.to_string l
    | Flatten l         -> Flatten.to_string l
    | Lambda l          -> Lambda.to_string l
    | Activation l      -> Activation.to_string l
    | GaussianNoise l   -> GaussianNoise.to_string l
    | GaussianDropout l -> GaussianDropout.to_string l
    | AlphaDropout l    -> AlphaDropout.to_string l
    | Normalisation l   -> Normalisation.to_string l
    | Add l             -> Add.to_string l
    | Mul l             -> Mul.to_string l
    | Dot l             -> Dot.to_string l
    | Max l             -> Max.to_string l
    | Average l         -> Average.to_string l
    | Concatenate l     -> Concatenate.to_string l


  let to_name = function
    | Input _           -> Input.to_name ()
    | Linear _          -> Linear.to_name ()
    | LinearNoBias _    -> LinearNoBias.to_name ()
    | Embedding _       -> Embedding.to_name ()
    | LSTM _            -> LSTM.to_name ()
    | GRU _             -> GRU.to_name ()
    | Recurrent _       -> Recurrent.to_name ()
    | Conv1D _          -> Conv1D.to_name ()
    | Conv2D _          -> Conv2D.to_name ()
    | Conv3D _          -> Conv3D.to_name ()
    | TransposeConv1D _ -> TransposeConv1D.to_name ()
    | TransposeConv2D _ -> TransposeConv2D.to_name ()
    | TransposeConv3D _ -> TransposeConv3D.to_name ()
    | FullyConnected _  -> FullyConnected.to_name ()
    | MaxPool1D _       -> MaxPool1D.to_name ()
    | MaxPool2D _       -> MaxPool2D.to_name ()
    | AvgPool1D _       -> AvgPool1D.to_name ()
    | AvgPool2D _       -> AvgPool2D.to_name ()
    | GlobalMaxPool1D _ -> GlobalMaxPool1D.to_name ()
    | GlobalMaxPool2D _ -> GlobalMaxPool2D.to_name ()
    | GlobalAvgPool1D _ -> GlobalAvgPool1D.to_name ()
    | GlobalAvgPool2D _ -> GlobalAvgPool2D.to_name ()
    | Dropout _         -> Dropout.to_name ()
    | Reshape _         -> Reshape.to_name ()
    | Flatten _         -> Flatten.to_name ()
    | Lambda _          -> Lambda.to_name ()
    | Activation _      -> Activation.to_name ()
    | GaussianNoise _   -> GaussianNoise.to_name ()
    | GaussianDropout _ -> GaussianDropout.to_name ()
    | AlphaDropout _    -> AlphaDropout.to_name ()
    | Normalisation _   -> Normalisation.to_name ()
    | Add _             -> Add.to_name ()
    | Mul _             -> Mul.to_name ()
    | Dot _             -> Dot.to_name ()
    | Max _             -> Max.to_name ()
    | Average _         -> Average.to_name ()
    | Concatenate _     -> Concatenate.to_name ()



end

(* Make functor ends *)<|MERGE_RESOLUTION|>--- conflicted
+++ resolved
@@ -2324,15 +2324,9 @@
         let s = Owl_utils_array.(range 0 (length l.in_shape)
           |> filter (fun x -> x != l.axis)) in
         let mu' = Maths.((sum_reduce ~axis:s x) / a) in
-<<<<<<< HEAD
-        let var' = Maths.((sum_reduce ~axis:s (x * x)) / a) in
+        let var' = Maths.((sum_reduce ~axis:s ((x - mu') * (x - mu'))) / a) in
         l.mu <- Maths.(l.decay * l.mu + (_f 1. - l.decay) * mu') |> primal';
         l.var <- Maths.(l.decay * l.var + (_f 1. - l.decay) * var') |> primal';
-=======
-        let var' = Maths.((sum_reduce ~axis:s ((x - mu') * (x - mu'))) / a) in
-        l.mu <- Maths.(l.decay * l.mu + (F 1. - l.decay) * mu') |> primal';
-        l.var <- Maths.(l.decay * l.var + (F 1. - l.decay) * var') |> primal';
->>>>>>> 18ad1030
       );
       let x' = Maths.((x - l.mu) / sqrt (l.var + _f 1e-8)) in
       Maths.(x' * l.gamma + l.beta)
