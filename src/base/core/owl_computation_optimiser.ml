(*
 * OWL - an OCaml numerical library for scientific computing
 * Copyright (c) 2016-2018 Liang Wang <liang.wang@cl.cam.ac.uk>
 *)

open Owl_types

open Owl_graph


(* Functor of making a Lazy engine to execute a computation graph. *)

module Make
  (A : Ndarray_Algodiff)
  (D : Computation_Device)
  = struct

  module Operator = Owl_computation_operator.Make (A) (D)

  open Operator.Symbol


  let rec _optimise_term x =
    Owl_log.debug "optimise %s ..." (node_to_str x);

    if is_valid x = false then (
      (
        match (get_operator x) with
        | Noop                                        -> pattern_003 x
        | Var                                         -> ()
        | Const                                       -> pattern_000 x
        | Empty shape                                 -> pattern_000 x
        | Zeros shape                                 -> pattern_000 x
        | Ones shape                                  -> pattern_000 x
        | Create shape                                -> pattern_000 x
        | Sequential                                  -> pattern_000 x
        | Uniform shape                               -> pattern_000 x
        | Gaussian                                    -> pattern_000 x
        | Bernoulli (p, shape)                        -> pattern_000 x
        | Init (shape, f)                             -> pattern_000 x
        | Get i                                       -> pattern_000 x
        | Set i                                       -> pattern_000 x
        | GetSlice slice                              -> pattern_000 x
        | SetSlice slice                              -> pattern_000 x
        | Copy                                        -> pattern_018 x
        | Reset                                       -> pattern_000 x
        | Reshape shape                               -> pattern_022 x
        | Reverse                                     -> pattern_000 x
        | Tile repeats                                -> pattern_000 x
<<<<<<< HEAD
        | Repeat repeats                              -> pattern_000 x
=======
        | Repeat (axis, repeats)                      -> pattern_023 x
>>>>>>> 2facae0d
        | Concatenate axis                            -> pattern_000 x
        | Split (axis, parts)                         -> pattern_000 x
        | Draw (axis, n)                              -> pattern_000 x
        | Map f                                       -> pattern_000 x
        | Fold (axis, f)                              -> pattern_000 x
        | Scan (axis, f)                              -> pattern_000 x
        | OneHot depth                                -> pattern_000 x
        | Abs                                         -> pattern_000 x
        | Neg                                         -> pattern_000 x
        | Floor                                       -> pattern_000 x
        | Ceil                                        -> pattern_000 x
        | Round                                       -> pattern_000 x
        | Sqr                                         -> pattern_000 x
        | Sqrt                                        -> pattern_000 x
        | Log                                         -> pattern_000 x
        | Log2                                        -> pattern_000 x
        | Log10                                       -> pattern_000 x
        | Exp                                         -> pattern_000 x
        | Sin                                         -> pattern_000 x
        | Cos                                         -> pattern_000 x
        | Tan                                         -> pattern_000 x
        | Sinh                                        -> pattern_000 x
        | Cosh                                        -> pattern_000 x
        | Tanh                                        -> pattern_000 x
        | Asin                                        -> pattern_000 x
        | Acos                                        -> pattern_000 x
        | Atan                                        -> pattern_000 x
        | Asinh                                       -> pattern_000 x
        | Acosh                                       -> pattern_000 x
        | Atanh                                       -> pattern_000 x
        | Min axis                                    -> pattern_000 x
        | Max axis                                    -> pattern_000 x
        | Sum axis                                    -> pattern_000 x
        | SumReduce axis                              -> pattern_024 x
        | Signum                                      -> pattern_000 x
        | Sigmoid                                     -> pattern_000 x
        | Relu                                        -> pattern_000 x
        | Min'                                        -> pattern_000 x
        | Max'                                        -> pattern_000 x
        | Sum'                                        -> pattern_000 x
        | L1norm'                                     -> pattern_000 x
        | L2norm'                                     -> pattern_000 x
        | L2NormSqr'                                  -> pattern_000 x
        | ClipByValue                                 -> pattern_000 x
        | ClipByL2norm                                -> pattern_000 x
        | Pow                                         -> pattern_000 x
        | ScalarPow                                   -> pattern_000 x
        | PowScalar                                   -> pattern_000 x
        | Atan2                                       -> pattern_000 x
        | ScalarAtan2                                 -> pattern_000 x
        | Atan2Scalar                                 -> pattern_000 x
        | Add                                         -> pattern_001 x
        | Sub                                         -> pattern_000 x
        | Mul                                         -> pattern_019 x
        | Div                                         -> pattern_007 x
        | AddScalar                                   -> pattern_015 x
        | SubScalar                                   -> pattern_000 x
        | MulScalar                                   -> pattern_000 x
        | DivScalar                                   -> pattern_000 x
        | ScalarAdd                                   -> pattern_000 x
        | ScalarSub                                   -> pattern_000 x
        | ScalarMul                                   -> pattern_014 x
        | ScalarDiv                                   -> pattern_017 x
        | EltEqual                                    -> pattern_000 x
        | EltNotEqual                                 -> pattern_000 x
        | EltLess                                     -> pattern_000 x
        | EltGreater                                  -> pattern_000 x
        | EltLessEqual                                -> pattern_000 x
        | EltGreaterEqual                             -> pattern_000 x
        | EltEqualScalar                              -> pattern_000 x
        | EltNotEqualScalar                           -> pattern_000 x
        | EltLessScalar                               -> pattern_000 x
        | EltGreaterScalar                            -> pattern_000 x
        | EltLessEqualScalar                          -> pattern_000 x
        | EltGreaterEqualScalar                       -> pattern_000 x
        | Conv1d (padding, stride)                    -> pattern_000 x
        | Conv2d (padding, stride)                    -> pattern_000 x
        | Conv3d (padding, stride)                    -> pattern_000 x
        | TransposeConv1d (padding, stride)           -> pattern_000 x
        | TransposeConv2d (padding, stride)           -> pattern_000 x
        | TransposeConv3d (padding, stride)           -> pattern_000 x
        | DilatedConv1d (padding, stride, rate)       -> pattern_000 x
        | DilatedConv2d (padding, stride, rate)       -> pattern_000 x
        | DilatedConv3d (padding, stride, rate)       -> pattern_000 x
        | MaxPool1d (padding, kernel, stride)         -> pattern_000 x
        | MaxPool2d (padding, kernel, stride)         -> pattern_000 x
        | MaxPool3d (padding, kernel, stride)         -> pattern_000 x
        | AvgPool1d (padding, kernel, stride)         -> pattern_000 x
        | AvgPool2d (padding, kernel, stride)         -> pattern_000 x
        | AvgPool3d (padding, kernel, stride)         -> pattern_000 x
        | Conv1dBackwardInput stride                  -> pattern_000 x
        | Conv1dBackwardKernel stride                 -> pattern_000 x
        | Conv2dBackwardInput stride                  -> pattern_000 x
        | Conv2dBackwardKernel stride                 -> pattern_000 x
        | Conv3dBackwardInput stride                  -> pattern_000 x
        | Conv3dBackwardKernel stride                 -> pattern_000 x
        | TransposeConv1dBackwardInput stride         -> pattern_000 x
        | TransposeConv1dBackwardKernel stride        -> pattern_000 x
        | TransposeConv2dBackwardInput stride         -> pattern_000 x
        | TransposeConv2dBackwardKernel stride        -> pattern_000 x
        | TransposeConv3dBackwardInput stride         -> pattern_000 x
        | TransposeConv3dBackwardKernel stride        -> pattern_000 x
        | DilatedConv1dBackwardInput (stride, rate)   -> pattern_000 x
        | DilatedConv1dBackwardKernel (stride, rate)  -> pattern_000 x
        | DilatedConv2dBackwardInput (stride, rate)   -> pattern_000 x
        | DilatedConv2dBackwardKernel (stride, rate)  -> pattern_000 x
        | DilatedConv3dBackwardInput (stride, rate)   -> pattern_000 x
        | DilatedConv3dBackwardKernel (stride, rate)  -> pattern_000 x
        | MaxPool1dBackward (padding, kernel, stride) -> pattern_000 x
        | MaxPool2dBackward (padding, kernel, stride) -> pattern_000 x
        | MaxPool3dBackward (padding, kernel, stride) -> pattern_000 x
        | AvgPool1dBackward (padding, kernel, stride) -> pattern_000 x
        | AvgPool2dBackward (padding, kernel, stride) -> pattern_000 x
        | AvgPool3dBackward (padding, kernel, stride) -> pattern_000 x
        | Row                                         -> pattern_000 x
        | Rows i                                      -> pattern_000 x
        | CopyRowTo                                   -> pattern_000 x
        | CopyColTo                                   -> pattern_000 x
        | Dot (transa, transb, alpha, beta)           -> pattern_005 x
        | Inv                                         -> pattern_000 x
        | Trace                                       -> pattern_000 x
        | Transpose axis                              -> pattern_000 x
        | ToRows                                      -> pattern_000 x
        | OfRows                                      -> pattern_000 x
        | Scalar_Add                                  -> pattern_010 x
        | Scalar_Sub                                  -> pattern_010 x
        | Scalar_Mul                                  -> pattern_010 x
        | Scalar_Div                                  -> pattern_010 x
        | Scalar_Pow                                  -> pattern_010 x
        | Scalar_Atan2                                -> pattern_010 x
        | Scalar_Abs                                  -> pattern_012 x
        | Scalar_Neg                                  -> pattern_012 x
        | Scalar_Sqr                                  -> pattern_012 x
        | Scalar_Sqrt                                 -> pattern_012 x
        | Scalar_Exp                                  -> pattern_012 x
        | Scalar_Log                                  -> pattern_012 x
        | Scalar_Log2                                 -> pattern_012 x
        | Scalar_Log10                                -> pattern_012 x
        | Scalar_Signum                               -> pattern_012 x
        | Scalar_Floor                                -> pattern_012 x
        | Scalar_Ceil                                 -> pattern_012 x
        | Scalar_Round                                -> pattern_012 x
        | Scalar_Sin                                  -> pattern_012 x
        | Scalar_Cos                                  -> pattern_012 x
        | Scalar_Tan                                  -> pattern_012 x
        | Scalar_Sinh                                 -> pattern_012 x
        | Scalar_Cosh                                 -> pattern_012 x
        | Scalar_Tanh                                 -> pattern_012 x
        | Scalar_Asin                                 -> pattern_012 x
        | Scalar_Acos                                 -> pattern_012 x
        | Scalar_Atan                                 -> pattern_012 x
        | Scalar_Asinh                                -> pattern_012 x
        | Scalar_Acosh                                -> pattern_012 x
        | Scalar_Atanh                                -> pattern_012 x
        | Scalar_Relu                                 -> pattern_012 x
        | Scalar_Sigmoid                              -> pattern_012 x
        | Fused_Adagrad (rate, eps)                   -> pattern_000 x
        | _                                           -> failwith "Owl_computation_optimiser:_optimise_term"
      );
      validate x
    )


  (* dummy pattern *)
  and pattern_000 x =
    Array.iter _optimise_term (parents x)


  (* Add ndarray pattern *)
  and pattern_001 x =
    let parents = parents x in
    let a = parents.(0) in
    let b = parents.(1) in
    _optimise_term a;
    _optimise_term b;
    pattern_002 x;
    pattern_004 x


  (* Add ndarray pattern: x + 0 or 0 + x *)
  and pattern_002 x =
    let x_parents = parents x in
    let a = x_parents.(0) in
    let b = x_parents.(1) in
    if get_operator x = Add then (
      match (get_operator a, get_operator b) with
      | Zeros _, _ -> (
          set_operator x Noop;
          remove_edge a x;
          _optimise_term x
        )
      | _, Zeros _ -> (
          set_operator x Noop;
          remove_edge b x;
          _optimise_term x
        )
      | _, _       -> ()
    )


  (* Noop pattern *)
  and pattern_003 x =
    let parent = (parents x).(0) in
    _optimise_term parent;
    let op = get_operator x in
    let resuable = get_reuse x in
    if op = Noop && resuable then (
      let x_children = children x in
      let parent_children = children parent in
      let merged_children = Owl_utils_array.merge x_children parent_children in
      set_children parent merged_children;
      replace_parent x parent;
      remove_node x
    )


  (* Add ndarray pattern: FMA x * y + z *)
  and pattern_004 x =
    if get_operator x = Add then (
      let x_parents = parents x in
      let a = x_parents.(0) in
      let b = x_parents.(1) in
      if get_operator a = Mul && refnum a = 1 then (
        let new_parents = Owl_utils_array.((parents a) @ [|b|]) in
        set_parents x new_parents;
        replace_child a x;
        set_operator x FMA;
        remove_node a;
      )
      else if get_operator b = Mul && refnum b = 1 then (
        let new_parents = Owl_utils_array.((parents b) @ [|a|]) in
        set_parents x new_parents;
        replace_child b x;
        set_operator x FMA;
        remove_node b;
      )
    )


  (* Gemm pattern :  alpha * x *@ y + beta * z *)
  and pattern_005 x =
    let x_parents = parents x in
    let a = x_parents.(0) in
    let b = x_parents.(1) in
    _optimise_term a;
    _optimise_term b;
    pattern_006 x


  (* Gemm pattern: transpose *)
  and pattern_006 x =
    match get_operator x with
    | Dot (transa, transb, alpha, beta) -> (
        let x_parents = parents x in
        let a = x_parents.(0) in
        let b = x_parents.(1) in
        (
          match get_operator a with
          | Transpose i -> (
              if refnum a = 1 then (
                let op = Dot (not transa, transb, alpha, beta) in
                set_operator x op;
                let a_parent = (parents a).(0) in
                replace_child a x;
                replace_parent a a_parent;
              )
            )
          | _           -> ()
        );
        (
          match get_operator b with
          | Transpose i -> (
              if refnum b = 1 then (
                let op = Dot (transa, not transb, alpha, beta) in
                set_operator x op;
                let b_parent = (parents b).(0) in
                replace_child b x;
                replace_parent b b_parent;
              )
            )
          | _           -> ()
        );
      )
    | _                                 -> ()


  (* Div pattern *)
  and pattern_007 x =
    let x_parents = parents x in
    let a = x_parents.(0) in
    let b = x_parents.(1) in
    _optimise_term a;
    _optimise_term b;
    pattern_008 x


  (* Div pattern: 0 / x *)
  and pattern_008 x =
    if get_operator x = Div then (
      let x_parents = parents x in
      let a = x_parents.(0) in
      let b = x_parents.(1) in
      let x_shp = node_shape x in
      match get_operator a with
      | Zeros _ -> (
          remove_edge a x;
          remove_edge b x;
          set_operator x (Zeros x_shp)
        )
      | _       -> ()
    )


  (* div pattern: x / 1 *)
  and pattern_009 x =
    if get_operator x = Div then (
      let x_parents = parents x in
      let b = x_parents.(1) in
      let x_shp = node_shape x in
      match get_operator b with
      | Ones b_shp -> (
          if x_shp = b_shp then (
            remove_edge b x;
            set_operator x Noop;
            _optimise_term x
          )
        )
      | _       -> ()
    )



  (* Binary operator pattern for const scalar *)
  and pattern_010 x =
    let parents = parents x in
    let a = parents.(0) in
    let b = parents.(1) in
    _optimise_term a;
    _optimise_term b;
    match (get_operator a, get_operator b) with
    | Const, Const -> (
        let a_val = node_to_elt a |> elt_to_float in
        let b_val = node_to_elt b |> elt_to_float in
        let c_val = pattern_011 (get_operator x) a_val b_val in
        set_parents x [||];
        set_reuse x false;
        set_operator x Const;
        freeze x;
        (* FIXME: OMG, I need to fix this ... to many conversions *)
        set_value x [| float_to_elt c_val |> unpack_elt |> elt_to_value |];
      )
    | _            -> ()


  (* Binary operator pattern: evaluation function for pattern_010 *)
  and pattern_011 op a b =
    match op with
    | Scalar_Add   -> a +. b
    | Scalar_Sub   -> a -. b
    | Scalar_Mul   -> a *. b
    | Scalar_Div   -> a /. b
    | Scalar_Pow   -> a ** b
    | Scalar_Atan2 -> Pervasives.atan2 a b
    | _            -> failwith "pattern_011: not supported"


  (* Unary operator pattern for const scalar *)
  and pattern_012 x =
    let parents = parents x in
    let a = parents.(0) in
    _optimise_term a;
    match get_operator a with
    | Const -> (
        let a_val = node_to_elt a |> elt_to_float in
        let b_val = pattern_013 (get_operator x) a_val in
        set_parents x [||];
        set_reuse x false;
        set_operator x Const;
        freeze x;
        (* FIXME: OMG, I need to fix this ... to many conversions *)
        set_value x [| float_to_elt b_val |> unpack_elt |> elt_to_value |];
      )
    | _            -> ()


  (* Unary operator pattern: evaluation function for pattern_012 *)
  and pattern_013 op x =
    let open Owl_base_maths in
    match op with
    | Scalar_Abs     -> abs x
    | Scalar_Neg     -> neg x
    | Scalar_Sqr     -> x *. x
    | Scalar_Sqrt    -> sqrt x
    | Scalar_Exp     -> exp x
    | Scalar_Log     -> log x
    | Scalar_Log2    -> log2 x
    | Scalar_Log10   -> log10 x
    | Scalar_Signum  -> signum x
    | Scalar_Floor   -> floor x
    | Scalar_Ceil    -> ceil x
    | Scalar_Round   -> round x
    | Scalar_Sin     -> sin x
    | Scalar_Cos     -> cos x
    | Scalar_Tan     -> tan x
    | Scalar_Sinh    -> sinh x
    | Scalar_Cosh    -> cosh x
    | Scalar_Tanh    -> tanh x
    | Scalar_Asin    -> asin x
    | Scalar_Acos    -> acos x
    | Scalar_Atan    -> atan x
    | Scalar_Asinh   -> asinh x
    | Scalar_Acosh   -> acosh x
    | Scalar_Atanh   -> atanh x
    | Scalar_Relu    -> relu x
    | Scalar_Sigmoid -> sigmoid x
    | _            -> failwith "pattern_013: not supported"


  (* ScalarMul pattern : a $* 0, a $* 1 *)
  and pattern_014 x =
    let x_parents = parents x in
    let a = x_parents.(0) in
    let b = x_parents.(1) in
    _optimise_term a;
    _optimise_term b;
    match (get_operator a, get_operator b) with
    | _, Zeros shp -> (
        set_operator x (Zeros shp);
        set_parents x [||];
        remove_edge a x;
        remove_edge b x;
      )
    | _, Ones shp  -> (
        set_parents x [|a|];
        set_operator x (Create shp);
        remove_edge b x;
      )
    | _            -> ()


  (* ScalarDiv pattern *)
  and pattern_016 x =
    let x_parents = parents x in
    let a = x_parents.(0) in
    let b = x_parents.(1) in
    _optimise_term a;
    _optimise_term b;
    pattern_017 x


  (* ScalarDiv pattern: Adagrad pattern *)
  and pattern_017 x =
    if get_operator x = ScalarDiv then (
      let x_parents = parents x in
      let a = x_parents.(0) in
      let b = x_parents.(1) in
      if get_operator a = Const && get_operator b = Sqrt && refnum b = 1 then (
        let b_parents = parents b in
        let b_a = b_parents.(0) in
        if get_operator b_a = AddScalar && refnum b_a = 1 then (
          let b_a_parents = parents b_a in
          let b_a_a = b_a_parents.(0) in
          let b_a_b = b_a_parents.(1) in
          if get_operator b_a_b = Const then (
            let b_a_b_val = node_to_elt b_a_b |> elt_to_float in
            if b_a_b_val = 1e-32 then (
              let a_val = node_to_elt a |> elt_to_float in
              set_parents x [| b_a_a |];
              replace_child b_a x;
              set_operator x (Fused_Adagrad (a_val, b_a_b_val))
            )
          )
        )
      )
    )


  (* AddScalar pattern : a +$ 0 *)
  and pattern_015 x =
    let x_parents = parents x in
    let a = x_parents.(0) in
    let b = x_parents.(1) in
    _optimise_term a;
    _optimise_term b;
    match (get_operator a, get_operator b) with
    | Zeros shp, _ -> (
        set_parents x [|b|];
        set_operator x (Create shp);
        remove_edge a x;
      )
    | _            -> ()


  (* Copy pattern *)
  and pattern_018 x =
    let a = (parents x).(0) in
    _optimise_term a;
    if refnum a = 1 then (
      set_operator x Noop;
      pattern_003 x
    )


  (* Mul pattern *)
  and pattern_019 x =
    let x_parents = parents x in
    let a = x_parents.(0) in
    let b = x_parents.(1) in
    _optimise_term a;
    _optimise_term b;
    pattern_020 x


  (* Mul pattern : a * 0 or 0 * a *)
  and pattern_020 x =
    if get_operator x = Mul then (
      let x_parents = parents x in
      let a = x_parents.(0) in
      let b = x_parents.(1) in
      let x_shp = node_shape x in
      match (get_operator a, get_operator b) with
      | Zeros _, _ | _, Zeros _ -> (
          set_operator x (Zeros x_shp);
          remove_edge a x;
          remove_edge b x;
        )
      | _, _                    -> ()
    )


  (* Mul pattern : a * 1 or 1 * a *)
  and pattern_021 x = failwith "pattern_021: not implemented"


  (* Reshape pattern *)
  and pattern_022 x =
    let a = (parents x).(0) in
    _optimise_term a;
    if refnum a = 1 then (
      let x_shp = node_shape x in
      match get_operator a with
      | Zeros _ -> (
          set_operator x (Zeros x_shp);
          remove_edge a x
        )
      | Ones _  -> (
          set_operator x (Ones x_shp);
          remove_edge a x
        )
      | _       -> ()
    )


  (* Repeat pattern *)
  and pattern_023 x =
    let a = (parents x).(0) in
    _optimise_term a;
    if refnum x = 1 then (
      let x_parent = (parents x).(0) in
      let x_children = children x in
      match get_operator x_children.(0) with
      | Add | Sub | Mul | Div | Pow | Min2 | Max2 | Hypot | Atan2 -> (
          let parent_children = children x_parent in
          let merged_children = Owl_utils_array.merge x_children parent_children in
          set_children x_parent merged_children;
          replace_parent x x_parent;
          remove_node x
        )
      | _                                                         -> ()
    )


  (* SumReduce pattern *)
  and pattern_024 x =
    let x_parents = parents x in
    let a = x_parents.(0) in
    _optimise_term a;
    (* if only reduce along one dimension, change to sum *)
    match get_operator x with
    | SumReduce axis -> (
        if Array.length axis = 1 then (
          set_operator x (Sum axis.(0));
          _optimise_term x
        )
      )
    | _              -> ()


  (* core optimise functions *)

  let estimate_complexity graph =
    let nodes = ref 0 in
    Owl_graph.iter_ancestors (fun _ -> nodes := !nodes + 1) graph;
    let edges = ref 0 in
    Owl_graph.iter_in_edges (fun _ _ -> edges := !edges + 1) graph;
    !nodes, !edges


  let optimise_nodes xs =
    let nodes, edges = estimate_complexity xs in
    Owl_log.info "unoptimised graph: %i nodes, %i edges ..." nodes edges;

    Array.iter _optimise_term xs;
    (* NOTE: invalidate ancestors *)
    iter_ancestors (fun v -> invalidate v) xs;

    let nodes, edges = estimate_complexity xs in
    Owl_log.info "optimised graph: %i nodes, %i edges ..." nodes edges


end

(* Make functor ends *)<|MERGE_RESOLUTION|>--- conflicted
+++ resolved
@@ -47,11 +47,7 @@
         | Reshape shape                               -> pattern_022 x
         | Reverse                                     -> pattern_000 x
         | Tile repeats                                -> pattern_000 x
-<<<<<<< HEAD
         | Repeat repeats                              -> pattern_000 x
-=======
-        | Repeat (axis, repeats)                      -> pattern_023 x
->>>>>>> 2facae0d
         | Concatenate axis                            -> pattern_000 x
         | Split (axis, parts)                         -> pattern_000 x
         | Draw (axis, n)                              -> pattern_000 x
