--- conflicted
+++ resolved
@@ -709,12 +709,8 @@
         let row = Array.map2 (fun f a -> f a) convert_f line in
         append_row dataframe row
       )
-<<<<<<< HEAD
-    with _exn ->
-=======
-    with exn -> (
+    with _exn -> (
       dropped_line := !dropped_line + 1;
->>>>>>> 189862e9
       Owl_log.warn "of_csv: fail to parse line#%i @ %s" i fname
     )
   ) fname;
