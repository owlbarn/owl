--- conflicted
+++ resolved
@@ -45,24 +45,6 @@
   (output_cols, output_rows)
 
 
-<<<<<<< HEAD
-(* calculate the output shape of [conv2d_transpose] given input and kernel and stride *)
-let calc_conv2d_transpose_output_shape
-  padding input_cols input_rows kernel_cols kernel_rows row_stride col_stride
-  =
-  let output_cols = match padding with
-    | SAME  -> input_cols * col_stride
-    | VALID -> input_cols * col_stride + (max (kernel_cols - col_stride) 0)
-  in
-  let output_rows = match padding with
-    | SAME  -> input_rows * row_stride
-    | VALID -> input_rows * row_stride + (max (kernel_rows - row_stride) 0)
-  in
-  (output_cols, output_rows)
-
-
-=======
->>>>>>> 52e395ce
 (* calculate the padding size along width and height *)
 let calc_conv2d_padding
   input_cols input_rows kernel_cols kernel_rows output_cols output_rows row_stride col_stride
