--- conflicted
+++ resolved
@@ -85,10 +85,7 @@
 
 val slice_size : ('a, 'b) t -> int array
 (** Refer to :doc:`owl_dense_ndarray_generic` *)
-<<<<<<< HEAD
-=======
-
->>>>>>> 656ed6f7
+
 
 (** {6 Manipulate Ndarrays}  *)
 
@@ -169,10 +166,7 @@
 
 val scan : ?axis:int -> ('a -> 'a -> 'a) -> ('a, 'b) t -> ('a, 'b) t
 (** Refer to :doc:`owl_dense_ndarray_generic` *)
-<<<<<<< HEAD
-=======
-
->>>>>>> 656ed6f7
+
 
 (** {6 Examination & Comparison}  *)
 
@@ -198,7 +192,6 @@
 (** Refer to :doc:`owl_dense_ndarray_generic` *)
 
 val is_nonnegative : ('a, 'b) t -> bool
-<<<<<<< HEAD
 (** Refer to :doc:`owl_dense_ndarray_generic` *)
 
 (* TODO: change float to 'a *)
@@ -210,19 +203,6 @@
 (** Refer to :doc:`owl_dense_ndarray_generic` *)
 
 (* TODO: change float to 'a *)
-=======
-(** Refer to :doc:`owl_dense_ndarray_generic` *)
-
-(* TODO: change float to 'a *)
-val is_normal : (float, 'b) t -> bool
-(** Refer to :doc:`owl_dense_ndarray_generic` *)
-
-(* TODO: change float to 'a *)
-val not_nan : (float, 'b) t -> bool
-(** Refer to :doc:`owl_dense_ndarray_generic` *)
-
-(* TODO: change float to 'a *)
->>>>>>> 656ed6f7
 val not_inf : (float, 'b) t -> bool
 (** Refer to :doc:`owl_dense_ndarray_generic` *)
 
