(*
 * OWL - an OCaml numerical library for scientific computing
 * Copyright (c) 2016-2018 Liang Wang <liang.wang@cl.cam.ac.uk>
 *)

open Bigarray

open Owl_types

type ('a, 'b) t = ('a, 'b, c_layout) Genarray.t

type ('a, 'b) kind = ('a, 'b) Bigarray.kind

module Scalar = Owl_base_maths


(* Prepend an array with ones to the given length *)
let _prepend_dims dims desired_len =
  let dims_len = Array.length dims in
  if dims_len >= desired_len
  then dims
  else (Array.append (Array.make (desired_len - dims_len) 1) dims)


let _get_broadcasted_dims dims_a dims_b =
  let len_c = Pervasives.max (Array.length dims_a) (Array.length dims_b) in
  let ext_dims_a = _prepend_dims dims_a len_c in
  let ext_dims_b = _prepend_dims dims_b len_c in
  let dims_c = Array.make len_c 0 in
  begin
    for i = 0 to len_c - 1 do
      let val_a = ext_dims_a.(i) in
      let val_b = ext_dims_b.(i) in
      if val_a = val_b
      then dims_c.(i) <- val_a
      else
        begin
          if val_a != 1 && val_b != 1
          then raise (Invalid_argument "The arrays cannot be broadcast into the same shape")
          else dims_c.(i) <- (Pervasives.max val_a val_b)
        end
    done;
    (ext_dims_a, ext_dims_b, dims_c)
  end


(* Increment the index array, with respect to the dimensions array *)
let _next_index ind dims =
  let num_dims = Array.length ind in
  let p = ref (num_dims - 1) in
  let ok = ref false in
  begin
    while !p >= 0 && not !ok do
      if ind.(!p) + 1 < dims.(!p) then
        begin
          ind.(!p) <- (ind.(!p) + 1);
          ok := true;
        end
      else
        begin
          ind.(!p) <- 0;
          p := !p - 1;
        end
    done;
    !ok
  end


let _get_broadcasted_index ind dims =
  let num_dims = Array.length dims in
  let calc_fun =
    (fun i ->
       let max_ind = dims.(i) in
       let ind_val = ind.(i) in
       if ind_val < max_ind
       then ind_val
       else (
         if max_ind = 1
         then 0
         else raise (Invalid_argument "not broadcasted correctly")
       )
    ) in
  (Array.init num_dims calc_fun)


let _apply_perm arr perm =
  Array.init (Array.length arr) (fun i -> arr.(perm.(i)))


let _draw_int_samples replacement range count =
  if not replacement && count > range
  then raise (Invalid_argument "cannot draw that many samples from the given range, without replacement")
  else (
    let pop_cnt = ref range in
    let pop = Array.init !pop_cnt (fun i -> i) in
    let rand_gen = Random.State.make_self_init() in
    let draw_fun = (fun _ ->
        let index = Random.State.int rand_gen !pop_cnt in
        let sample = pop.(index) in
        if replacement
        then sample
        else (
          pop_cnt := !pop_cnt - 1;
          pop.(index) <- pop.(!pop_cnt); (* eliminate sample by swapping with last element *)
          sample
        )
      )
    in
    Array.init count draw_fun
  )


let _enumerate_slice_def dim ?(step) start stop =
  let start = if start < 0 then dim + start else start in
  let stop = if stop < 0 then dim + stop else stop in
  let step = match step with
    | Some x -> x
    | None -> if (start <= stop) then 1 else -1
  in
  let _ =
    assert (((start <= stop) && (step > 0)) || ((start > stop) && (step < 0)))
  in
  let step_abs = Pervasives.abs step in
  let len = ((Pervasives.abs (stop - start)) + step_abs) / step_abs in
  (Array.init len (fun i -> start + i * step))


(* Rewrite the indices s.t. for each dimension they are a list of explicit indices *)
let _expand_slice_indices index_list dims =
  let rank = Array.length dims in
  let sdef_len = List.length index_list in (* the number of dimensions this slice specifies *)
  let _expand_slice_index = (
    fun i ind -> match ind with
      | [] -> Array.init dims.(i) (fun i -> i)
      | [start] -> _enumerate_slice_def dims.(i) start start
      | [start; stop] -> _enumerate_slice_def dims.(i) start stop
      | [start; stop; step] -> _enumerate_slice_def dims.(i) ~step:step start stop
      | _ -> failwith "incorrect slice definition"
  ) in
  Array.append
    (Array.of_list (List.mapi _expand_slice_index index_list)) (* for the axis where the index was specified *)
    (Array.init (rank - sdef_len) (* the rest of the axis is just all of them *)
       (fun p -> Array.init dims.(p + sdef_len) (fun i -> i)))



let empty kind dims = Genarray.create kind c_layout dims


let create kind dims value =
  let varr = empty kind dims in
  Genarray.fill varr value;
  varr

let zeros kind dims = create kind dims (Owl_const.zero kind)


let ones kind dims = create kind dims (Owl_const.one kind)


(* return the shape of the ndarray *)
let shape varr = Genarray.dims varr


(* return the rank of the ndarray *)
let num_dims varr = Array.length (shape varr)


(* return the number of elements in the ndarray*)
let numel varr =
  let v_shape = shape varr in
  Array.fold_left ( * ) 1 v_shape


let kind varr = Genarray.kind varr


let get varr index = (Genarray.get varr index)


let set varr index value = (Genarray.set varr index value)


(*TODO: optimise, test *)
let get_slice index_list varr =
  let dims = shape varr in
  let rank = Array.length dims in
  let index_array = _expand_slice_indices index_list dims in
  let slice_dims = Array.map (fun a -> Array.length a) index_array in
  let slice_varr = empty (kind varr) slice_dims in
  let slice_ind = Array.make rank 0 in
  let original_ind = Array.make rank 0 in
  let should_stop = ref false in
  begin
    while not !should_stop do
      for i = 0 to rank - 1 do
        original_ind.(i) <- (index_array.(i)).(slice_ind.(i))
      done;
      Genarray.set slice_varr slice_ind (Genarray.get varr original_ind);
      if not (_next_index slice_ind slice_dims) then
        should_stop := true
    done;
    slice_varr
  end


(*TODO: optimise, test *)
let set_slice index_list varr slice_varr =
  let dims = shape varr in
  let rank = Array.length dims in
  let index_array = _expand_slice_indices index_list dims in
  let slice_dims = Array.map (fun a -> Array.length a) index_array in
  let slice_varr = reshape slice_varr slice_dims in
  let slice_ind = Array.make rank 0 in
  let original_ind = Array.make rank 0 in
  let should_stop = ref false in
  begin
    while not !should_stop do
      for i = 0 to rank - 1 do
        original_ind.(i) <- (index_array.(i)).(slice_ind.(i))
      done;
      Genarray.set varr original_ind (Genarray.get slice_varr slice_ind);
      if not (_next_index slice_ind slice_dims) then
        should_stop := true
    done;
  end


(*TODO: This is clone, not copying from one to another, maybe should specify this in documentation *)
let copy varr =
  let varr_copy = empty (kind varr) (shape varr) in
  begin
    Genarray.blit varr varr_copy; varr_copy
  end


(* Reset to zero *)
let reset varr = (Genarray.fill varr 0.)


(* The result shares the underlying buffer with original, not a copy *)
let reshape varr newshape = (Bigarray.reshape varr newshape)


(* Return the array as a contiguous block, without copying *)
let flatten varr = (reshape varr [|(numel varr)|])

let reverse varr =
  let n = numel varr in
  let ret = empty (kind varr) (shape varr) in
  let ret_flat = reshape ret [|n|] in
  let varr_flat = reshape varr [|n|] in
  begin
    for i = 0 to n - 1 do
      set ret_flat [|i|] (get varr_flat [|n - 1 - i|])
    done;
    ret
  end


(* Apply a function over a bigarray, with no copying *)
let _apply_fun f varr =
  let varr_linear = flatten varr in
  let length = numel varr_linear in
  begin
    for i = 0 to length - 1 do
      (Genarray.set varr_linear [|i|] (f (Genarray.get varr_linear [|i|])))
    done
  end

let init kind dims f =
  let varr = empty kind dims in
  let varr_flat = flatten varr in
  let n = numel varr in
  begin
    for i = 0 to n - 1 do
      set varr_flat [|i|] (f i)
    done;
    varr
  end

(* Map a NDarray from elements x -> f(x), by copying the array *)
let map f varr =
  let varr_copy = copy varr in
  (_apply_fun f varr_copy; varr_copy)


let sequential kind ?(a=0.) ?(step=1.) dims =
  let varr = empty kind dims in
  let count = ref 0. in
  let seq_fun =
    (fun x -> (count := !count +. 1.; a +. (!count -. 1.) *. step))
  in
  _apply_fun seq_fun varr;
  varr


let of_array kind arr dims =
  let varr = empty kind dims in
  let flat_varr = flatten varr in
  let n = numel flat_varr in
  begin
    for i = 0 to n - 1 do
      set flat_varr [|i|] arr.(i)
    done;
    varr
  end


let uniform kind ?(a=0.) ?(b=1.) dims =
  let uniform_gen_fun = (fun _ -> Owl_base_stats.uniform a b) in
  let varr = empty kind dims in
  _apply_fun uniform_gen_fun varr;
  varr


let bernoulli kind ?(p=0.5) dims =
  let bernoulli_gen_fun = (fun _ -> Owl_base_stats.bernoulli p) in
  let varr = empty kind dims in
  _apply_fun bernoulli_gen_fun varr;
  varr


let gaussian kind ?(mu=0.) ?(sigma=1.) dims =
  let gaussian_gen_fun = (fun _ -> Owl_base_stats.gaussian mu sigma) in
  let varr = empty kind dims in
  _apply_fun gaussian_gen_fun varr;
  varr


let print ?max_row ?max_col ?header ?fmt varr =
  let dims = shape varr in
  let rank = Array.length dims in
  let n = dims.(rank - 1) in
  let max_row = match max_row with
    | Some a -> Some a
    | None   -> Some ((numel varr) / n)
  in
  let max_col = match max_col with
    | Some a -> Some a
    | None   -> Some n
  in
  Owl_pretty.print ?max_row ?max_col ?header ?elt_to_str_fun:fmt varr


(* TODO: optimise *)
let tile varr reps =
  (* First ensure len(reps) = num_dims(varr) *)
  let dims = shape varr in
  let result_rank = Pervasives.max (Array.length dims) (Array.length reps) in
  let dims = _prepend_dims dims result_rank in
  let reps = _prepend_dims reps result_rank in
  let varr = reshape varr dims in
  (* now len(reps) = num_dims(varr) *)
  let result_dims = Array.map2 (fun a b -> a * b) dims reps in
  let result_varr = empty (kind varr) result_dims in
  let result_ind = Array.make result_rank 0 in
  let original_ind = Array.make result_rank 0 in
  let should_stop = ref false in
  begin
    while not !should_stop do
      for i = 0 to result_rank - 1 do
        original_ind.(i) <- (Pervasives.(mod) result_ind.(i) dims.(i))
      done;
      Genarray.set result_varr result_ind (Genarray.get varr original_ind);
      if not (_next_index result_ind result_dims) then
        should_stop := true
    done;
    result_varr
  end


(* TODO: optimise *)
let split ?(axis=0) parts varr =
  let dims = shape varr in
  let rank = Array.length dims in
  let pos = ref 0 in
  let axis_indices = Array.map (fun d -> (pos := !pos + d; [!pos - d; !pos - 1])) parts in
  let slices_defs =
    Array.map (fun ind ->
        Array.to_list (Array.init rank
                         (fun i -> if i = axis then ind else [])))
      axis_indices
  in
  (Array.map (fun def -> get_slice def varr) slices_defs)


(*TODO : ensure this is desired behaviour *)
(* Similar to draw rows for matrices *)
let draw ?(axis=0) varr count =
  let dims = shape varr in
  let rank = Array.length dims in
  let indices = _draw_int_samples false dims.(axis) count in
  (get_slice
     (List.init rank
        (fun i -> if i = axis then (Array.to_list indices) else []))
     varr,
   indices)


(* TODO: optimise? *)
let concatenate ?(axis=0) varrs =
  let varrs_num = Array.length varrs in
  (* dimensions of all NDarrays *)
  let all_dims = Array.map shape varrs in
  (* the dimensions before the axis *)
  let prefix_dims = Array.sub all_dims.(0) 0 axis in
  (* the sum of the dimensions of each NDarray along given axis *)
  let sum_axis_dims = Array.fold_left (fun x a -> x + a.(axis)) 0 all_dims in
  (* the dimensions after the axis *)
  let suffix_dims = Array.sub all_dims.(0)
      (axis + 1) ((Array.length all_dims.(0)) - axis - 1)
  in
  let result_dims =
    Array.concat [prefix_dims; [|sum_axis_dims|]; suffix_dims]
  in
  let result_varr = empty (kind varrs.(0)) result_dims in
  let prefix_dims_product = Array.fold_left ( * ) 1 prefix_dims in
  let suffix_dims_product = Array.fold_left ( * ) 1 suffix_dims in
  let reshaper_fun = (
    (* Reshape the variable as [prefix_dims_product, rest] *)
    fun varr ->
      let old_shape = shape varr in
      let new_shape =
        [|prefix_dims_product; old_shape.(axis) * suffix_dims_product|]
      in
      reshape varr new_shape
  ) in
  let reshaped_result = reshaper_fun result_varr in
  let reshaped_varrs = Array.map reshaper_fun varrs in
  begin
    for i = 0 to prefix_dims_product - 1 do
      let start_index = ref 0 in
      let result_slice = Genarray.slice_left reshaped_result [|i|] in
      for j = 0 to varrs_num - 1 do
        let src_slice = Genarray.slice_left reshaped_varrs.(j) [|i|] in
        let block_len = all_dims.(j).(axis) * suffix_dims_product in
        let result_sub =
          Genarray.sub_left result_slice !start_index block_len in
        Genarray.blit src_slice result_sub;
        start_index := !start_index + block_len
      done
    done;
    result_varr
  end


(* TODO: is there a more efficient way to do this? *)
let repeat ?(axis=0) varr reps =
  let varrs = Array.make reps varr in
  (concatenate ~axis:axis varrs)


(* mathematical functions *)

(* Absolute values of all elements, in a new arrray *)
let abs varr = (map Scalar.abs varr)


let neg varr = (map Scalar.neg varr)


let floor varr = (map Scalar.floor varr)


let ceil varr = (map Scalar.ceil varr)


let round varr = (map Scalar.round varr)


let sqr varr = (map Scalar.sqr varr)


let sqrt varr = (map Scalar.sqrt varr)


let log varr = (map Scalar.log varr)


let log2 varr = (map Scalar.log2 varr)


let log10 varr = (map Scalar.log10 varr)


let exp varr = (map Scalar.exp varr)


let sin varr = (map Scalar.sin varr)


let cos varr = (map Scalar.cos varr)


let tan varr = (map Scalar.tan varr)


let tan varr = (map Scalar.tan varr)


let sinh varr = (map Scalar.sinh varr)


let cosh varr = (map Scalar.cosh varr)


let tanh varr = (map Scalar.tanh varr)


let asin varr = (map Scalar.asin varr)


let acos varr = (map Scalar.acos varr)


let atan varr = (map Scalar.atan varr)


let asinh varr = (map Scalar.asinh varr)


let acosh varr = (map Scalar.acosh varr)


let atanh varr = (map Scalar.atanh varr)


(* TODO: can this be made more efficient? *)
let sum ?(axis=0) varr =
  let old_dims = shape varr in
  let old_rank = Array.length old_dims in
  if old_rank = 0
  then varr
  else
    let old_ind = Array.make old_rank 0 in
    let new_rank = old_rank - 1 in
    let new_dims = Array.init new_rank
        (fun i -> if i < axis then old_dims.(i) else old_dims.(i + 1))
    in
    let new_varr = empty (kind varr) new_dims in
    let new_ind = Array.make new_rank 0 in
    let should_stop = ref false in
    let sum = ref 0. in
    begin
      while not !should_stop do
        for i = 0 to new_rank - 1 do (* copy the new index into the old one *)
          old_ind.(if i < axis then i else i + 1) <- new_ind.(i)
        done;
        sum := 0.;
        for i = 0 to old_dims.(axis) - 1 do
          old_ind.(axis) <- i;
          sum := !sum +. (Genarray.get varr old_ind)
        done;
        Genarray.set new_varr new_ind !sum;
        if not (_next_index new_ind new_dims) then
          should_stop := true
      done;
      new_varr
    end


let sum_slices ?(axis=0) varr =
  let dims = shape varr in
  let rank = Array.length dims in
  (* reshape into 2d matrix *)
  let num_rows = Array.fold_left ( * ) 1 (Array.sub dims 0 (axis + 1)) in
  let num_cols = (numel varr) / num_rows in
  let varr_mat = reshape varr [|num_rows; num_cols|] in
  let result_vec = empty (kind varr) [|num_cols|] in
  let result_varr = reshape result_vec
      (Array.sub dims (axis + 1) (rank - axis - 1))
  in
  let row_sum = ref 0. in
  begin
    for j = 0 to num_cols - 1 do
      row_sum := 0.;
      for i = 0 to num_rows - 1 do
        row_sum := !row_sum +. (Genarray.get varr_mat [|i; j|])
      done;
      Genarray.set result_vec [|j|] !row_sum
    done;
    result_varr
  end


(* -1. for negative numbers, 0 or (-0) for 0,
 1 for positive numbers, nan for nan*)
let signum varr = (map Scalar.signum varr)


(* Apply 1 / (1 + exp (-x)) for each element x *)
let sigmoid varr = (map Scalar.sigmoid varr)


let relu varr = (map Scalar.relu varr)


let _fold_left f a varr =
  let aref = ref a in
  let varr_linear = flatten varr in
  let length = numel varr_linear in
  begin
    for i = 0 to length - 1 do
      aref := (f !aref (Genarray.get varr_linear [|i|]))
    done;
    !aref
  end


(* Min of all elements in the NDarray *)
let min' varr = (_fold_left (Pervasives.min) Pervasives.max_float varr)


(* Max of all elements in the NDarray *)
let max' varr = (_fold_left (Pervasives.max) Pervasives.min_float varr)


(* Sum of all elements *)
let sum' varr = (_fold_left (+.) 0. varr)


let l1norm' varr =
  let l1norm_fun =
    (fun aggregate elem -> (aggregate +. (Scalar.abs (elem)))) in
  (_fold_left l1norm_fun 0. varr)


let l2norm_sqr' varr =
  let l2norm_sqr_fun =
    (fun aggregate elem -> (aggregate +. (elem *. elem))) in
  (_fold_left l2norm_sqr_fun 0. varr)


let l2norm' varr =
  let l2norm_sqr_val = l2norm_sqr' varr in
  (Scalar.sqrt l2norm_sqr_val)


(* scalar_pow a varr computes the power of scalar to each element of varr *)
let scalar_pow a varr =
  let scalar_pow_fun = (fun x -> (a ** x)) in
  (map scalar_pow_fun varr)


(* Raise each element to power a *)
let pow_scalar varr a =
  let pow_scalar_fun = (fun x -> (x ** a)) in
  (map pow_scalar_fun varr)


let scalar_atan2 a varr =
  let scalar_atan2_fun = (fun x -> (Scalar.atan2 a x)) in
  (map scalar_atan2_fun varr)


let atan2_scalar varr a =
  let atan2_scalar_fun = (fun x -> (Scalar.atan2 x a)) in
  (map atan2_scalar_fun varr)


let _broadcasted_op varr_a varr_b op_fun =
  let (dims_a, dims_b, dims_c) =
    _get_broadcasted_dims (shape varr_a) (shape varr_b)
  in
  let _kind = kind varr_a in
  let varr_a = reshape varr_a dims_a in
  let varr_b = reshape varr_b dims_b in
  let varr_c = empty _kind dims_c in
  let ind = Array.make (Array.length dims_c) 0 in
  let should_stop = ref false in
  begin
    while not !should_stop do
      let ind_a = _get_broadcasted_index ind dims_a in
      let ind_b = _get_broadcasted_index ind dims_b in
      Genarray.set varr_c ind
        (op_fun (Genarray.get varr_a ind_a) (Genarray.get varr_b ind_b));
      if not (_next_index ind dims_c) then
        should_stop := true
    done;
    varr_c
  end


let add varr_a varr_b = (_broadcasted_op varr_a varr_b (+.))


let sub varr_a varr_b = (_broadcasted_op varr_a varr_b (-.))


let mul varr_a varr_b = (_broadcasted_op varr_a varr_b ( *. ))


let div varr_a varr_b = (_broadcasted_op varr_a varr_b ( /. ))


let atan2 varr_a varr_b = (_broadcasted_op varr_a varr_b (Scalar.atan2))


let pow varr_a varr_b = (_broadcasted_op varr_a varr_b ( ** ))


let add_scalar varr a =
  let add_scalar_fun = (fun x -> (x +. a)) in
  (map add_scalar_fun varr)


let sub_scalar varr a =
  let sub_scalar_fun = (fun x -> (x -. a)) in
  (map sub_scalar_fun varr)


let mul_scalar varr a =
  let mul_scalar_fun = (fun x -> (x *. a)) in
  (map mul_scalar_fun varr)


let div_scalar varr a =
  let div_scalar_fun = (fun x -> (x /. a)) in
  (map div_scalar_fun varr)


let clip_by_value ?(amin=Pervasives.min_float) ?(amax=Pervasives.max_float) varr =
  let clip_by_val_fun = (fun x -> Pervasives.min amax (Pervasives.max amin x)) in
  (map clip_by_val_fun varr)


(* Addition is commutative *)
let scalar_add a varr = (add_scalar varr a)


let scalar_sub a varr =
  let scalar_sub_fun = (fun x -> (a -. x)) in
  (map scalar_sub_fun varr)


(* Multiplication is commutative *)
let scalar_mul a varr = (mul_scalar varr a)


let scalar_div a varr =
  let scalar_div_fun = (fun x -> (a /. x)) in
  (map scalar_div_fun varr)


let elt_greater_equal_scalar varr b =
  let greater_equal_scalar_fun =
    (fun x -> if (Pervasives.compare x b) >= 0 then 1. else 0.) in
  (map greater_equal_scalar_fun varr)


let clip_by_l2norm clip_norm varr =
  let l2norm_val = l2norm' varr in
  if l2norm_val > clip_norm
  then mul_scalar varr (clip_norm /. l2norm_val)
  else varr


(* Neural network related functions *)

(*TODO: optimise *)
(* conv2d: 4d input and 4d kernel, refer to tensorlfow doc
   input : [batch; input_column; input_row; input_channel]
   kernel: [kernel_column; kernel_row; input_channel; output_channel]
   stride: [column_stride; row_stride]
   output: [batch; output_column; output_row; output_channel]
*)
let conv2d ?(padding=SAME) input kernel stride =
  assert (num_dims input = 4);
  assert (num_dims kernel = 4);
  assert (Array.length stride = 2);

  let input_shp = shape input in
  let batches = input_shp.(0) in
  let input_cols = input_shp.(1) in
  let input_rows = input_shp.(2) in
  let in_channel = input_shp.(3) in

  let kernel_shp = shape kernel in
  let kernel_cols = kernel_shp.(0) in
  let kernel_rows = kernel_shp.(1) in
  let out_channel = kernel_shp.(3) in
  assert (in_channel = kernel_shp.(2));

  let col_stride = stride.(0) in
  let row_stride = stride.(1) in

  let (output_cols, output_rows) =
    Owl_utils_conv.calc_conv2d_output_shape padding input_cols input_rows
      kernel_cols kernel_rows row_stride col_stride
  in
  let _kind = kind input in
  let output = empty _kind [|batches; output_cols; output_rows; out_channel|] in
  let (pad_top, pad_left, _, _) = Owl_utils_conv.calc_conv2d_padding
      input_cols input_rows kernel_cols kernel_rows output_cols output_rows
      row_stride col_stride
  in
  let sum = ref 0. in
  begin
    for b = 0 to batches - 1 do
      for i = 0 to output_cols - 1 do
        for j = 0 to output_rows - 1 do
          for k = 0 to out_channel - 1 do
            sum := 0.;

            for di = 0 to kernel_cols - 1 do
              for dj = 0 to kernel_rows - 1 do
                for q = 0 to in_channel - 1 do
                  let in_col = i * col_stride + di - pad_left in
                  let in_row = j * row_stride + dj - pad_top in
                  let in_val = (
                    if ((0 <= in_col) && (in_col < input_cols) &&
                        (0 <= in_row) && (in_row < input_rows))
                    then (get input [|b; in_col; in_row; q|])
                    else 0.
                  ) in
                  sum := !sum +. in_val *. (get kernel [|di; dj; q; k|])
                done; (*q*)
              done; (*dj*)
            done; (*di*)

            (set output [|b; i; j; k|] !sum)
          done; (*k*)
        done; (*j*)
      done; (*i*)
    done; (*b*)
    output
  end


(* conv1d: 3d input and 3d kernel, refer to tensorlfow doc
   input : [batch; input_column; input_channel]
   kernel: [kernel_column; input_channel; output_channel]
   stride: [column_stride]
   output: [batch; output_column; output_channel]
*)
let conv1d ?(padding=SAME) input kernel stride =
  assert (num_dims input = 3);
  assert (num_dims kernel = 3);
  assert (Array.length stride = 1);

  let input_shp = shape input in
  let batches = input_shp.(0) in
  let input_cols = input_shp.(1) in
  let in_channel = input_shp.(2) in
  let input = reshape input [|batches; 1; input_cols; in_channel|] in

  let kernel_shp = shape kernel in
  let kernel_cols = kernel_shp.(0) in
  let out_channel = kernel_shp.(2) in
  assert (in_channel = kernel_shp.(1));
  let kernel = reshape kernel [|1; kernel_cols; in_channel; out_channel|] in

  let col_stride = stride.(0) in
  let stride = [|1; col_stride|] in

  let output = conv2d ~padding input kernel stride in
  let output_shp = shape output in
  let output_cols = output_shp.(2) in
  let output = reshape output [|batches; output_cols; out_channel|] in
  output

  (* TODO: optimise *)
  (* conv3d: 5d input and 5d kernel, refer to tensorflow doc
    input : [batch; input_column; input_row; input_depth; input_channel]
    kernel: [kernel_column; kernel_row; kernel_depth; input_channel; output_channel]
    stride: [column_stride; row_stride; depth_stride]
    output: [batch; output_column; output_row; output_dpts; output_channel]
   *)
  let conv3d ?(padding=SAME) input kernel stride =
    assert (num_dims input = 5);
    assert (num_dims kernel = 5);
    assert (Array.length stride = 3);

    let input_shp = shape input in
    let batches = input_shp.(0) in
    let input_cols = input_shp.(1) in
    let input_rows = input_shp.(2) in
    let input_dpts = input_shp.(3) in
    let in_channel = input_shp.(4) in

    let kernel_shp = shape kernel in
    let kernel_cols = kernel_shp.(0) in
    let kernel_rows = kernel_shp.(1) in
    let kernel_dpts = kernel_shp.(2) in
    let out_channel = kernel_shp.(4) in
    assert (in_channel = kernel_shp.(3));

    let col_stride = stride.(0) in
    let row_stride = stride.(1) in
    let dpt_stride = stride.(2) in

    let output_cols, output_rows, output_dpts =
      Owl_utils_conv.calc_conv3d_output_shape padding
        input_cols input_rows input_dpts
        kernel_cols kernel_rows kernel_dpts
        row_stride col_stride dpt_stride
    in
    let _kind = kind input in
    let output =
      empty _kind [|batches; output_cols; output_rows; output_dpts; out_channel|] in
    let (pad_top, pad_left, pad_shallow, _, _, _) =
      Owl_utils_conv.calc_conv3d_padding
        input_cols input_rows input_dpts
        kernel_cols kernel_rows kernel_dpts
        output_cols output_rows output_dpts
        row_stride col_stride dpt_stride
    in
    let sum = ref 0. in
    begin
      for b = 0 to batches - 1 do
        for i = 0 to output_cols - 1 do
          for j = 0 to output_rows - 1 do
            for dpt = 0 to output_dpts - 1 do
              for k = 0 to out_channel - 1 do
                sum := 0.;

                for di = 0 to kernel_cols - 1 do
                  for dj = 0 to kernel_rows - 1 do
                    for d_dpt = 0 to kernel_dpts -1 do
                      for q = 0 to in_channel - 1 do
                        let in_col = i * col_stride + di - pad_left in
                        let in_row = j * row_stride + dj - pad_top in
                        let in_dpt = dpt * dpt_stride + d_dpt - pad_shallow in
                        let in_val = (
                          if ((0 <= in_col) && (in_col < input_cols) &&
                              (0 <= in_row) && (in_row < input_rows) &&
                              (0 <= in_dpt) && (in_dpt < input_dpts))
                          then (get input [|b; in_col; in_row; in_dpt; q|])
                          else 0.
                        ) in
                        sum := !sum +. in_val *. (get kernel [|di; dj; d_dpt; q; k|])
                      done; (*q*)
                    done; (*d_dpt*)
                  done; (*dj*)
                done; (*di*)

                (set output [|b; i; j; dpt; k|] !sum)
              done; (*k*)
            done; (*dpt*)
          done; (*j*)
        done; (*i*)
      done; (*b*)
      output
    end


(* General function for avg_pool2d and max_pool2d *)
let _pool2d ?(padding=SAME) input kernel stride
      init_pool_fun add_val_pool_fun end_pool_fun =
  assert (num_dims input = 4);
  assert (Array.length kernel = 2);
  assert (Array.length stride = 2);

  let input_shp = shape input in
  let batches = input_shp.(0) in
  let input_cols = input_shp.(1) in
  let input_rows = input_shp.(2) in
  let in_channel = input_shp.(3) in

  let kernel_cols = kernel.(0) in
  let kernel_rows = kernel.(1) in

  let col_stride = stride.(0) in
  let row_stride = stride.(1) in

  let (output_cols, output_rows) =
    Owl_utils_conv.calc_conv2d_output_shape padding
      input_cols input_rows
      kernel_cols kernel_rows
      row_stride col_stride
  in
  let _kind = kind input in
  let output = empty _kind [|batches; output_cols; output_rows; in_channel|] in
  let (pad_top, pad_left, _, _) = Owl_utils_conv.calc_conv2d_padding
      input_cols input_rows kernel_cols kernel_rows output_cols output_rows
      row_stride col_stride
  in
  begin
    for b = 0 to batches - 1 do
      for i = 0 to output_cols - 1 do
        for j = 0 to output_rows - 1 do
          for k = 0 to in_channel - 1 do
            init_pool_fun ();

            for di = 0 to kernel_cols - 1 do
              for dj = 0 to kernel_rows - 1 do
                let in_col = i * col_stride + di - pad_left in
                let in_row = j * row_stride + dj - pad_top in
                if ((0 <= in_col) && (in_col < input_cols) &&
                    (0 <= in_row) && (in_row < input_rows))
                then add_val_pool_fun (get input [|b; in_col; in_row; k|])
              done; (*dj*)
            done; (*di*)

            (set output [|b; i; j; k|] (end_pool_fun ()))
          done; (*k*)
        done; (*j*)
      done; (*i*)
    done; (*b*)
    output
  end


let _pool3d ?(padding=SAME) input kernel stride
    init_pool_fun add_val_pool_fun end_pool_fun =
  assert (num_dims input = 5);
  assert (Array.length kernel = 3);
  assert (Array.length stride = 3);

  let input_shp = shape input in
  let batches = input_shp.(0) in
  let input_cols = input_shp.(1) in
  let input_rows = input_shp.(2) in
  let input_dpts = input_shp.(3) in
  let in_channel = input_shp.(4) in

  let kernel_cols = kernel.(0) in
  let kernel_rows = kernel.(1) in
  let kernel_dpts = kernel.(2) in

  let col_stride = stride.(0) in
  let row_stride = stride.(1) in
  let dpt_stride = stride.(2) in

  let output_cols, output_rows, output_dpts =
    Owl_utils_conv.calc_conv3d_output_shape padding
      input_cols input_rows input_dpts
      kernel_cols kernel_rows kernel_dpts
      row_stride col_stride dpt_stride
  in
  let _kind = kind input in
  let output = empty _kind [|batches; output_cols; output_rows; output_dpts; in_channel|] in
  let (pad_top, pad_left, pad_shallow, _, _, _) =
    Owl_utils_conv.calc_conv3d_padding
      input_cols input_rows input_dpts
      kernel_cols kernel_rows kernel_dpts
      output_cols output_rows output_dpts
      row_stride col_stride dpt_stride
  in
  begin
    for b = 0 to batches - 1 do
      for i = 0 to output_cols - 1 do
        for j = 0 to output_rows - 1 do
          for dpt = 0 to output_dpts - 1 do
            for k = 0 to in_channel - 1 do
              init_pool_fun ();

              for di = 0 to kernel_cols - 1 do
                for dj = 0 to kernel_rows - 1 do
                  for d_dpt = 0 to kernel_dpts - 1 do
                    let in_col = i * col_stride + di - pad_left in
                    let in_row = j * row_stride + dj - pad_top in
                    let in_dpt = dpt * dpt_stride + d_dpt - pad_shallow in
                    if ((0 <= in_col) && (in_col < input_cols) &&
                        (0 <= in_row) && (in_row < input_rows)  &&
                        (0 <= in_dpt) && (in_dpt < input_dpts))
                    then add_val_pool_fun
                        (get input [|b; in_col; in_row; in_dpt; k|])
                  done; (*d_dpt*)
                done; (*dj*)
              done; (*di*)

              (set output [|b; i; j; dpt; k|] (end_pool_fun ()))
            done; (*k*)
          done; (*dpt*)
        done; (*j*)
      done; (*i*)
    done; (*b*)
    output
  end


(* max_pool2d: 4d input and 2d kernel, refer to tensorlfow doc
   input : [batch; input_column; input_row; input_channel]
   kernel: [kernel_column; kernel_row]
   stride: [column_stride; row_stride]
   output: [batch; output_column; output_row; input_channel]
*)
let max_pool2d ?(padding=SAME) input kernel stride =
  let max_pool = ref 0. in
  let init_pool_fun = (fun () -> max_pool := Pervasives.min_float) in
  let add_val_pool_fun =
    (fun v -> max_pool := Pervasives.max !max_pool v)
  in
  let end_pool_fun = (fun () -> !max_pool) in
  (_pool2d ~padding:padding input kernel stride
     init_pool_fun add_val_pool_fun end_pool_fun)

(* max_pool1d: 3d input and 1d kernel, refer to tensorlfow doc
   input : [batch; input_column; input_channel]
   kernel: [kernel_column]
   stride: [column_stride]
   output: [batch; output_column; input_channel]
*)
let max_pool1d ?(padding=SAME) input kernel stride =
  assert (num_dims input = 3);
  assert (Array.length kernel = 1);
  assert (Array.length stride = 1);

  let input_shp = shape input in
  let batches = input_shp.(0) in
  let input_cols = input_shp.(1) in
  let in_channel = input_shp.(2) in
  let input = reshape input [|batches; 1; input_cols; in_channel|] in

  let kernel_cols = kernel.(0) in
  let kernel = [|1; kernel_cols|] in

  let col_stride = stride.(0) in
  let stride = [|1; col_stride|] in

  let output = max_pool2d ~padding input kernel stride in
  let output_shp = shape output in
  let output_cols = output_shp.(2) in
  let output = reshape output [|batches; output_cols; in_channel|] in
  output


(* max_pool3d: 5d input and 3d kernel, refer to tensorflow doc
input : [batch; input_column; input_row; input_depth; input_channel]
kernel: [kernel_column; kernel_row; kernel_depth]
stride: [column_stride; row_stride; depth_stride]
output: [batch; output_column; output_row; output_dpts; input_channel]
*)
let max_pool3d ?(padding=SAME) input kernel stride =
  let max_pool = ref 0. in
  let init_pool_fun = (fun () -> max_pool := Pervasives.min_float) in
  let add_val_pool_fun =
    (fun v -> max_pool := Pervasives.max !max_pool v)
  in
  let end_pool_fun = (fun () -> !max_pool) in
  (_pool3d ~padding:padding input kernel stride
     init_pool_fun add_val_pool_fun end_pool_fun)


(* similar to max_pool2d *)
let avg_pool2d ?(padding=SAME) input kernel stride =
  let sum_pool = ref 0. in
  let cnt = ref 0. in
  let init_pool_fun = (fun () -> (sum_pool := 0.; cnt := 0.)) in
  let add_val_pool_fun =
    (fun v -> sum_pool := !sum_pool +. v; cnt := !cnt +. 1.)
  in
  let end_pool_fun = (fun () -> (!sum_pool /. !cnt)) in
  (_pool2d ~padding:padding input kernel stride
     init_pool_fun add_val_pool_fun end_pool_fun)


(* similar to max_pool1d *)
let avg_pool1d ?(padding=SAME) input kernel stride =
  assert (num_dims input = 3);
  assert (Array.length kernel = 1);
  assert (Array.length stride = 1);

  let input_shp = shape input in
  let batches = input_shp.(0) in
  let input_cols = input_shp.(1) in
  let in_channel = input_shp.(2) in
  let input = reshape input [|batches; 1; input_cols; in_channel|] in

  let kernel_cols = kernel.(0) in
  let kernel = [|1; kernel_cols|] in

  let col_stride = stride.(0) in
  let stride = [|1; col_stride|] in

  let output = avg_pool2d ~padding input kernel stride in
  let output_shp = shape output in
  let output_cols = output_shp.(2) in
  let output = reshape output [|batches; output_cols; in_channel|] in
  output


(* simiar to max_pool3d *)
let avg_pool3d ?(padding=SAME) input kernel stride =
  let sum_pool = ref 0. in
  let cnt = ref 0. in
  let init_pool_fun = (fun () -> (sum_pool := 0.; cnt := 0.)) in
  let add_val_pool_fun =
    (fun v -> sum_pool := !sum_pool +. v; cnt := !cnt +. 1.)
  in
  let end_pool_fun = (fun () -> (!sum_pool /. !cnt)) in
  (_pool3d ~padding:padding input kernel stride
     init_pool_fun add_val_pool_fun end_pool_fun)


(*TODO: optimise *)
(* gradient of conv2d w.r.t the input *)
let conv2d_backward_input input kernel stride output' =
  assert (num_dims input = 4);
  assert (num_dims kernel = 4);
  assert (num_dims output' = 4);
  assert (Array.length stride = 2);

  let input_shp = shape input in
  let batches = input_shp.(0) in
  let input_cols = input_shp.(1) in
  let input_rows = input_shp.(2) in
  let in_channel = input_shp.(3) in

  let kernel_shp = shape kernel in
  let kernel_cols = kernel_shp.(0) in
  let kernel_rows = kernel_shp.(1) in
  let out_channel = kernel_shp.(3) in
  assert (in_channel = kernel_shp.(2));

  let output_shp = shape output' in
  let output_cols = output_shp.(1) in
  let output_rows = output_shp.(2) in
  assert (batches = output_shp.(0));
  assert (out_channel = output_shp.(3));

  let col_stride = stride.(0) in
  let row_stride = stride.(1) in

  let input' = empty (kind input) (shape input) in
  let (pad_top, pad_left, _, _) = Owl_utils_conv.calc_conv2d_padding
      input_cols input_rows kernel_cols kernel_rows output_cols output_rows
      row_stride col_stride
  in
  begin
    for b = 0 to batches - 1 do
      for in_i = 0 to input_cols - 1 do
        for in_j = 0 to input_rows - 1 do
          for q = 0 to in_channel - 1 do
            let sum = ref 0. in

            for di = 0 to kernel_cols - 1 do
              for dj = 0 to kernel_rows - 1 do
                if ( ((Pervasives.(mod) (in_i + pad_left - di) col_stride) = 0) &&
                     ((Pervasives.(mod) (in_j + pad_top - dj) row_stride) = 0) )
                then
                  begin
                    let out_col = (in_i + pad_left - di) / col_stride in
                    let out_row = (in_j + pad_top - dj) / row_stride in
                    if ((0 <= out_col) && (out_col < output_cols) &&
                        (0 <= out_row) && (out_row < output_rows))
                    then
                      for k = 0 to out_channel - 1 do
                        let out_grad = get output' [|b; out_col; out_row; k|] in
                        let kernel_val = get kernel [|di; dj; q; k|] in
                        sum := !sum +. out_grad *. kernel_val
                      done; (*k*)
                  end
              done; (*dj*)
            done; (*di*)

            (set input' [|b; in_i; in_j; q|] !sum)
          done; (*q*)
        done; (*in_j*)
      done; (*in_i*)
    done; (*b*)
    input'
  end


(* gradient of conv2d w.r.t the kernel *)
let conv2d_backward_kernel input kernel stride output' =
  assert (num_dims input = 4);
  assert (num_dims kernel = 4);
  assert (num_dims output' = 4);
  assert (Array.length stride = 2);

  let input_shp = shape input in
  let batches = input_shp.(0) in
  let input_cols = input_shp.(1) in
  let input_rows = input_shp.(2) in
  let in_channel = input_shp.(3) in

  let kernel_shp = shape kernel in
  let kernel_cols = kernel_shp.(0) in
  let kernel_rows = kernel_shp.(1) in
  let out_channel = kernel_shp.(3) in
  assert (in_channel = kernel_shp.(2));

  let output_shp = shape output' in
  let output_cols = output_shp.(1) in
  let output_rows = output_shp.(2) in
  assert (batches = output_shp.(0));
  assert (out_channel = output_shp.(3));

  let col_stride = stride.(0) in
  let row_stride = stride.(1) in

  let kernel' = empty (kind kernel) (shape kernel) in

  let (pad_top, pad_left, _, _) = Owl_utils_conv.calc_conv2d_padding
      input_cols input_rows kernel_cols kernel_rows output_cols output_rows
      row_stride col_stride
  in
  begin
    for di = 0 to kernel_cols - 1 do
      for dj = 0 to kernel_rows - 1 do
        for q = 0 to in_channel - 1 do
          for k = 0 to out_channel - 1 do
            let sum = ref 0. in

            for b = 0 to batches - 1 do
              for i = 0 to output_cols - 1 do
                for j = 0 to output_rows - 1 do
                  let in_col = i * col_stride + di - pad_left in
                  let in_row = j * row_stride + dj - pad_top in
                  if ((0 <= in_col) && (in_col < input_cols) &&
                      (0 <= in_row) && (in_row < input_rows))
                  then
                    let out_grad = get output' [|b; i; j; k|] in
                    let input_val = get input [|b; in_col; in_row; q|] in
                    sum := !sum +. out_grad *. input_val
                done; (*j*)
              done; (*i*)
            done; (*b*)

            set kernel' [|di; dj; q; k|] !sum
          done; (*k*)
        done; (*q*)
      done; (*dj*)
    done; (*di*)
    kernel'
  end


(* gradient of conv1d w.r.t the input *)
let conv1d_backward_input input kernel stride output' =
  assert (num_dims input = 3);
  assert (num_dims kernel = 3);
  assert (num_dims output' = 3);
  assert (Array.length stride = 1);

  let input_shp = shape input in
  let batches = input_shp.(0) in
  let input_cols = input_shp.(1) in
  let in_channel = input_shp.(2) in
  let input_rows = 1 in
  let input = reshape input [|batches; input_rows; input_cols; in_channel|] in

  let kernel_shp = shape kernel in
  let kernel_cols = kernel_shp.(0) in
  let out_channel = kernel_shp.(2) in
  assert (in_channel = kernel_shp.(1));
  let kernel_rows = 1 in
  let kernel = reshape kernel [|kernel_rows; kernel_cols; in_channel; out_channel|] in

  let output'_shp = shape output' in
  let output_cols = output'_shp.(1) in
  assert (batches = output'_shp.(0));
  assert (out_channel = output'_shp.(2));
  let output_rows = 1 in
  let output' = reshape output' [|batches; output_rows; output_cols; out_channel|] in

  let col_stride = stride.(0) in
  let row_stride = 1 in
  let stride = [|row_stride; col_stride|] in

  let input' = conv2d_backward_input input kernel stride output' in
  reshape input' input_shp


(* gradient of conv1d w.r.t the kernel *)
let conv1d_backward_kernel input kernel stride output' =
  assert (num_dims input = 3);
  assert (num_dims kernel = 3);
  assert (num_dims output' = 3);
  assert (Array.length stride = 1);

  let input_shp = shape input in
  let batches = input_shp.(0) in
  let input_cols = input_shp.(1) in
  let in_channel = input_shp.(2) in
  let input_rows = 1 in
  let input = reshape input [|batches; input_rows; input_cols; in_channel|] in

  let kernel_shp = shape kernel in
  let kernel_cols = kernel_shp.(0) in
  let out_channel = kernel_shp.(2) in
  assert (in_channel = kernel_shp.(1));
  let kernel_rows = 1 in
  let kernel = reshape kernel [|kernel_rows; kernel_cols; in_channel; out_channel|] in

  let output'_shp = shape output' in
  let output_cols = output'_shp.(1) in
  assert (batches = output'_shp.(0));
  assert (out_channel = output'_shp.(2));
  let output_rows = 1 in
  let output' = reshape output' [|batches; output_rows; output_cols; out_channel|] in

  let col_stride = stride.(0) in
  let row_stride = 1 in
  let stride = [|row_stride; col_stride|] in

  let kernel' = conv2d_backward_kernel input kernel stride output' in
  reshape kernel' kernel_shp


(*TODO: optimise *)
(* gradient of conv3d w.r.t the input *)
let conv3d_backward_input input kernel stride output' =
  assert (num_dims input = 5);
  assert (num_dims kernel = 5);
  assert (num_dims output' = 5);
  assert (Array.length stride = 3);

  let input_shp = shape input in
  let batches = input_shp.(0) in
  let input_cols = input_shp.(1) in
  let input_rows = input_shp.(2) in
  let input_dpts = input_shp.(3) in
  let in_channel = input_shp.(4) in

  let kernel_shp = shape kernel in
  let kernel_cols = kernel_shp.(0) in
  let kernel_rows = kernel_shp.(1) in
  let kernel_dpts = kernel_shp.(2) in
  let out_channel = kernel_shp.(4) in
  assert (in_channel = kernel_shp.(3));

  let output_shp = shape output' in
  let output_cols = output_shp.(1) in
  let output_rows = output_shp.(2) in
  let output_dpts =  output_shp.(3) in
  assert (batches = output_shp.(0));
  assert (out_channel = output_shp.(4));

  let col_stride = stride.(0) in
  let row_stride = stride.(1) in
  let dpt_stride = stride.(2) in

  let input' = empty (kind input) (shape input) in
  let (pad_top, pad_left, pad_shallow, _, _, _) =
    Owl_utils_conv.calc_conv3d_padding
      input_cols input_rows input_dpts
      kernel_cols kernel_rows kernel_dpts
      output_cols output_rows output_dpts
      row_stride col_stride dpt_stride
  in
  begin
    for b = 0 to batches - 1 do
      for in_i = 0 to input_cols - 1 do
        for in_j = 0 to input_rows - 1 do
          for in_dpt = 0 to input_dpts - 1 do
            for q = 0 to in_channel - 1 do
              let sum = ref 0. in

              for di = 0 to kernel_cols - 1 do
                for dj = 0 to kernel_rows - 1 do
                  for d_dpt = 0 to kernel_dpts - 1 do
                    if ( ((Pervasives.(mod) (in_i + pad_left - di) col_stride) = 0) &&
                         ((Pervasives.(mod) (in_j + pad_top - dj) row_stride) = 0) &&
                         ((Pervasives.(mod) (in_dpt + pad_shallow - d_dpt) dpt_stride) = 0))
                    then
                      begin
                        let out_col = (in_i + pad_left - di) / col_stride in
                        let out_row = (in_j + pad_top - dj) / row_stride in
                        let out_dpt = (in_dpt + pad_shallow - d_dpt) / dpt_stride in
                        if ((0 <= out_col) && (out_col < output_cols) &&
                            (0 <= out_row) && (out_row < output_rows) &&
                            (0 <= out_dpt) && (out_dpt < output_dpts))
                        then
                          for k = 0 to out_channel - 1 do
                            let out_grad = get output' [|b; out_col; out_row; out_dpt; k|] in
                            let kernel_val = get kernel [|di; dj; d_dpt; q; k|] in
                            sum := !sum +. out_grad *. kernel_val
                          done; (*k*)
                      end
                done; (*d_dpt*)
                done; (*dj*)
              done; (*di*)

              (set input' [|b; in_i; in_j; in_dpt; q|] !sum)
            done; (*q*)
          done; (*in_dpt*)
        done; (*in_j*)
      done; (*in_i*)
    done; (*b*)
    input'
  end


  (* gradient of conv3d w.r.t the kernel *)
let conv3d_backward_kernel input kernel stride output' =
  assert (num_dims input = 5);
  assert (num_dims kernel = 5);
  assert (num_dims output' = 5);
  assert (Array.length stride = 3);

  let input_shp = shape input in
  let batches = input_shp.(0) in
  let input_cols = input_shp.(1) in
  let input_rows = input_shp.(2) in
  let input_dpts = input_shp.(3) in
  let in_channel = input_shp.(4) in

  let kernel_shp = shape kernel in
  let kernel_cols = kernel_shp.(0) in
  let kernel_rows = kernel_shp.(1) in
  let kernel_dpts = kernel_shp.(2) in
  let out_channel = kernel_shp.(4) in
  assert (in_channel = kernel_shp.(3));

  let output_shp = shape output' in
  let output_cols = output_shp.(1) in
  let output_rows = output_shp.(2) in
  let output_dpts =  output_shp.(3) in
  assert (batches = output_shp.(0));
  assert (out_channel = output_shp.(4));

  let col_stride = stride.(0) in
  let row_stride = stride.(1) in
  let dpt_stride = stride.(2) in

  let kernel' = empty (kind kernel) (shape kernel) in

  let (pad_top, pad_left, pad_shallow, _, _, _) =
    Owl_utils_conv.calc_conv3d_padding
      input_cols input_rows input_dpts
      kernel_cols kernel_rows kernel_dpts
      output_cols output_rows output_dpts
      row_stride col_stride dpt_stride
  in
  begin
    for di = 0 to kernel_cols - 1 do
      for dj = 0 to kernel_rows - 1 do
        for d_dpt = 0 to kernel_dpts - 1 do
          for q = 0 to in_channel - 1 do
            for k = 0 to out_channel - 1 do
              let sum = ref 0. in

              for b = 0 to batches - 1 do
                for i = 0 to output_cols - 1 do
                  for j = 0 to output_rows - 1 do
                    for dpt = 0 to output_dpts - 1 do
                      let in_col = i * col_stride + di - pad_left in
                      let in_row = j * row_stride + dj - pad_top in
                      let in_dpt = dpt * dpt_stride + d_dpt - pad_shallow in
                      if ((0 <= in_col) && (in_col < input_cols) &&
                          (0 <= in_row) && (in_row < input_rows) &&
                          (0 <= in_dpt) && (in_dpt < input_dpts))
                      then
                        let out_grad = get output' [|b; i; j; dpt; k|] in
                        let input_val = get input [|b; in_col; in_row; in_dpt; q|] in
                        sum := !sum +. out_grad *. input_val
                    done; (*dpt*)
                  done; (*j*)
                done; (*i*)
              done; (*b*)

              set kernel' [|di; dj; d_dpt; q; k|] !sum
            done; (*k*)
          done; (*q*)
        done; (*d_dpt*)
      done; (*dj*)
    done; (*di*)
    kernel'
  end


(* TODO: definitely optimise *)
(* General function for avg_pool2d and max_pool2d *)
let _pool2d_backward padding input kernel stride output'
    init_pool_fun add_val_pool_fun end_pool_fun compute_grad_fun =
  assert (num_dims input = 4);
  assert (Array.length kernel = 2);
  assert (Array.length stride = 2);

  let input_shp = shape input in
  let batches = input_shp.(0) in
  let input_cols = input_shp.(1) in
  let input_rows = input_shp.(2) in
  let in_channel = input_shp.(3) in

  let kernel_cols = kernel.(0) in
  let kernel_rows = kernel.(1) in

  let col_stride = stride.(0) in
  let row_stride = stride.(1) in

  let output_shp = shape output' in
  let output_cols = output_shp.(1) in
  let output_rows = output_shp.(2) in
  assert (batches = output_shp.(0));
  assert (in_channel = output_shp.(3));

  let (pad_top, pad_left, _, _) = Owl_utils_conv.calc_conv2d_padding
      input_cols input_rows kernel_cols kernel_rows output_cols output_rows
      row_stride col_stride
  in
  let input' = zeros (kind input) (shape input) in
  begin
    for b = 0 to batches - 1 do
      for i = 0 to output_cols - 1 do
        for j = 0 to output_rows - 1 do
          for k = 0 to in_channel - 1 do
            init_pool_fun ();

            for di = 0 to kernel_cols - 1 do
              for dj = 0 to kernel_rows - 1 do
                let in_col = i * col_stride + di - pad_left in
                let in_row = j * row_stride + dj - pad_top in
                if ((0 <= in_col) && (in_col < input_cols) &&
                    (0 <= in_row) && (in_row < input_rows))
                then add_val_pool_fun (get input [|b; in_col; in_row; k|])
              done; (*dj*)
            done; (*di*)

            let output_val = end_pool_fun () in
            let output_grad = get output' [|b; i; j; k|] in
            for di = 0 to kernel_cols - 1 do
              for dj = 0 to kernel_rows - 1 do
                let in_col = i * col_stride + di - pad_left in
                let in_row = j * row_stride + dj - pad_top in
                if ((0 <= in_col) && (in_col < input_cols) &&
                    (0 <= in_row) && (in_row < input_rows))
                then
                  let input_val = (get input [|b; in_col; in_row; k|]) in
                  let input_grad = (get input' [|b; in_col; in_row; k|]) in
                  set input' [|b; in_col; in_row; k|] (compute_grad_fun input_val input_grad output_val output_grad)
              done; (*dj*)
            done; (*di*)

          done; (*k*)
        done; (*j*)
      done; (*i*)
    done; (*b*)
    input'
  end


(* calculate the gradient of max_pool2d *)
let max_pool2d_backward padding input kernel stride output' =
  let max_pool = ref 0. in
  let init_pool_fun = (fun () -> max_pool := Pervasives.min_float) in
  let add_val_pool_fun =
    (fun v -> max_pool := Pervasives.max !max_pool v)
  in
  let end_pool_fun = (fun () -> !max_pool) in
  let compute_grad_fun = (fun input_val input_grad output_val output_grad ->
      if ((Scalar.abs (input_val -. output_val)) < 1e-8) (*TODO: change comparison here *)
      then input_grad +. output_grad
      else input_grad
    ) in
  (_pool2d_backward padding input kernel stride output'
     init_pool_fun add_val_pool_fun end_pool_fun compute_grad_fun)


(* calculate the gradient of avg_pool2d *)
let avg_pool2d_backward padding input kernel stride output' =
  let sum_pool = ref 0. in
  let cnt = ref 0. in
  let init_pool_fun = (fun () -> (sum_pool := 0.; cnt := 0.)) in
  let add_val_pool_fun =
    (fun v -> sum_pool := !sum_pool +. v; cnt := !cnt +. 1.)
  in
  let end_pool_fun = (fun () -> (!sum_pool /. !cnt)) in
  let compute_grad_fun =
    (fun input_val input_grad output_val output_grad ->
       input_grad +. output_grad /. !cnt)
  in
  (_pool2d_backward padding input kernel stride output'
     init_pool_fun add_val_pool_fun end_pool_fun compute_grad_fun)


(* calculate the gradient of max_pool1d *)
let max_pool1d_backward padding input kernel stride output' =
  assert (num_dims input = 3);
  assert (Array.length kernel = 1);
  assert (Array.length stride = 1);

  let input_shp = shape input in
  let batches = input_shp.(0) in
  let input_cols = input_shp.(1) in
  let input_rows = 1 in
  let in_channel = input_shp.(2) in
  let input = reshape input [|batches; input_rows; input_cols; in_channel|] in

  let kernel_cols = kernel.(0) in
  let kernel_rows = 1 in
  let kernel = [|kernel_rows; kernel_cols|] in

  let col_stride = stride.(0) in
  let row_stride = 1 in
  let stride = [|row_stride; col_stride|] in

  let output'_shp = shape output' in
  let output_cols = output'_shp.(1) in
  let output_rows = 1 in
  let out_channel = output'_shp.(2) in
  let output' = reshape output' [|batches; output_rows; output_cols; out_channel|] in

  let input' = max_pool2d_backward padding input kernel stride output' in
  reshape input' input_shp


(* calculate the gradient of avg_pool1d *)
let avg_pool1d_backward padding input kernel stride output' =
  assert (num_dims input = 3);
  assert (Array.length kernel = 1);
  assert (Array.length stride = 1);

  let input_shp = shape input in
  let batches = input_shp.(0) in
  let input_cols = input_shp.(1) in
  let input_rows = 1 in
  let in_channel = input_shp.(2) in
  let input = reshape input [|batches; input_rows; input_cols; in_channel|] in

  let kernel_cols = kernel.(0) in
  let kernel_rows = 1 in
  let kernel = [|kernel_rows; kernel_cols|] in

  let col_stride = stride.(0) in
  let row_stride = 1 in
  let stride = [|row_stride; col_stride|] in

  let output'_shp = shape output' in
  let output_cols = output'_shp.(1) in
  let output_rows = 1 in
  let out_channel = output'_shp.(2) in
  let output' = reshape output' [|batches; output_rows; output_cols; out_channel|] in

  let input' = avg_pool2d_backward padding input kernel stride output' in
  reshape input' input_shp


(* matrix functions *)

let _remove_unit_dims dims =
  let removed_ones_list = List.filter (fun x -> x > 1) (Array.to_list dims) in
  let not_empty_list = match removed_ones_list with
    | [] -> [1]
    | _ -> removed_ones_list
  in
  (Array.of_list not_empty_list)


let _check_is_matrix dims =
  if (Array.length dims) != 2
  then raise (Invalid_argument "The given NDarray is not a matrix!")
  else ()


let row_num varr =
  let dims = shape varr in
  (_check_is_matrix dims; dims.(0))


let col_num varr =
  let dims = shape varr in
  (_check_is_matrix dims; dims.(1))


(* NOTE: this is a view into the original array *)
let row varr ind =
  let dims = shape varr in
  (_check_is_matrix dims; Genarray.slice_left varr [|ind|])


let rows varr indices =
  let dims = shape varr in
  let _ = _check_is_matrix dims in
  let new_rownum = Array.length indices in
  let new_colnum = dims.(1) in
  let new_varr = empty (kind varr) [|new_rownum; new_colnum|] in
  begin
    for i = 0 to new_rownum - 1 do
      Genarray.blit
        (Genarray.slice_left varr [|indices.(i)|]) (* indices[i] row of the original *)
        (Genarray.slice_left new_varr [|i|]) (* i-th row of the new matrix *)
    done;
    new_varr
  end


let copy_row_to vec varr ind =
  let dims = shape varr in
  let _ = _check_is_matrix dims in
  (Genarray.blit vec (Genarray.slice_left varr [|ind|]))


let copy_col_to vec varr ind =
  let dims = shape varr in
  let _ = _check_is_matrix dims in
  let vec_dims = _remove_unit_dims(shape vec) in
  let vec_len =
    if (Array.length vec_dims) = 1
    then vec_dims.(0)
    else raise (Invalid_argument "Vector is not a column vector")
  in
  let num_rows = dims.(0) in
  let vec_linear = flatten vec in
  if num_rows != vec_len
  then raise (Invalid_argument "Column vector does not have the same length as the number of rows in the matrix")
  else
    begin
      for i = 0 to num_rows - 1 do
        Genarray.set varr [|i; ind|] (Genarray.get vec_linear [|i|])
      done
    end


let dot varr_a varr_b =
  let (dims_a, dims_b) = (shape varr_a, shape varr_b) in
  let (_, _) = (_check_is_matrix dims_a, _check_is_matrix dims_b) in
  let m = dims_a.(0) in
  let cdim = dims_a.(1) in
  let n = dims_b.(1) in
  if (dims_b.(0)) != cdim
  then raise (Invalid_argument "Matrices cannot be multipled")
  else
    let varr_c = empty (kind varr_a) [|m; n|] in
    let sum = ref 0. in
    begin
      for i = 0 to m - 1 do
        for j = 0 to n - 1 do
          sum := 0.;
          for k = 0 to cdim - 1 do
            sum := !sum +. ((Genarray.get varr_a [|i; k|]) *. (Genarray.get varr_b [|k; j|]))
          done;
          Genarray.set varr_c [|i; j|] !sum
        done
      done;
      varr_c
    end


let trace varr =
  let dims = shape varr in
  let _ = _check_is_matrix dims in
  let n = dims.(0) in
  if dims.(1) != n
  then raise (Invalid_argument "Argument is not a square matrix")
  else
    let sum = ref 0. in
    begin
      for i = 0 to n - 1 do
        sum := !sum +. (Genarray.get varr [|i; i|])
      done;
      !sum
    end


(* NOTE: each row is actually a view in the original matrix, no copying involved *)
let to_rows varr =
  let dims = shape varr in
  let _ = _check_is_matrix dims in
  let m = dims.(0) in
  (Array.init m (fun i -> (Genarray.slice_left varr [|i|])))


let of_rows rows =
  let m = Array.length rows in
  let row_dim = shape (rows.(0)) in
  let dims = Array.append [|m|] row_dim in
  let varr = empty (kind rows.(0)) dims in
  begin
    for i = 0 to m - 1 do
      Genarray.blit rows.(i) (Genarray.slice_left varr [|i|])
    done;
    varr
  end


let of_arrays kind arrays =
  let m = Array.length arrays in
  let n = Array.length (arrays.(0)) in
  let varr = empty kind [|m; n|] in
  begin
    for i = 0 to n - 1 do
      for j = 0 to m - 1 do
        Genarray.set varr [|i; j|] (Array.get (arrays.(i)) j)
      done
    done;
    varr
  end


let transpose ?axis varr =
  let dims = shape varr in
  let rank = Array.length dims in
  let axis_perm = match axis with
    | Some perm -> perm
    | None -> Array.init rank (fun i -> rank - i - 1)
  in
  let new_dims = _apply_perm dims axis_perm in
  let new_varr = empty (kind varr) new_dims in
  let ind = Array.make rank 0 in
  let should_stop = ref false in
  begin
    while not !should_stop do
      Genarray.set new_varr
        (_apply_perm ind axis_perm) (Genarray.get varr ind);
      if not (_next_index ind dims) then
        should_stop := true
    done;
    new_varr
  end


let draw_rows ?(replacement=true) varr count =
  let dims = shape varr in
  let indices = _draw_int_samples replacement (Array.length dims) count in
  let extracted = rows varr indices in
  (extracted, indices)


let draw_rows2 ?(replacement=true) varr_a varr_b count =
  let extracted_a, indices =
    draw_rows ~replacement:replacement varr_a count in
  let extracted_b = rows varr_b indices in
  (extracted_a, extracted_b, indices)


(* TODO: optimise and test *)
(*
 Implementing the following algorithm:
 http://www.irma-international.org/viewtitle/41011/ *)
let inv varr =
  let dims = shape varr in
  let _ = _check_is_matrix dims in
  let n = Array.get dims 0 in
  if (Array.get dims 1) != n
  then failwith "no inverse - the matrix is not square"
  else
    let pivot_row = Array.make n 0. in
    let result_varr = copy varr in
    begin
      for p = 0 to n - 1 do
        let pivot_elem = get result_varr [|p; p|] in
        if get result_varr [|p; p|] = 0.
        then failwith "the matrix does not have an inverse";
        (* update elements of the pivot row, save old vals *)
        for j = 0 to n - 1 do
          pivot_row.(j) <- get result_varr [|p; j|];
          if j != p
          then set result_varr [|p; j|] (pivot_row.(j) /. pivot_elem)
        done;
        (* update elements of the pivot col *)
        for i = 0 to n - 1 do
          if i != p
          then set result_varr [|i; p|]
              ((get result_varr [|i; p|]) /. (~-. pivot_elem))
        done;
        (* update the rest of the matrix *)
        for i = 0 to n - 1 do
          let pivot_col_elem = get result_varr [|i; p|] in
          for j = 0 to n - 1 do
            if i != p && j != p
            then
              let pivot_row_elem = pivot_row.(j) in (* use old value *)
              let old_val = get result_varr [|i; j|] in
              let new_val = old_val +. (pivot_row_elem *. pivot_col_elem) in
              (set result_varr [|i; j|] new_val)
          done;
        done;
        (* update the pivot element *)
        set result_varr [|p; p|] (1. /. pivot_elem)
      done;
      result_varr
    end


(* TODO: here k is not used, but neither is it in nonbase dense array? - investigate *)
let load k f = Owl_utils.marshal_from_file f

<<<<<<< HEAD
=======
(* FIXME: doing to much useless computation in the worst cate
  also, this impl seems incorrect if two have different shape but same amount
  of elements. Need to check the shape, but I probably didn't do that either in
  core ... need to fix this.
 *)
>>>>>>> 43fb4efd
let approx_equal ?(eps=1e-8) varr_a varr_b =
  let n = numel varr_a in
  let m = numel varr_b in
  if n != m
  then false
  else
    let varr_a = reshape varr_a [|n|] in
    let varr_b = reshape varr_b [|n|] in
    let eq = ref true in
<<<<<<< HEAD
    let i = ref 0 in
    begin
      while !eq && (!i < n) do
        let x = get varr_a [|!i|] in
        let y = get varr_b [|!i|] in
        if (Scalar.abs (Scalar.sub x y)) >= eps
        then eq := false;
        i := !i + 1
=======
    begin
      for i = 0 to n - 1 do
        let x = get varr_a [|i|] in
        let y = get varr_b [|i|] in
        if (Scalar.abs (Scalar.sub x y)) >= eps
        then eq := false
>>>>>>> 43fb4efd
      done;
      !eq
    end

<<<<<<< HEAD
let equal varr_a varr_b =
  let n = numel varr_a in
  let m = numel varr_b in
  if n != m
  then false
  else
    let varr_a = reshape varr_a [|n|] in
    let varr_b = reshape varr_b [|n|] in
    let eq = ref true in
    let i = ref 0 in
    begin
      while !eq && (!i < n) do
        let x = get varr_a [|!i|] in
        let y = get varr_b [|!i|] in
        if x <> y
        then eq := false;
        i := !i + 1
      done;
      !eq
    end
=======
(** FIXME: this is incorrect. why don't you just use =, check my impl in core. *)
let equal varr_a varr_b =
  (approx_equal ~eps:(Owl_utils.eps (kind varr_a)) varr_a varr_b)
>>>>>>> 43fb4efd

let elt_equal varr_a varr_b =
  let dims = shape varr_a in
  let _kind = kind varr_a in
  let varr_c = empty _kind dims in
  let varr_a = flatten varr_a in
  let varr_b = flatten varr_b in
  let flat_varr_c = flatten varr_c in
  let n = numel varr_a in
  begin
    for i = 0 to n - 1 do
      let va, vb = (get varr_a [|i|]), (get varr_b [|i|]) in
      set flat_varr_c [|i|] (if (Scalar.abs (va -. vb)) < 1e-8 then 1.0 else 0.0)
    done;
    varr_c
  end


let max_rows varr =
  let dims = shape varr in
  let _ = _check_is_matrix dims in
  let r, c = dims.(0), dims.(1) in
  let result = Array.make r (0., 0, 0) in
  begin
    for i = 0 to r - 1 do
      let best = ref Pervasives.min_float in
      let best_pos = ref ~- 1 in
      for j = 0 to c - 1 do
        let x = get varr [|i; j|] in
        if (x > !best)
        then (best := x; best_pos := j)
      done;
      result.(i) <- (!best, i, !best_pos)
    done;
    result
  end



(* ends here *)<|MERGE_RESOLUTION|>--- conflicted
+++ resolved
@@ -1961,14 +1961,11 @@
 (* TODO: here k is not used, but neither is it in nonbase dense array? - investigate *)
 let load k f = Owl_utils.marshal_from_file f
 
-<<<<<<< HEAD
-=======
 (* FIXME: doing to much useless computation in the worst cate
   also, this impl seems incorrect if two have different shape but same amount
   of elements. Need to check the shape, but I probably didn't do that either in
   core ... need to fix this.
  *)
->>>>>>> 43fb4efd
 let approx_equal ?(eps=1e-8) varr_a varr_b =
   let n = numel varr_a in
   let m = numel varr_b in
@@ -1978,53 +1975,19 @@
     let varr_a = reshape varr_a [|n|] in
     let varr_b = reshape varr_b [|n|] in
     let eq = ref true in
-<<<<<<< HEAD
-    let i = ref 0 in
-    begin
-      while !eq && (!i < n) do
-        let x = get varr_a [|!i|] in
-        let y = get varr_b [|!i|] in
-        if (Scalar.abs (Scalar.sub x y)) >= eps
-        then eq := false;
-        i := !i + 1
-=======
     begin
       for i = 0 to n - 1 do
         let x = get varr_a [|i|] in
         let y = get varr_b [|i|] in
         if (Scalar.abs (Scalar.sub x y)) >= eps
         then eq := false
->>>>>>> 43fb4efd
       done;
       !eq
     end
 
-<<<<<<< HEAD
-let equal varr_a varr_b =
-  let n = numel varr_a in
-  let m = numel varr_b in
-  if n != m
-  then false
-  else
-    let varr_a = reshape varr_a [|n|] in
-    let varr_b = reshape varr_b [|n|] in
-    let eq = ref true in
-    let i = ref 0 in
-    begin
-      while !eq && (!i < n) do
-        let x = get varr_a [|!i|] in
-        let y = get varr_b [|!i|] in
-        if x <> y
-        then eq := false;
-        i := !i + 1
-      done;
-      !eq
-    end
-=======
 (** FIXME: this is incorrect. why don't you just use =, check my impl in core. *)
 let equal varr_a varr_b =
   (approx_equal ~eps:(Owl_utils.eps (kind varr_a)) varr_a varr_b)
->>>>>>> 43fb4efd
 
 let elt_equal varr_a varr_b =
   let dims = shape varr_a in
