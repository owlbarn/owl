--- conflicted
+++ resolved
@@ -225,19 +225,6 @@
   done
 
 
-<<<<<<< HEAD
-(*TODO: This is clone, not copying from one to another, maybe should specify this in documentation *)
-let copy x =
-  let y = empty (kind x) (shape x) in
-  Genarray.blit x y;
-  y
-
-
-let copy_ ~out _x = failwith "Owl_base_dense_ndarray_generic:copy_: not implemented" [@@warning "-27"]
-
-
-=======
->>>>>>> 189862e9
 (* The result shares the underlying buffer with original, not a copy *)
 let reshape x d =
   let minus_one = Owl_utils.Array.count d (-1) in
@@ -448,22 +435,8 @@
 let filter f x = filteri (fun _ y -> f y) x
 
 
-<<<<<<< HEAD
-let sequential kind ?(a=0.) ?(step=1.) dims =
-  let x = empty kind dims in
-  let count = ref 0. in
-  let seq_fun =
-    (fun _x -> (count := !count +. 1.; a +. (!count -. 1.) *. step))
-  in
-  map_ seq_fun x;
-  x
-
-(*
-let sequential k ?a ?step dimension =
-=======
 let sequential_ ?a ?step ~out =
   let k = kind out in
->>>>>>> 189862e9
   let a = match a with
     | Some a -> a
     | None   -> Owl_const.zero k
