--- conflicted
+++ resolved
@@ -469,17 +469,13 @@
 
   let svd ?(thin=true) _x = thin |> ignore; raise Owl_exception.NOT_IMPLEMENTED
 
-<<<<<<< HEAD
   let qr _x = raise Owl_exception.NOT_IMPLEMENTED
-=======
-  let qr _x = raise Owl_exception.NOT_IMPLEMENTED 
-  
-  let lyapunov _a _q = raise Owl_exception.NOT_IMPLEMENTED 
-
-  let discrete_lyapunov ?(solver=`default) _a _q = solver |> ignore; raise Owl_exception.NOT_IMPLEMENTED 
-  
-  let diag ?k _x = k |> ignore; raise Owl_exception.NOT_IMPLEMENTED 
->>>>>>> e0d40fe2
+
+  let lyapunov _a _q = raise Owl_exception.NOT_IMPLEMENTED
+
+  let discrete_lyapunov ?(solver=`default) _a _q = solver |> ignore; raise Owl_exception.NOT_IMPLEMENTED
+
+  let diag ?k _x = k |> ignore; raise Owl_exception.NOT_IMPLEMENTED
 
   let lyapunov _a _q = raise Owl_exception.NOT_IMPLEMENTED
 
