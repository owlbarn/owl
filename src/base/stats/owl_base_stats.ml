--- conflicted
+++ resolved
@@ -1,8 +1,5 @@
-<<<<<<< HEAD
-=======
 (** Owl - Experimental *)
 
->>>>>>> a4e90daf
 let rand_gen = Random.State.make_self_init ()
 
 let get_uniform a b =
