(*
 * OWL - an OCaml numerical library for scientific computing
 * Copyright (c) 2016-2018 Liang Wang <liang.wang@cl.cam.ac.uk>
 *)


(* PRNG of various distributions *)

let std_uniform_rvs = Owl_base_stats_dist_uniform.std_uniform_rvs


let uniform_int_rvs = Owl_base_stats_dist_uniform.uniform_int_rvs


let uniform_rvs = Owl_base_stats_dist_uniform.uniform_rvs


let bernoulli_rvs = Owl_base_stats_dist_bernoulli.bernoulli_rvs


let gaussian_rvs = Owl_base_stats_dist_gaussian.gaussian_rvs


let exponential_rvs = Owl_base_stats_dist_exponential.exponential_rvs


let cauchy_rvs = Owl_base_stats_dist_cauchy.cauchy_rvs


let std_gamma_rvs = Owl_base_stats_dist_gamma.std_gamma_rvs


let gamma_rvs = Owl_base_stats_dist_gamma.gamma_rvs


let gumbel1_rvs = Owl_base_stats_dist_gumbel1.gumbel1_rvs


let gumbel2_rvs = Owl_base_stats_dist_gumbel2.gumbel2_rvs


(* Randomisation function *)

let shuffle x =
  let y = Array.copy x in
  let n = Array.length x in

  for i = n - 1 downto 1 do
    let s = float_of_int (i + 1) in
    let j = int_of_float (std_uniform_rvs () *. s) in
    Owl_utils_array.swap y i j
  done;

  y


let choose x k =
  let n = Array.length x in
  assert (n >= k);
  let y = Array.make k x.(0) in
  let i = ref 0 in
  let j = ref 0 in

  while !i < n && !j < k do
    let s = float_of_int (n - !i) in
    let l = int_of_float (s *. std_uniform_rvs ()) in
    if l < (k - !j) then (
      y.(!j) <- x.(!i);
      j := !j + 1;
    );
    i := !i + 1;
  done;

  y


let sample x k =
  let y = Array.make k x.(0) in
  let n = Array.length x in

  for i = 0 to k - 1 do
    let j = uniform_int_rvs n in
    y.(i) <- x.(j)
  done;

  y


(* Basic statistical functions *)

let sum x = Array.fold_left ( +. ) 0. x


let mean x =
  let n = float_of_int (Array.length x) in
  sum x /. n


let _get_mean m x =
  match m with
  | Some a -> a
  | None   -> mean x


let var ?mean x =
  let m = _get_mean mean x in
  let t = ref 0. in

  Array.iter (fun a ->
    let d = a -. m in
    t := !t +. d *. d
  ) x;

  let l = float_of_int (Array.length x) in
  let n = if l = 1. then 1. else l -. 1. in
  !t /. n


let std ?mean x = sqrt (var ?mean x)


let sem ?mean x =
  let s = std ?mean x in
  let n = float_of_int (Array.length x) in
  s /. (sqrt n)


let absdev ?mean x =
  let m = _get_mean mean x in
  let t = ref 0. in

  Array.iter (fun a ->
    let d = abs_float (a -. m) in
    t := !t +. d
  ) x;

  let n = float_of_int (Array.length x) in
  !t /. n


let skew ?mean ?sd x =
  let m = _get_mean mean x in
  let s = match sd with
    | Some a -> a
    | None   -> std ~mean:m x
  in
  let t = ref 0. in

  Array.iter (fun a ->
    let s = (a -. m) /. s in
    t := !t +. s *. s *. s
  ) x;

  let n = float_of_int (Array.length x) in
  !t /. n


let kurtosis ?mean ?sd x =
  let m = _get_mean mean x in
  let s = match sd with
    | Some a -> a
    | None   -> std ~mean:m x
  in
  let t = ref 0. in

  Array.iter (fun a ->
    let s = (a -. m) /. s in
    let u = s *. s in
    t := !t +. u *. u
  ) x;

  let n = float_of_int (Array.length x) in
  !t /. n


let central_moment n x =
  let m = float_of_int n in
  let u = mean x in
  let x = Array.map (fun x -> (x -. u) ** m) x in
  let a = Array.fold_left (+.) 0. x in
  a /. (float_of_int (Array.length x))


let cov ?m0 ?m1 x0 x1 =
  let n0 = Array.length x0 in
  let n1 = Array.length x1 in
  assert (n0 = n1);
  let m0 = _get_mean m0 x0 in
  let m1 = _get_mean m1 x1 in
  let t = ref 0. in

  Array.iter2 (fun a0 a1 ->
    let d0 = a0 -. m0 in
    let d1 = a1 -. m1 in
    t := !t +. d0 *. d1
  ) x0 x1;

  let n = float_of_int (Array.length x0) in
  !t /. n


let concordant x0 x1 =
  let c = ref 0 in
  for i = 0 to (Array.length x0) - 2 do
    for j = i + 1 to (Array.length x0) - 1 do
      if (i <> j) && (
        ((x0.(i) < x0.(j)) && (x1.(i) < x1.(j))) ||
        ((x0.(i) > x0.(j)) && (x1.(i) > x1.(j))) ) then
        c := !c + 1
    done
  done;
  !c


let discordant x0 x1 =
  let c = ref 0 in
  for i = 0 to (Array.length x0) - 2 do
    for j = i + 1 to (Array.length x0) - 1 do
      if (i <> j) && (
        ((x0.(i) < x0.(j)) && (x1.(i) > x1.(j))) ||
        ((x0.(i) > x0.(j)) && (x1.(i) < x1.(j))) ) then
        c := !c + 1
    done
  done;
  !c


let kendall_tau x0 x1 =
  let a = float_of_int (concordant x0 x1) in
  let b = float_of_int (discordant x0 x1) in
  let n = float_of_int (Array.length x0) in
  2. *. (a -. b) /. (n *. (n -. 1.))


let sort ?(inc=true) x =
  let y = Array.copy x in
  let c = if inc then 1 else (-1) in
  Array.sort (fun a b ->
    if a < b then (-c)
    else if a > b then c
    else 0
  ) y;
  y


let argsort ?(inc=true) x =
  let n = Array.length x in
  let dir = if inc then 1 else (-1) in
  let order = Array.init n (fun i -> i) in begin
    Array.sort (fun i j -> dir * compare x.(i) x.(j)) order;
    order
  end


let _resolve_ties next d = function
  | `Average    -> float_of_int next -. float_of_int d /. 2.
  | `Min        -> float_of_int (next - d)
  | `Max        -> float_of_int next


let rank ?(ties_strategy=`Average) vs =
  let n = Array.length vs in
  let order = argsort vs in
  let ranks = Array.make n 0. in
  let d = ref 0 in begin
    for i = 0 to n - 1 do
      if i == n - 1 || compare vs.(order.(i)) vs.(order.(i + 1)) <> 0
      then
        let tie_rank = _resolve_ties (i + 1) !d ties_strategy in
        for j = i - !d to i do
          ranks.(order.(j)) <- tie_rank
        done;
        d := 0
      else
        incr d  (* Found a duplicate! *)
    done;
  end;
  ranks


let minmax_i x =
  assert (Array.length x > 0);
  let _min = ref x.(0) in
  let _max = ref x.(0) in
  let _min_idx = ref 0 in
  let _max_idx = ref 0 in
  Array.iteri (fun i a ->
    if a < !_min then (
      _min := a;
      _min_idx := i
    )
    else if a > !_max then (
      _max := a;
      _max_idx := i;
    )
  ) x;
  !_min_idx, !_max_idx


let min_i x = minmax_i x |> fst


let max_i x = minmax_i x |> snd


let min x = Array.fold_left min infinity x


let max x = Array.fold_left max neg_infinity x


let minmax x =
  let _min = ref infinity in
  let _max = ref neg_infinity in
  Array.iter (fun a ->
    if a < !_min then _min := a;
    if a > !_max then _max := a;
  ) x;
  !_min, !_max


type histogram = {
<<<<<<< HEAD
  bins: float array;
  counts: int array;
  weighted_counts: float array option;
  normalised_counts: float array option;
  density: float array option}
=======
  bins              : float array;
  counts            : int array;
  weighted_counts   : float array option;
  normalised_counts : float array option;
  density           : float array option
}
>>>>>>> 9cc98067

let make_uniform_bins n bmin bmax =
  let db = (bmax -. bmin) /. float_of_int n in
  let bins = Array.init (n + 1) (fun i -> bmin +. float_of_int i *. db) in
  db, bins

let get_uniform_bin bmin bmax db n y =
  let i = int_of_float ((y -. bmin) /. db) in
  if i = n && y = bmax then n - 1 else i

(* fast direct binning for uniform bins *)
let hist_uniform n x =
  let bmin, bmax = minmax x in
  let db, bins = make_uniform_bins n bmin bmax in
  let get_i y = get_uniform_bin bmin bmax db n y in
  let c = Array.make n 0 in
  Array.iter (fun y ->
<<<<<<< HEAD
      let i = get_i y in
      c.(i) <- c.(i) + 1) x;
=======
    let i = get_i y in
    c.(i) <- c.(i) + 1) x;
>>>>>>> 9cc98067
  bins, c

let hist_weighted_uniform n w x =
  let bmin, bmax = minmax x in
  let db, bins = make_uniform_bins n bmin bmax in
  let get_i y = get_uniform_bin bmin bmax db n y in
  let c = Array.make n 0 in
  let wc = Array.make n 0. in
  Array.iteri (fun j y ->
<<<<<<< HEAD
      let i = get_i y in
      c.(i) <- c.(i) + 1;
      wc.(i) <- wc.(i) +. w.(j)
    ) x;
=======
    let i = get_i y in
    c.(i) <- c.(i) + 1;
    wc.(i) <- wc.(i) +. w.(j)
  ) x;
>>>>>>> 9cc98067
  bins, c, wc

let get_nonuniform_bin n bins y =
  let i = Owl_utils_array.bsearch
      ~cmp:(compare :> float -> _ -> _)
      y bins in
  if i = n && y = bins.(n-1) then n - 1 else i

let hist_nonuniform bins x =
  let n = Array.length bins in
  let get_i y = get_nonuniform_bin n bins y in
  let c = Array.make (n-1) 0 in
    Array.iter (fun y ->
<<<<<<< HEAD
        let i = get_i y in
        try c.(i) <- c.(i) + 1
        (* drop out-of bounds data! *)
        with Invalid_argument _ -> ()) x;
=======
      let i = get_i y in
      try c.(i) <- c.(i) + 1
      (* drop out-of bounds data! *)
      with Invalid_argument _ -> ()
    ) x;
>>>>>>> 9cc98067
    bins, c

let hist_weighted_nonuniform bins w x =
  let n = Array.length bins in
  let get_i y = get_nonuniform_bin n bins y in
  let c = Array.make (n-1) 0
  and wc = Array.make n 0. in
  Array.iteri (fun j y ->
<<<<<<< HEAD
      let i = get_i y in
      try c.(i) <- c.(i) + 1; wc.(i) <- wc.(i) +. w.(j)
      with Invalid_argument _ -> ()) x;
=======
    let i = get_i y in
    try c.(i) <- c.(i) + 1; wc.(i) <- wc.(i) +. w.(j)
    with Invalid_argument _ -> ()
  ) x;
>>>>>>> 9cc98067
  bins, c, wc

let make_uniform_bins_from_sorted n x =
  let bmin, bmax = minmax x in
  let db = (bmax -. bmin) /. float_of_int n in
  Array.init (n + 1) (fun i -> bmin +. float_of_int i *. db)

(* utility. find start of upward iteration *)
let init_bin_i_x_j bins x =
  let cmp = (compare :> float -> _ -> _) in
  if cmp bins.(0) x.(0) < 1 then
    ref (Owl_utils_array.bsearch ~cmp x.(0) bins), ref 0
  else
    ref 0, ref (1 + Owl_utils_array.bsearch ~cmp bins.(0) x)

(* this assumes without check that x is sorted *)
let hist_sorted bins x =
  let cmp = (compare :> float -> _ -> _) in
  (* FIXME: since this is a performance tweak it would make sense to unsafe
   * get and set the counts. write tests and then do it!! *)
  (*let module Array = struct*)
    (*include Array*)
    (*let get = unsafe_get*)
    (*let set = unsafe_set end in*)
  let bin_n = Array.length bins in
  let x_n = Array.length x in
  let c = Array.make (bin_n-1) 0 in
  let bin_i, x_j = init_bin_i_x_j bins x in
  (* now iterate up the bins *)
  while !bin_i <= bin_n - 2 do
    while !x_j < x_n && cmp x.(!x_j) bins.(!bin_i + 1) < 0 do
      c.(!bin_i) <- c.(!bin_i) + 1;
      incr x_j
    done;
    incr bin_i;
  done;
  (* last bin is right-inclusive... *)
  while !x_j < x_n && cmp x.(!x_j) bins.(bin_n-1) = 0 do
      c.(bin_n-2) <- c.(bin_n-2) + 1; incr x_j done;
  bins, c

let hist_weighted_sorted bins wts x =
  let cmp = (compare :> float -> _ -> _) in
  let bin_n = Array.length bins in
  let x_n = Array.length x in
  let c = Array.make (bin_n-1) 0 in
  let wc = Array.make (bin_n-1) 0. in
  let bin_i, x_j = init_bin_i_x_j bins x in
  (* now iterate up the bins *)
  while !bin_i <= bin_n - 2 do
    while !x_j < x_n && cmp x.(!x_j) bins.(!bin_i + 1) < 0 do
      c.(!bin_i) <- c.(!bin_i) + 1;
      wc.(!bin_i) <- wc.(!bin_i) +. wts.(!x_j);
      incr x_j
    done;
    incr bin_i;
  done;
  (* last bin is right-inclusive... *)
  while !x_j < x_n && cmp x.(!x_j) bins.(bin_n-1) = 0 do
<<<<<<< HEAD
      c.(bin_n-2) <- c.(bin_n-2) + 1;
      wc.(bin_n-2) <- wc.(bin_n-2) +. wts.(!x_j);
      incr x_j done;
=======
    c.(bin_n-2) <- c.(bin_n-2) + 1;
    wc.(bin_n-2) <- wc.(bin_n-2) +. wts.(!x_j);
    incr x_j
  done;
>>>>>>> 9cc98067
  bins, c, wc

(* now the external api *)

let histogram
    (bins:[`N of int|`Bins of float array]) x =
  let bins, counts = match bins with
<<<<<<< HEAD
    | `N n -> hist_uniform n x
=======
    | `N n    -> hist_uniform n x
>>>>>>> 9cc98067
    | `Bins b -> hist_nonuniform b x in
  {bins; counts;
   weighted_counts=None; normalised_counts=None; density=None}

let histogram_weighted
    (bins:[`N of int|`Bins of float array]) wts x =
  let bins, counts, wcounts = match bins with
<<<<<<< HEAD
    | `N n -> hist_weighted_uniform n wts x
=======
    | `N n    -> hist_weighted_uniform n wts x
>>>>>>> 9cc98067
    | `Bins b -> hist_weighted_nonuniform b wts x in
  {bins; counts; weighted_counts=Some wcounts;
   normalised_counts=None; density=None}

let histogram_sorted
    (bins:[`N of int|`Bins of float array]) x =
  let bins = match bins with
<<<<<<< HEAD
    | `N n -> make_uniform_bins_from_sorted n x
=======
    | `N n    -> make_uniform_bins_from_sorted n x
>>>>>>> 9cc98067
    | `Bins b -> b in
  let bins, counts = hist_sorted bins x in
  {bins; counts;
   weighted_counts=None; normalised_counts=None; density=None}

let histogram_sorted_weighted
    (bins:[`N of int|`Bins of float array]) wts x =
  let bins = match bins with
<<<<<<< HEAD
    | `N n -> make_uniform_bins_from_sorted n x
=======
    | `N n    -> make_uniform_bins_from_sorted n x
>>>>>>> 9cc98067
    | `Bins b -> b in
  let bins, counts, wcounts = hist_weighted_sorted bins wts x in
  {bins; counts; weighted_counts=Some wcounts;
   normalised_counts=None; density=None}

let normalise ({counts; weighted_counts} as h) =
  let normalised_counts = match weighted_counts with
    | None ->
<<<<<<< HEAD
      let total = Array.fold_left (+) 0 counts |> float_of_int in
      Some (Array.map (fun c -> float_of_int c /. total) counts)
    | Some wcounts ->
      let total = Array.fold_left (+.) 0. wcounts in
      Some (Array.map (fun wc -> wc /. total) wcounts) in
=======
        let total = Array.fold_left (+) 0 counts |> float_of_int in
        Some (Array.map (fun c -> float_of_int c /. total) counts)
    | Some wcounts ->
        let total = Array.fold_left (+.) 0. wcounts in
        Some (Array.map (fun wc -> wc /. total) wcounts) in
>>>>>>> 9cc98067
  {h with normalised_counts}

let normalise_density ({bins; counts; weighted_counts} as h) =
  let density = match weighted_counts with
    | None ->
<<<<<<< HEAD
      let total = Array.fold_left (+) 0 counts |> float_of_int in
      Some (Array.mapi (fun i c ->
          float_of_int c /. (bins.(i+1) -. bins.(i)) /. total) counts)
    | Some wcounts ->
      let total = Array.fold_left (+.) 0. wcounts in
      Some (Array.mapi (fun i wc ->
          wc /. (bins.(i+1) -. bins.(i)) /. total) wcounts) in
=======
        let total = Array.fold_left (+) 0 counts |> float_of_int in
        Some (Array.mapi (fun i c ->
            float_of_int c /. (bins.(i+1) -. bins.(i)) /. total) counts)
    | Some wcounts ->
        let total = Array.fold_left (+.) 0. wcounts in
        Some (Array.mapi (fun i wc ->
            wc /. (bins.(i+1) -. bins.(i)) /. total) wcounts) in
>>>>>>> 9cc98067
  {h with density}


(* ends here *)<|MERGE_RESOLUTION|>--- conflicted
+++ resolved
@@ -320,20 +320,12 @@
 
 
 type histogram = {
-<<<<<<< HEAD
-  bins: float array;
-  counts: int array;
-  weighted_counts: float array option;
-  normalised_counts: float array option;
-  density: float array option}
-=======
   bins              : float array;
   counts            : int array;
   weighted_counts   : float array option;
   normalised_counts : float array option;
   density           : float array option
 }
->>>>>>> 9cc98067
 
 let make_uniform_bins n bmin bmax =
   let db = (bmax -. bmin) /. float_of_int n in
@@ -351,13 +343,8 @@
   let get_i y = get_uniform_bin bmin bmax db n y in
   let c = Array.make n 0 in
   Array.iter (fun y ->
-<<<<<<< HEAD
-      let i = get_i y in
-      c.(i) <- c.(i) + 1) x;
-=======
     let i = get_i y in
     c.(i) <- c.(i) + 1) x;
->>>>>>> 9cc98067
   bins, c
 
 let hist_weighted_uniform n w x =
@@ -367,17 +354,10 @@
   let c = Array.make n 0 in
   let wc = Array.make n 0. in
   Array.iteri (fun j y ->
-<<<<<<< HEAD
-      let i = get_i y in
-      c.(i) <- c.(i) + 1;
-      wc.(i) <- wc.(i) +. w.(j)
-    ) x;
-=======
     let i = get_i y in
     c.(i) <- c.(i) + 1;
     wc.(i) <- wc.(i) +. w.(j)
   ) x;
->>>>>>> 9cc98067
   bins, c, wc
 
 let get_nonuniform_bin n bins y =
@@ -391,18 +371,11 @@
   let get_i y = get_nonuniform_bin n bins y in
   let c = Array.make (n-1) 0 in
     Array.iter (fun y ->
-<<<<<<< HEAD
-        let i = get_i y in
-        try c.(i) <- c.(i) + 1
-        (* drop out-of bounds data! *)
-        with Invalid_argument _ -> ()) x;
-=======
       let i = get_i y in
       try c.(i) <- c.(i) + 1
       (* drop out-of bounds data! *)
       with Invalid_argument _ -> ()
     ) x;
->>>>>>> 9cc98067
     bins, c
 
 let hist_weighted_nonuniform bins w x =
@@ -411,16 +384,10 @@
   let c = Array.make (n-1) 0
   and wc = Array.make n 0. in
   Array.iteri (fun j y ->
-<<<<<<< HEAD
-      let i = get_i y in
-      try c.(i) <- c.(i) + 1; wc.(i) <- wc.(i) +. w.(j)
-      with Invalid_argument _ -> ()) x;
-=======
     let i = get_i y in
     try c.(i) <- c.(i) + 1; wc.(i) <- wc.(i) +. w.(j)
     with Invalid_argument _ -> ()
   ) x;
->>>>>>> 9cc98067
   bins, c, wc
 
 let make_uniform_bins_from_sorted n x =
@@ -480,16 +447,10 @@
   done;
   (* last bin is right-inclusive... *)
   while !x_j < x_n && cmp x.(!x_j) bins.(bin_n-1) = 0 do
-<<<<<<< HEAD
-      c.(bin_n-2) <- c.(bin_n-2) + 1;
-      wc.(bin_n-2) <- wc.(bin_n-2) +. wts.(!x_j);
-      incr x_j done;
-=======
     c.(bin_n-2) <- c.(bin_n-2) + 1;
     wc.(bin_n-2) <- wc.(bin_n-2) +. wts.(!x_j);
     incr x_j
   done;
->>>>>>> 9cc98067
   bins, c, wc
 
 (* now the external api *)
@@ -497,11 +458,7 @@
 let histogram
     (bins:[`N of int|`Bins of float array]) x =
   let bins, counts = match bins with
-<<<<<<< HEAD
-    | `N n -> hist_uniform n x
-=======
     | `N n    -> hist_uniform n x
->>>>>>> 9cc98067
     | `Bins b -> hist_nonuniform b x in
   {bins; counts;
    weighted_counts=None; normalised_counts=None; density=None}
@@ -509,11 +466,7 @@
 let histogram_weighted
     (bins:[`N of int|`Bins of float array]) wts x =
   let bins, counts, wcounts = match bins with
-<<<<<<< HEAD
-    | `N n -> hist_weighted_uniform n wts x
-=======
     | `N n    -> hist_weighted_uniform n wts x
->>>>>>> 9cc98067
     | `Bins b -> hist_weighted_nonuniform b wts x in
   {bins; counts; weighted_counts=Some wcounts;
    normalised_counts=None; density=None}
@@ -521,11 +474,7 @@
 let histogram_sorted
     (bins:[`N of int|`Bins of float array]) x =
   let bins = match bins with
-<<<<<<< HEAD
-    | `N n -> make_uniform_bins_from_sorted n x
-=======
     | `N n    -> make_uniform_bins_from_sorted n x
->>>>>>> 9cc98067
     | `Bins b -> b in
   let bins, counts = hist_sorted bins x in
   {bins; counts;
@@ -534,11 +483,7 @@
 let histogram_sorted_weighted
     (bins:[`N of int|`Bins of float array]) wts x =
   let bins = match bins with
-<<<<<<< HEAD
-    | `N n -> make_uniform_bins_from_sorted n x
-=======
     | `N n    -> make_uniform_bins_from_sorted n x
->>>>>>> 9cc98067
     | `Bins b -> b in
   let bins, counts, wcounts = hist_weighted_sorted bins wts x in
   {bins; counts; weighted_counts=Some wcounts;
@@ -547,33 +492,16 @@
 let normalise ({counts; weighted_counts} as h) =
   let normalised_counts = match weighted_counts with
     | None ->
-<<<<<<< HEAD
-      let total = Array.fold_left (+) 0 counts |> float_of_int in
-      Some (Array.map (fun c -> float_of_int c /. total) counts)
-    | Some wcounts ->
-      let total = Array.fold_left (+.) 0. wcounts in
-      Some (Array.map (fun wc -> wc /. total) wcounts) in
-=======
         let total = Array.fold_left (+) 0 counts |> float_of_int in
         Some (Array.map (fun c -> float_of_int c /. total) counts)
     | Some wcounts ->
         let total = Array.fold_left (+.) 0. wcounts in
         Some (Array.map (fun wc -> wc /. total) wcounts) in
->>>>>>> 9cc98067
   {h with normalised_counts}
 
 let normalise_density ({bins; counts; weighted_counts} as h) =
   let density = match weighted_counts with
     | None ->
-<<<<<<< HEAD
-      let total = Array.fold_left (+) 0 counts |> float_of_int in
-      Some (Array.mapi (fun i c ->
-          float_of_int c /. (bins.(i+1) -. bins.(i)) /. total) counts)
-    | Some wcounts ->
-      let total = Array.fold_left (+.) 0. wcounts in
-      Some (Array.mapi (fun i wc ->
-          wc /. (bins.(i+1) -. bins.(i)) /. total) wcounts) in
-=======
         let total = Array.fold_left (+) 0 counts |> float_of_int in
         Some (Array.mapi (fun i c ->
             float_of_int c /. (bins.(i+1) -. bins.(i)) /. total) counts)
@@ -581,7 +509,6 @@
         let total = Array.fold_left (+.) 0. wcounts in
         Some (Array.mapi (fun i wc ->
             wc /. (bins.(i+1) -. bins.(i)) /. total) wcounts) in
->>>>>>> 9cc98067
   {h with density}
 
 
