(*
 * OWL - an OCaml numerical library for scientific computing
 * Copyright (c) 2016-2017 Liang Wang <liang.wang@cl.cam.ac.uk>
 *)

open Owl_types

open Bigarray

open Owl_dense_common


type ('a, 'b) t = ('a, 'b, c_layout) Genarray.t

type ('a, 'b) kind = ('a, 'b) Bigarray.kind


(* Basic functions from Genarray module *)

let empty kind dimension = Genarray.create kind c_layout dimension

let get x i = Genarray.get x i

let set x i a = Genarray.set x i a

let num_dims x = Genarray.num_dims x

let shape x = Genarray.dims x

let nth_dim x i = Genarray.nth_dim x i

let numel x = Array.fold_right (fun c a -> c * a) (shape x) 1

let kind x = Genarray.kind x

let layout x = Genarray.layout x

let size_in_bytes x = _size_in_bytes x

let sub_left = Genarray.sub_left

let sub_right = Genarray.sub_right

let slice_left = Genarray.slice_left

let slice_right = Genarray.slice_right

let copy_to src dst = Genarray.blit src dst

let fill x a = Genarray.fill x a

let reshape x dimension = reshape x dimension

let reset x = Genarray.fill x (_zero (kind x))

let mmap fd ?pos kind shared dims = Genarray.map_file fd ?pos kind c_layout shared dims

let flatten x = reshape x [|numel x|]

let init k d f =
  let x = empty k d in
  let y = array1_of_genarray (flatten x) in
  let n = numel x in
  for i = 0 to n - 1 do
    Array1.unsafe_set y i (f i)
  done;
  x

let init_nd k d f =
  let x = empty k d in
  let y = array1_of_genarray (flatten x) in
  let n = numel x in
  let s = shape x in
  let j = Array.copy s in
  for i = 0 to n - 1 do
    Owl_dense_common._index_1d_nd i j s;
    Array1.unsafe_set y i (f j)
  done;
  x

(* FIXME: optimise, no need to iterate all dimension *)
let same_shape x y =
  if (num_dims x) <> (num_dims y) then false
  else (
    let s0 = shape x in
    let s1 = shape y in
    let b = ref true in
    Array.iteri (fun i d ->
      if s0.(i) <> s1.(i) then b := false
    ) s0;
    !b
  )

let copy x =
  let y = empty (kind x) (shape x) in
  Genarray.blit x y;
  y

let reverse x =
  let y = copy x in
  let n = numel x in
  _owl_copy (kind x) n ~ofsx:0 ~incx:1 ~ofsy:(n-1) ~incy:(-1) x y;
  y


let tile x reps =
  (* check the validity of reps *)
  if Array.exists ((>) 1) reps then
    failwith "tile: repitition must be >= 1";
  (* align and promote the shape *)
  let a = num_dims x in
  let b = Array.length reps in
  let x, reps = match a < b with
    | true -> (
      let d = Owl_utils.array_pad `Left (shape x) 1 (b - a) in
      (reshape x d), reps
      )
    | false -> (
      let r = Owl_utils.array_pad `Left reps 1 (a - b) in
      x, r
      )
  in
  (* calculate the smallest continuous slice dx *)
  let i = ref (Array.length reps - 1) in
  let sx = shape x in
  let dx = ref sx.(!i) in
  while reps.(!i) = 1 && !i - 1 >= 0 do
    i := !i - 1;
    dx := !dx * sx.(!i);
  done;
  (* project x and y to 1-dimensional arrays *)
  let sy = Owl_utils.array_map2i (fun _ a b -> a * b) sx reps in
  let _kind = kind x in
  let y = empty _kind sy in
  let stride_x = _calc_stride (shape x) in
  let stride_y = _calc_stride (shape y) in
  (* recursively tile the data within y *)
  let rec _tile ofsx ofsy lvl =
    if lvl = !i then
      _owl_repeat _kind !dx reps.(lvl) x ofsx 1 0 y ofsy 1 !dx
    else (
      for j = 0 to sx.(lvl) - 1 do
        let ofsx' = ofsx + j * stride_x.(lvl) in
        let ofsy' = ofsy + j * stride_y.(lvl) in
        _tile ofsx' ofsy' (lvl + 1);
      done;
      let _len = stride_y.(lvl) * sx.(lvl) in
      for k = 1 to reps.(lvl) - 1 do
        _owl_copy _kind _len ~ofsx:ofsy ~incx:1 ~ofsy:(ofsy + (k * _len)) ~incy:1 y y
      done;
    )
  in
  _tile 0 0 0; y


let repeat ?axis x reps =
  let highest_dim = Array.length (shape x) - 1 in
  (* by default, repeat at the highest dimension *)
  let axis = match axis with
    | Some a -> a
    | None   -> highest_dim
  in
  (* calculate the new shape of y based on reps *)
  let _kind = kind x in
  let _shape_y = shape x in
  _shape_y.(axis) <- _shape_y.(axis) * reps;
  let y = empty _kind _shape_y in
  (* if repeat at the highest dimension, use this strategy *)
  if axis = highest_dim then (
    for i = 0 to reps - 1 do
      _owl_copy _kind (numel x) ~ofsx:0 ~incx:1 ~ofsy:i ~incy:reps x y
    done;
  )
  (* if repeat at another dimension, use this block copying *)
  else (
    let _stride_x = _calc_stride (shape x) in
    let _slice_sz = _stride_x.(axis) in
    (* be careful of the index, this is fortran layout *)
    for i = 0 to (numel x) / _slice_sz - 1 do
      let ofsx = i * _slice_sz in
      for j = 0 to reps - 1 do
        let ofsy = (i * reps + j) * _slice_sz in
        _owl_copy _kind _slice_sz ~ofsx ~incx:1 ~ofsy ~incy:1 x y
      done;
    done;
  );
  (* reshape y' back to ndarray before return result *)
  reshape y _shape_y


let concatenate ?(axis=0) xs =
  (* get the shapes of all inputs and etc. *)
  let shapes = Array.map shape xs in
  let shape0 = Array.copy shapes.(0) in
  shape0.(axis) <- 0;
  let acc_dim = ref 0 in
  (* validate all the input shapes; update step_sz *)
  let step_sz = Array.(make (length xs) 0) in
  Array.iteri (fun i shape1 ->
    step_sz.(i) <- (_calc_slice shape1).(axis);
    acc_dim := !acc_dim + shape1.(axis);
    shape1.(axis) <- 0;
    assert (shape0 = shape1);
  ) shapes;
  (* allocalte space for new array *)
  let _kind = kind xs.(0) in
  shape0.(axis) <- !acc_dim;
  let y = empty _kind shape0 in
  (* calculate the number of copies *)
  let slice_sz = (_calc_slice shape0).(axis) in
  let m = numel y / slice_sz in
  let n = Array.length xs in
  (* init the copy location for all inputs *)
  let x_ofs = Array.make n 0 in
  (* copy data in the flattened space *)
  let y_ofs = ref 0 in
  for i = 0 to m - 1 do
    for j = 0 to n - 1 do
      _owl_copy _kind step_sz.(j) ~ofsx:x_ofs.(j) ~incx:1 ~ofsy:!y_ofs ~incy:1 xs.(j) y;
      x_ofs.(j) <- x_ofs.(j) + step_sz.(j);
      y_ofs := !y_ofs + step_sz.(j);
    done;
  done;
  (* all done, return the combined result *)
  y


let squeeze ?(axis=[||]) x =
  let a = match Array.length axis with
    | 0 -> Array.init (num_dims x) (fun i -> i)
    | _ -> axis
  in
  let s = Owl_utils.array_filteri (fun i v ->
    not (v == 1 && Array.mem i a)
  ) (shape x)
  in
  reshape x s


let expand x d =
  let d0 = d - (num_dims x) in
  match d0 > 0 with
  | true  -> Owl_utils.array_pad `Left (shape x) 1 d0 |> reshape x
  | false -> x


let resize ?(head=true) x d =
  let n0 = numel x in
  let n1 = Array.fold_left (fun a b -> a * b) 1 d in
  let ofsx, ofsy =
    match head, n0 < n1 with
    | true, true   -> 0, 0
    | true, false  -> 0, 0
    | false, true  -> 0, (n1 - n0)
    | false, false -> (n0 - n1), 0
  in
  match n0 < n1 with
  | true  -> (
      let k = kind x in
      let y = empty k d in
      fill y (_zero k);
      _owl_copy k n0 ~ofsx ~incx:1 ~ofsy ~incy:1 x y;
      y
    )
  | false -> (
      let _x = reshape_1 x n0 in
      let _y = Array1.sub _x ofsx n1 |> genarray_of_array1 in
      reshape _y d
    )


let strides x = x |> shape |> Owl_dense_common._calc_stride


let slice_size x = x |> shape |> Owl_dense_common._calc_slice


let index_nd_1d i_nd _stride =
  Owl_dense_common._index_nd_1d i_nd _stride


let index_1d_nd i_1d _stride =
  let i_nd = Array.copy _stride in
  Owl_dense_common._index_1d_nd i_1d i_nd _stride;
  i_nd


(* align and calculate the output shape for broadcasting over [x0] and [x1] *)
let broadcast_align_shape x0 x1 =
  (* align the rank of inputs *)
  let d0 = num_dims x0 in
  let d1 = num_dims x1 in
  let d3 = max d0 d1 in
  let y0 = expand x0 d3 in
  let y1 = expand x1 d3 in
  (* check whether the shape is valid *)
  let s0 = shape y0 in
  let s1 = shape y1 in
  Array.iter2 (fun a b ->
    assert (not(a <> 1 && b <> 1 && a <> b))
  ) s0 s1;
  (* calculate the output shape *)
  let s2 = Array.map2 max s0 s1 in
  (* calculate the strides *)
  let t0 = _calc_stride s0 |> Array.map Int64.of_int |> Array1.of_array int64 c_layout |> genarray_of_array1 in
  let t1 = _calc_stride s1 |> Array.map Int64.of_int |> Array1.of_array int64 c_layout |> genarray_of_array1 in
  let t2 = _calc_stride s2 |> Array.map Int64.of_int |> Array1.of_array int64 c_layout |> genarray_of_array1 in
  (* return aligned arrays, shapes, strides *)
  y0, y1, s0, s1, s2, t0, t1, t2


(* general broadcast operation for add/sub/mul/div and etc.
  This function compares the dimension element-wise from the highest to the
  lowest with the following broadcast rules (same as numpy):
  1. equal; 2. either is 1.
 *)
let broadcast_op ?out op x0 x1 =
  (* align the input rank, calculate the output shape and stride *)
  let y0, y1, s0, s1, s2, t0, t1, t2 = broadcast_align_shape x0 x1 in
  let y2 = match out with
    | Some y2 -> y2
    | None    -> empty (kind x0) s2
  in
  (* call the specific map function *)
  op y0 t0 y1 t1 y2 t2;
  y2


(* mathematical functions *)

let min_i x =
  let y = flatten x |> array1_of_genarray in
  let i = _owl_min_i (kind x) (numel x) x in
  let s = _calc_stride (shape x) in
  let j = Array.copy s in
  _index_1d_nd i j s;
  y.{i}, j

let max_i x =
  let y = flatten x |> array1_of_genarray in
  let i = _owl_max_i (kind x) (numel x) x in
  let s = _calc_stride (shape x) in
  let j = Array.copy s in
  _index_1d_nd i j s;
  y.{i}, j

let minmax_i x = min_i x, max_i x

let min' x = x |> min_i |> fst

let max' x = x |> max_i |> fst

let minmax' x =
  let minx_i, maxx_i = minmax_i x in
  fst minx_i, fst maxx_i

let add x y =
  match same_shape x y with
  | true  -> (
      let y = copy y in
      _owl_add (kind x) (numel x) x y y;
      y
    )
  | false -> broadcast_op (_owl_broadcast_add (kind x)) x y

let sub x y =
  match same_shape x y with
  | true  -> (
      let y = copy y in
      _owl_sub (kind x) (numel x) x y y;
      y
    )
  | false -> broadcast_op (_owl_broadcast_sub (kind x)) x y

let mul x y =
  match same_shape x y with
  | true  -> (
      let y = copy y in
      _owl_mul (kind x) (numel x) x y y;
      y
    )
  | false -> broadcast_op (_owl_broadcast_mul (kind x)) x y

let div x y =
  match same_shape x y with
  | true  -> (
      let y = copy y in
      _owl_div (kind x) (numel x) x y y;
      y
    )
  | false -> broadcast_op (_owl_broadcast_div (kind x)) x y

let add_scalar x a =
  let x = copy x in
  _owl_add_scalar (kind x) (numel x) x x a;
  x

let sub_scalar x a = add_scalar x (_neg_elt (kind x) a)

let mul_scalar x a =
  let x = copy x in
  _owl_mul_scalar (kind x) (numel x) x x a;
  x

let div_scalar x a =
  let x = copy x in
  _owl_div_scalar (kind x) (numel x) x x a;
  x

let pow x y =
  match same_shape x y with
  | true  -> (
      let y = copy y in
      _owl_pow (kind x) (numel x) x y y;
      y
    )
  | false -> broadcast_op (_owl_broadcast_pow (kind x)) x y

let atan2 x y =
  match same_shape x y with
  | true  -> (
      let y = copy y in
      _owl_atan2 (kind x) (numel x) x y y;
      y
    )
  | false -> broadcast_op (_owl_broadcast_atan2 (kind x)) x y

let hypot x y =
  match same_shape x y with
  | true  -> (
      let y = copy y in
      _owl_hypot (kind x) (numel x) x y y;
      y
    )
  | false -> broadcast_op (_owl_broadcast_hypot (kind x)) x y

let min2 x y =
  match same_shape x y with
  | true  -> (
      let y = copy y in
      _owl_min2 (kind x) (numel x) x y y;
      y
    )
  | false -> broadcast_op (_owl_broadcast_min2 (kind x)) x y

let max2 x y =
  match same_shape x y with
  | true  -> (
      let y = copy y in
      _owl_max2 (kind x) (numel x) x y y;
      y
    )
  | false -> broadcast_op (_owl_broadcast_max2 (kind x)) x y

let fmod x y =
  match same_shape x y with
  | true  -> (
      let y = copy y in
      _owl_fmod (kind x) (numel x) x y y;
      y
    )
  | false -> broadcast_op (_owl_broadcast_fmod (kind x)) x y

let fmod_scalar x a =
  let y = empty (kind x) (shape x) in
  _owl_fmod_scalar (kind x) (numel y) x y a;
  y

let scalar_fmod a x =
  let y = empty (kind x) (shape x) in
  _owl_scalar_fmod (kind x) (numel y) x y a;
  y

let ssqr_diff' x y = _owl_ssqr_diff (kind x) (numel x) x y

let abs x =
  let y = copy x in
  _owl_abs (kind x) (numel y) x y;
  y

let abs2 x =
  let y = copy x in
  _owl_abs2 (kind x) (numel y) x y;
  y

let conj x =
  let y = copy x in
  _owl_conj (kind x) (numel y) x y;
  y

let neg x =
  let y = copy x in
  _owl_neg (kind x) (numel y) x y;
  y

let reci x =
  let y = copy x in
  _owl_reci (kind x) (numel y) x y;
  y

let signum x =
  let y = copy x in
  _owl_signum (kind x) (numel y) x y;
  y

let sqr x =
  let y = copy x in
  _owl_sqr (kind x) (numel y) x y;
  y

let sqrt x =
  let y = copy x in
  _owl_sqrt (kind x) (numel y) x y;
  y

let cbrt x =
  let y = copy x in
  _owl_cbrt (kind x) (numel y) x y;
  y

let exp x =
  let y = copy x in
  _owl_exp (kind x) (numel y) x y;
  y

let exp2 x =
  let y = copy x in
  _owl_exp2 (kind x) (numel y) x y;
  y

let exp10 x =
  let y = copy x in
  _owl_exp10 (kind x) (numel y) x y;
  y

let expm1 x =
  let y = copy x in
  _owl_expm1 (kind x) (numel y) x y;
  y

let log x =
  let y = copy x in
  _owl_log (kind x) (numel y) x y;
  y

let log10 x =
  let y = copy x in
  _owl_log10 (kind x) (numel y) x y;
  y

let log2 x =
  let y = copy x in
  _owl_log2 (kind x) (numel y) x y;
  y

let log1p x =
  let y = copy x in
  _owl_log1p (kind x) (numel y) x y;
  y

let sin x =
  let y = copy x in
  _owl_sin (kind x) (numel y) x y;
  y

let cos x =
  let y = copy x in
  _owl_cos (kind x) (numel y) x y;
  y

let tan x =
  let y = copy x in
  _owl_tan (kind x) (numel y) x y;
  y

let asin x =
  let y = copy x in
  _owl_asin (kind x) (numel y) x y;
  y

let acos x =
  let y = copy x in
  _owl_acos (kind x) (numel y) x y;
  y

let atan x =
  let y = copy x in
  _owl_atan (kind x) (numel y) x y;
  y

let sinh x =
  let y = copy x in
  _owl_sinh (kind x) (numel y) x y;
  y

let cosh x =
  let y = copy x in
  _owl_cosh (kind x) (numel y) x y;
  y

let tanh x =
  let y = copy x in
  _owl_tanh (kind x) (numel y) x y;
  y

let asinh x =
  let y = copy x in
  _owl_asinh (kind x) (numel y) x y;
  y

let acosh x =
  let y = copy x in
  _owl_acosh (kind x) (numel y) x y;
  y

let atanh x =
  let y = copy x in
  _owl_atanh (kind x) (numel y) x y;
  y

let floor x =
  let y = copy x in
  _owl_floor (kind x) (numel y) x y;
  y

let ceil x =
  let y = copy x in
  _owl_ceil (kind x) (numel y) x y;
  y

let round x =
  let y = copy x in
  _owl_round (kind x) (numel y) x y;
  y

let trunc x =
  let y = copy x in
  _owl_trunc (kind x) (numel y) x y;
  y

let fix x =
  let y = copy x in
  _owl_fix (kind x) (numel y) x y;
  y

let angle x =
  let y = copy x in
  _owl_angle (kind x) (numel y) x y;
  y

let proj x =
  let y = copy x in
  _owl_proj (kind x) (numel y) x y;
  y

let erf x =
  let y = copy x in
  _owl_erf (kind x) (numel y) x y;
  y

let erfc x =
  let y = copy x in
  _owl_erfc (kind x) (numel y) x y;
  y

let logistic x =
  let y = copy x in
  _owl_logistic (kind x) (numel y) x y;
  y

let relu x =
  let y = copy x in
  _owl_relu (kind x) (numel y) x y;
  y

let elu ?(alpha=1.0) x =
  let y = empty (kind x) (shape x) in
  _owl_elu (kind x) (numel x) x y alpha;
  y

let leaky_relu ?(alpha=0.2) x =
  let y = empty (kind x) (shape x) in
  _owl_leaky_relu (kind x) (numel x) x y alpha;
  y

let softplus x =
  let y = copy x in
  _owl_softplus (kind x) (numel y) x y;
  y

let softsign x =
  let y = copy x in
  _owl_softsign (kind x) (numel y) x y;
  y

let sigmoid x =
  let y = copy x in
  _owl_sigmoid (kind x) (numel y) x y;
  y

let ssqr' x a = _owl_ssqr (kind x) (numel x) a x

let l1norm' x =
  let _kind = kind x in
  _owl_l1norm _kind (numel x) x |> _float_typ_elt _kind

let l2norm_sqr' x =
  let _kind = kind x in
  _owl_l2norm_sqr _kind (numel x) x |> _float_typ_elt _kind

let l2norm' x =
  let _kind = kind x in
  _owl_l2norm_sqr _kind (numel x) x |> Owl_maths.sqrt |> _float_typ_elt _kind

let log_sum_exp' x = _owl_log_sum_exp (kind x) (numel x) x

let scalar_pow a x =
  let x = copy x in
  _owl_scalar_pow (kind x) (numel x) x x a;
  x

let pow_scalar x a =
  let x = copy x in
  _owl_pow_scalar (kind x) (numel x) x x a;
  x

let scalar_atan2 a x =
  let x = copy x in
  _owl_scalar_atan2 (kind x) (numel x) x x a;
  x

let atan2_scalar x a =
  let x = copy x in
  _owl_atan2_scalar (kind x) (numel x) x x a;
  x

let scalar_add a x =
  let x = copy x in
  _owl_add_scalar (kind x) (numel x) x x a;
  x

let scalar_sub a x =
  let x = copy x in
  _owl_scalar_sub (kind x) (numel x) x x a;
  x

let scalar_mul a x =
  let x = copy x in
  let x' = flatten x |> array1_of_genarray in
  Owl_cblas.scal (numel x) a x' 1;
  x

let scalar_div a x =
  let x = copy x in
  _owl_scalar_div (kind x) (numel x) x x a;
  x

let reci_tol ?tol x =
  let tol = match tol with
    | Some t -> t
    | None   -> _float_typ_elt (kind x) (Owl_utils.eps Float32)
  in
  let y = copy x in
  _owl_reci_tol (kind x) (numel y) x y tol;
  y

(* element-wise comparison functions *)

let elt_equal x y =
  match same_shape x y with
  | true  -> (
      let z = empty (kind x) (shape x) in
      _owl_elt_equal (kind x) (numel z) x y z;
      z
    )
  | false -> broadcast_op (_owl_broadcast_elt_equal (kind x)) x y

let elt_not_equal x y =
  match same_shape x y with
  | true  -> (
      let z = empty (kind x) (shape x) in
      _owl_elt_not_equal (kind x) (numel z) x y z;
      z
    )
  | false -> broadcast_op (_owl_broadcast_elt_not_equal (kind x)) x y

let elt_less x y =
  match same_shape x y with
  | true  -> (
      let z = empty (kind x) (shape x) in
      _owl_elt_less (kind x) (numel z) x y z;
      z
    )
  | false -> broadcast_op (_owl_broadcast_elt_less (kind x)) x y

let elt_greater x y =
  match same_shape x y with
  | true  -> (
      let z = empty (kind x) (shape x) in
      _owl_elt_greater (kind x) (numel z) x y z;
      z
    )
  | false -> broadcast_op (_owl_broadcast_elt_greater (kind x)) x y

let elt_less_equal x y =
  match same_shape x y with
  | true  -> (
      let z = empty (kind x) (shape x) in
      _owl_elt_less_equal (kind x) (numel z) x y z;
      z
    )
  | false -> broadcast_op (_owl_broadcast_elt_less_equal (kind x)) x y

let elt_greater_equal x y =
  match same_shape x y with
  | true  -> (
      let z = empty (kind x) (shape x) in
      _owl_elt_greater_equal (kind x) (numel z) x y z;
      z
    )
  | false -> broadcast_op (_owl_broadcast_elt_greater_equal (kind x)) x y

let elt_equal_scalar x a =
  let y = empty (kind x) (shape x) in
  _owl_elt_equal_scalar (kind x) (numel x) x y a;
  y

let elt_not_equal_scalar x a =
  let y = empty (kind x) (shape x) in
  _owl_elt_not_equal_scalar (kind x) (numel x) x y a;
  y

let elt_less_scalar x a =
  let y = empty (kind x) (shape x) in
  _owl_elt_less_scalar (kind x) (numel x) x y a;
  y

let elt_greater_scalar x a =
  let y = empty (kind x) (shape x) in
  _owl_elt_greater_scalar (kind x) (numel x) x y a;
  y

let elt_less_equal_scalar x a =
  let y = empty (kind x) (shape x) in
  _owl_elt_less_equal_scalar (kind x) (numel x) x y a;
  y

let elt_greater_equal_scalar x a =
  let y = empty (kind x) (shape x) in
  _owl_elt_greater_equal_scalar (kind x) (numel x) x y a;
  y

let uniform : type a b. ?scale:float -> (a, b) kind -> int array -> (a, b) t =
  fun ?(scale=1.) kind dimension ->
  let x = empty kind dimension in
  let n = numel x in
  let y = Bigarray.reshape_1 x n in
  let _ = match kind with
  | Float32 -> (
    for i = 0 to n - 1 do
      y.{i} <- Owl_stats.Rnd.uniform () *. scale
    done
    )
  | Float64 -> (
    for i = 0 to n - 1 do
      y.{i} <- Owl_stats.Rnd.uniform () *. scale
    done
    )
  | Complex32 -> (
    for i = 0 to n - 1 do
      y.{i} <- Complex.({ re = Owl_stats.Rnd.uniform () *. scale; im = Owl_stats.Rnd.uniform () *. scale })
    done
    )
  | Complex64 -> (
    for i = 0 to n - 1 do
      y.{i} <- Complex.({ re = Owl_stats.Rnd.uniform () *. scale; im = Owl_stats.Rnd.uniform () *. scale })
    done
    )
  | _ -> failwith "Owl_dense_ndarray_generic.uniform: unknown type"
  in x

let gaussian : type a b. ?sigma:float -> (a, b) kind -> int array -> (a, b) t =
  fun ?(sigma=1.) kind dimension ->
  let x = empty kind dimension in
  let n = numel x in
  let y = Bigarray.reshape_1 x n in
  let _ = match kind with
  | Float32 -> (
    for i = 0 to n - 1 do
      y.{i} <- Owl_stats.Rnd.gaussian ~sigma ()
    done
    )
  | Float64 -> (
    for i = 0 to n - 1 do
      y.{i} <- Owl_stats.Rnd.gaussian ~sigma ()
    done
    )
  | Complex32 -> (
    for i = 0 to n - 1 do
      y.{i} <- Complex.({ re = Owl_stats.Rnd.gaussian ~sigma (); im = Owl_stats.Rnd.gaussian ~sigma () })
    done
    )
  | Complex64 -> (
    for i = 0 to n - 1 do
      y.{i} <- Complex.({ re = Owl_stats.Rnd.gaussian ~sigma (); im = Owl_stats.Rnd.gaussian ~sigma () })
    done
    )
  | _ -> failwith "Owl_dense_ndarray_generic.gaussian: unknown type"
  in x

let linspace k a b n =
  let x = empty k [|n|] in
  _owl_linspace k n a b x;
  x

let logspace k ?(base=Owl_maths.e) a b n =
  let x = empty k [|n|] in
  _owl_logspace k n base a b x;
  x

let bernoulli k ?(p=0.5) ?seed d =
  assert (p >= 0. && p <= 1.);
  let seed = match seed with
    | Some a -> a
    | None   -> Owl_stats.Rnd.uniform_int ()
  in
  let x = empty k d in
  (_owl_bernoulli k) (numel x) x p seed;
  x

let create kind dimension a =
  let x = empty kind dimension in
  let _ = fill x a in
  x

let zeros kind dimension = create kind dimension (_zero kind)

let ones kind dimension = create kind dimension (_one kind)

let sequential k ?a ?step dimension =
  let a = match a with
    | Some a -> a
    | None   -> _zero k
  in
  let step = match step with
    | Some step -> step
    | None      -> _one k
  in
  let x = empty k dimension in
  _owl_sequential k (numel x) x a step;
  x

let dropout ?(rate=0.5) ?seed x =
  assert (rate >= 0. && rate <= 1.);
  let seed = match seed with
    | Some a -> a
    | None   -> Owl_stats.Rnd.uniform_int ()
  in
  let x = copy x in
  _owl_dropout (kind x) (numel x) x rate seed;
  x


(* advanced operations *)

let rec __iteri_fix_axis d j i l h f x =
  if j = d - 1 then (
    for k = l.(j) to h.(j) do
      i.(j) <- k;
      f i (get x i);
    done
  )
  else (
    for k = l.(j) to h.(j) do
      i.(j) <- k;
      __iteri_fix_axis d (j + 1) i l h f x
    done
  )

let _iteri_fix_axis axis f x =
  let d = num_dims x in
  let i = Array.make d 0 in
  let l = Array.make d 0 in
  let h = shape x in
  Array.iteri (fun j a ->
    match a with
    | Some b -> (l.(j) <- b; h.(j) <- b)
    | None   -> (h.(j) <- h.(j) - 1)
  ) axis;
  __iteri_fix_axis d 0 i l h f x

let iteri ?axis f x =
  match axis with
  | Some a -> _iteri_fix_axis a f x
  | None   -> _iteri_fix_axis (Array.make (num_dims x) None) f x

let _iter_all_axis f x =
  let y = flatten x |> array1_of_genarray in
  for i = 0 to (numel x) - 1 do
    f y.{i}
  done

let iter ?axis f x =
  match axis with
  | Some a -> _iteri_fix_axis a (fun _ y -> f y) x
  | None   -> _iter_all_axis f x

let iter2i f x y =
  let s = shape x in
  let d = num_dims x in
  let i = Array.make d 0 in
  let k = ref 0 in
  let n = (numel x) - 1 in
  for j = 0 to n do
    f i (get x i) (get y i);
    k := d - 1;
    i.(!k) <- i.(!k) + 1;
    while not (i.(!k) < s.(!k)) && j <> n do
      i.(!k) <- 0;
      k := !k - 1;
      i.(!k) <- i.(!k) + 1;
    done
  done

let iter2 f x y =
  let x' = flatten x |> array1_of_genarray in
  let y' = flatten y |> array1_of_genarray in
  for i = 0 to (numel x) - 1 do
    f x'.{i} y'.{i}
  done

let mapi ?axis f x =
  let y = copy x in
  iteri ?axis (fun i z -> set y i (f i z)) y; y

let _map_all_axis f x =
  let x = copy x in
  let y = flatten x |> array1_of_genarray in
  for i = 0 to (numel x) - 1 do
    y.{i} <- f y.{i}
  done;
  x

let map ?axis f x =
  match axis with
  | Some a -> mapi ?axis (fun _ y -> f y) x
  | None   -> _map_all_axis f x

let map2i ?axis f x y =
  if same_shape x y = false then
    failwith "error: dimension mismatch";
  let z = empty (kind x) (shape x) in
  iteri ?axis (fun i a ->
    let b = get y i in
    set z i (f i a b)
  ) x; z

let map2 ?axis f x y = map2i ?axis (fun _ a b -> f a b) x y


let _check_transpose_axis axis d =
  let info = "check_transpose_axis fails" in
  if Array.length axis <> d then
    failwith info;
  let h = Hashtbl.create 16 in
  Array.iter (fun x ->
    if x < 0 || x >= d then failwith info;
    if Hashtbl.mem h x = true then failwith info;
    Hashtbl.add h x 0
  ) axis


let matrix_transpose x =
  let s = shape x in
  let m, n = s.(0), s.(1) in
  let y = empty (kind x) [|n;m|] in
  let x' = Bigarray.array2_of_genarray x in
  let y' = Bigarray.array2_of_genarray y in
  Owl_backend_gsl_linalg.transpose_copy (kind x) y' x';
  y


(*TODO: FIXME: optimise*)
let transpose ?axis x =
  let d = num_dims x in
  if d = 2 then matrix_transpose x
  else (
    let a = match axis with
      | Some a -> a
      | None -> Array.init d (fun i -> d - i - 1)
    in
    (* check if axis is a correct permutation *)
    _check_transpose_axis a d;
    let s0 = shape x in
    let s1 = Array.map (fun j -> s0.(j)) a in
    let i' = Array.make d 0 in
    let y = empty (kind x) s1 in
    iteri (fun i z ->
      Array.iteri (fun k j -> i'.(k) <- i.(j)) a;
      set y i' z
    ) x;
    y
  )


let swap a0 a1 x =
  let d = num_dims x in
  let a = Array.init d (fun i -> i) in
  let t = a.(a0) in
  a.(a0) <- a.(a1);
  a.(a1) <- t;
  transpose ~axis:a x

let filteri ?axis f x =
  let s = Owl_utils.Stack.make () in
  iteri ?axis (fun i y ->
    if f i y = true then
      let j = Array.copy i in
      Owl_utils.Stack.push s j
  ) x;
  Owl_utils.Stack.to_array s

let filter ?axis f x = filteri ?axis (fun _ y -> f y) x

let foldi ?axis f a x =
  let c = ref a in
  iteri ?axis (fun i y -> c := (f i !c y)) x;
  !c

let fold ?axis f a x =
  let c = ref a in
  iter ?axis (fun y -> c := (f !c y)) x;
  !c

let get_slice axis x = Owl_slicing.get_slice_list_typ axis x

let set_slice axis x y = Owl_slicing.set_slice_list_typ axis x y

let get_slice_simple axis x = Owl_slicing.get_slice_simple axis x

let set_slice_simple axis x y = Owl_slicing.set_slice_simple axis x y

let rec _iteri_slice index slice_def axis f x =
  if Array.length axis = 0 then (
    f index (Owl_slicing.get_slice_array_typ slice_def x)
  )
  else (
    let s = shape x in
    for i = 0 to s.(axis.(0)) - 1 do
      index.(axis.(0)) <- [|i|];
      slice_def.(axis.(0)) <- R_ [|i|];
      _iteri_slice index slice_def (Array.sub axis 1 (Array.length axis - 1)) f x
    done
  )

let iteri_slice axis f x =
  if Array.length axis > num_dims x then
    failwith "iteri_slice: invalid indices";
  let index = Array.make (num_dims x) [||] in
  let slice_def = Array.make (num_dims x) (R_ [||]) in
  _iteri_slice index slice_def axis f x

let iter_slice axis f x = iteri_slice axis (fun _ y -> f y) x

let flip ?(axis=0) x =
  let a = Array.init (num_dims x) (fun _ -> R_ [||]) in
  a.(axis) <- R_ [|-1;0|];
  Owl_slicing.get_slice_array_typ a x


let rotate x degree =
  assert (degree mod 90 = 0);
  let k = (degree mod 360) / 90 in
  let _kind = kind x in

  if num_dims x < 2 || k = 0 then
    copy x
  else if k = 1 then (
    let sx = shape x in
    let sy = Array.copy sx in
    sy.(0) <- sx.(1);
    sy.(1) <- sx.(0);
    let y = empty _kind sy in

    let m = sx.(0) in
    let n = (numel x) / m in

    if m <= n then (
      let ofsx = ref 0 in
      for i = 1 to m do
        _owl_copy _kind n ~ofsx:!ofsx ~incx:1 ~ofsy:(m - i) ~incy:m x y;
        ofsx := !ofsx + n
      done
    )
    else (
      let ofsy = ref (m - 1) in
      for i = 0 to n - 1 do
        _owl_copy _kind m ~ofsx:i ~incx:n ~ofsy:!ofsy ~incy:(-1) x y;
        ofsy := !ofsy + m
      done
    );
    y
  )
  else if k = 2 then (
    let sx = shape x in
    let y = empty _kind sx in
    let m = sx.(0) in
    let n = (numel x) / m in

    if m <= n then (
      let ofsx = ref 0 in
      let ofsy = ref (m * n - 1) in
      for i = 0 to m - 1 do
        _owl_copy _kind n ~ofsx:!ofsx ~incx:1 ~ofsy:!ofsy ~incy:(-1) x y;
        ofsx := !ofsx + n;
        ofsy := !ofsy - n
      done
    )
    else (
      let ofsy = m * n - 1 in
      for i = 0 to n - 1 do
        _owl_copy _kind m ~ofsx:i ~incx:n ~ofsy:(ofsy - i) ~incy:(-n) x y
      done
    );
    y
  )
  else (
    let sx = shape x in
    let sy = Array.copy sx in
    sy.(0) <- sx.(1);
    sy.(1) <- sx.(0);
    let y = empty (kind x) sy in

    let m = sx.(0) in
    let n = (numel x) / m in

    if m <= n then (
      let ofsx = ref 0 in
      let ofsy = (n - 1) * m in
      for i = 0 to m - 1 do
        _owl_copy _kind n ~ofsx:!ofsx ~incx:1 ~ofsy:(ofsy + i) ~incy:(-m) x y;
        ofsx := !ofsx + n
      done
    )
    else (
      let ofsy = ref ((n - 1) * m) in
      for i = 0 to n - 1 do
        _owl_copy _kind m ~ofsx:i ~incx:n ~ofsy:!ofsy ~incy:1 x y;
        ofsy := !ofsy - m
      done
    );
    y
  )


let get_index x axis =
  let d = num_dims x in
  assert (Array.length axis = d);
  let n = Array.length axis.(0) in
  let indices = Array.make_matrix n d 0 in
  Array.iteri (fun j a ->
    Array.iteri (fun i b -> indices.(i).(j) <- b) a
  ) axis;
  Array.map (fun i -> Bigarray.Genarray.get x i) indices


let set_index x axis a =
  let d = num_dims x in
  assert (Array.length axis = d);
  let n = Array.length axis.(0) in
  let indices = Array.make_matrix n d 0 in
  Array.iteri (fun j a ->
    Array.iteri (fun i b -> indices.(i).(j) <- b) a
  ) axis;
  if Array.length a = 1 then
    Array.iteri (fun i j -> Bigarray.Genarray.set x j a.(0)) indices
  else
    Array.iteri (fun i j -> Bigarray.Genarray.set x j a.(i)) indices


(* some comparison functions *)

let sort x = _owl_sort (kind x) (numel x) x

let is_zero x = _owl_is_zero (kind x) (numel x) x = 1

let is_positive x = _owl_is_positive (kind x) (numel x) x = 1

let is_negative x = _owl_is_negative (kind x) (numel x) x = 1

let is_nonnegative x = _owl_is_nonnegative (kind x) (numel x) x = 1

let is_nonpositive x = _owl_is_nonpositive (kind x) (numel x) x = 1

let is_normal x = _owl_is_normal (kind x) (numel x) x = 1

let not_nan x = _owl_not_nan (kind x) (numel x) x = 1

let not_inf x = _owl_not_inf (kind x) (numel x) x = 1

let equal x y = ( = ) x y

let not_equal x y = ( <> ) x y

let greater x y = _owl_greater (kind x) (numel x) x y = 1

let less x y = _owl_less (kind x) (numel x) x y = 1

let greater_equal x y = _owl_greater_equal (kind x) (numel x) x y = 1

let less_equal x y = _owl_less_equal (kind x) (numel x) x y = 1

let equal_scalar x a = _owl_equal_scalar (kind x) (numel x) x a = 1

let not_equal_scalar x a = _owl_equal_scalar (kind x) (numel x) x a = 1

let less_scalar x a = _owl_less_scalar (kind x) (numel x) x a = 1

let greater_scalar x a = _owl_greater_scalar (kind x) (numel x) x a = 1

let less_equal_scalar x a = _owl_less_equal_scalar (kind x) (numel x) x a = 1

let greater_equal_scalar x a = _owl_greater_equal_scalar (kind x) (numel x) x a = 1

let approx_equal ?eps x y =
  let eps = match eps with
    | Some eps -> eps
    | None     -> Owl_utils.eps Float32
  in
  _owl_approx_equal (kind x) (numel x) x y eps = 1

let approx_equal_scalar ?eps x a =
  let eps = match eps with
    | Some eps -> eps
    | None     -> Owl_utils.eps Float32
  in
  _owl_approx_equal_scalar (kind x) (numel x) x a eps = 1

let approx_elt_equal ?eps x y =
  let eps = match eps with
    | Some eps -> eps
    | None     -> Owl_utils.eps Float32
  in
  let _eps : type a b. (a, b) kind -> float -> a =
    fun k a -> match k with
    | Float32   -> a
    | Float64   -> a
    | Complex32 -> Complex.({re = a; im = 0.})
    | Complex64 -> Complex.({re = a; im = 0.})
    | _         -> failwith "Owl_dense_ndarray_generic:approx_elt_equal"
  in
  let k = kind x in
  let z = create k (shape x) (_eps k eps) in
  _owl_approx_elt_equal k (numel z) x y z;
  z

let approx_elt_equal_scalar ?eps x a =
  let eps = match eps with
    | Some eps -> eps
    | None     -> Owl_utils.eps Float32
  in
  let _eps : type a b. (a, b) kind -> float -> a =
    fun k a -> match k with
    | Float32   -> a
    | Float64   -> a
    | Complex32 -> Complex.({re = a; im = 0.})
    | Complex64 -> Complex.({re = a; im = 0.})
    | _         -> failwith "Owl_dense_ndarray_generic:approx_elt_equal"
  in
  let k = kind x in
  let y = create k (shape x) (_eps k eps) in
  _owl_approx_elt_equal_scalar k (numel y) x y a;
  y

let exists f x =
  let b = ref false in
  try iter (fun y ->
    if (f y) then (
      b := true;
      failwith "found";
    )
  ) x; !b
  with Failure _ -> !b

let not_exists f x = not (exists f x)

let for_all f x = let g y = not (f y) in not_exists g x

let nnz x = _owl_nnz (kind x) (numel x) x

let density x = (nnz x |> float_of_int) /. (numel x |> float_of_int)

(* input/output functions *)

let print_index i =
  Printf.printf "[ ";
  Array.iter (fun x -> Printf.printf "%i " x) i;
  Printf.printf "] "

let print_element k v =
  let s = (_owl_elt_to_str k) v in
  Printf.printf "%s" s

let print ?max_row ?max_col ?header ?fmt x =
  let n = (shape x).(num_dims x - 1) in
  let max_row = match max_row with
    | Some a -> Some a
    | None   -> Some ((numel x) / n)
  in
  let max_col = match max_col with
    | Some a -> Some a
    | None   -> Some n
  in
  Owl_pretty.print ?max_row ?max_col ?header ?elt_to_str_fun:fmt x

let pp_dsnda formatter x = Owl_pretty.pp_dsnda formatter x

let save x f = Owl_utils.marshal_to_file x f

let load k f = Owl_utils.marshal_from_file f

let of_array k x d =
  let n = Array.fold_left (fun a b -> a * b) 1 d in
  assert (Array.length x = n);
  let y = Array1.of_array k C_layout x |> genarray_of_array1 in
  reshape y d

let to_array x =
  let y = reshape x [|1;numel x|] |> array2_of_genarray in
  Owl_backend_gsl_linalg.to_array (kind x) y


let complex
  : type a b c d. (a, b) kind -> (c, d) kind -> (a, b) t -> (a, b) t -> (c, d) t
  = fun real_kind complex_kind re im ->
  assert (shape re = shape im);
  let x = empty complex_kind (shape re) in
  _owl_to_complex real_kind complex_kind (numel re) re im x;
  x

let polar
  : type a b c d. (a, b) kind -> (c, d) kind -> (a, b) t -> (a, b) t -> (c, d) t
  = fun real_kind complex_kind rho theta ->
  assert (shape rho = shape theta);
  let x = empty complex_kind (shape rho) in
  _owl_polar real_kind complex_kind (numel rho) rho theta x;
  x


(* math operations. code might be verbose for performance concern. *)

let re_c2s x =
  let y = empty Float32 (shape x) in
  _owl_re_c2s (numel x) x y;
  y

let re_z2d x =
  let y = empty Float64 (shape x) in
  _owl_re_z2d (numel x) x y;
  y

let im_c2s x =
  let y = empty Float32 (shape x) in
  _owl_im_c2s (numel x) x y;
  y

let im_z2d x =
  let y = empty Float64 (shape x) in
  _owl_im_z2d (numel x) x y;
  y

let abs_c2s x = abs x |> re_c2s

let abs_z2d x = abs x |> re_z2d

let abs2_c2s x = abs2 x |> re_c2s

let abs2_z2d x = abs2 x |> re_z2d


(* cast functions *)

let cast
  : type a b c d. (a, b) kind -> (c, d) t -> (a, b) t
  = fun dst_typ x ->
  let src_typ = kind x in
  let y = empty dst_typ (shape x) in
  match src_typ, dst_typ with
  | Float32,   Float32   -> copy x
  | Float64,   Float64   -> copy x
  | Complex32, Complex32 -> copy x
  | Complex64, Complex64 -> copy x
  | Float32,   Float64   -> _owl_cast_s2d (numel x) x y; y
  | Float64,   Float32   -> _owl_cast_d2s (numel x) x y; y
  | Float32,   Complex32 -> _owl_cast_s2c (numel x) x y; y
  | Float64,   Complex64 -> _owl_cast_d2z (numel x) x y; y
  | Float32,   Complex64 -> _owl_cast_s2z (numel x) x y; y
  | Float64,   Complex32 -> _owl_cast_d2c (numel x) x y; y
  | Complex32, Complex64 -> _owl_cast_c2z (numel x) x y; y
  | Complex64, Complex32 -> _owl_cast_z2c (numel x) x y; y
  | _                    -> failwith "Owl_dense_ndarray_generic:cast"


let cast_s2d x = cast Float64 x

let cast_d2s x = cast Float32 x

let cast_c2z x = cast Complex64 x

let cast_z2c x = cast Complex32 x

let cast_s2c x = cast Complex32 x

let cast_d2z x = cast Complex64 x

let cast_s2z x = cast Complex64 x

let cast_d2c x = cast Complex32 x


(* clipping functions *)

let clip_by_value ?amin ?amax x =
  let k = kind x in
  let amin = match amin with
    | Some a -> a
    | None   -> _neg_inf k
  in
  let amax = match amax with
    | Some a -> a
    | None   -> _pos_inf k
  in
  let y = copy x in
  _owl_clip_by_value k (numel x) amin amax y;
  y

let clip_by_l2norm t x =
  let a = l2norm' x in
  match a > t with
  | true  -> mul_scalar x (t /. a)
  | false -> x


(* padding and its helper functions *)

let _expand_padding_index d s =
  let ls = Array.length s in
  let ld = Array.length d in
  let d = Owl_utils.(array_pad `Right d [|0;0|] (ls - ld)) in
  Array.map (function
    | [||]  -> [|0;0|]
    | [|x|] -> [|x;x|]
    | x     -> x
  ) d

(*
  p1: padding index
  ls: slice size of the source
  l0: stride size of the source
  l1: stride size of the destination
  i0: current source nd index
  i1: current destination nd index
  d0: current depth of index
  d1: depth threshold
  s0: shape of the source
  s1: shape of the destination
  x0: source
  x1: destination
 *)
let rec _copy_to_padding p1 ls l0 l1 i0 i1 d0 d1 s0 s1 x0 x1 =
  if d0 < d1 then (
    for i = 0 to s0.(d0) - 1 do
      i0.(d0) <- i;
      i1.(d0) <- i + p1.(d0).(0);
      _copy_to_padding p1 ls l0 l1 i0 i1 (d0 + 1) d1 s0 s1 x0 x1;
      i0.(d0) <- 0;
      i1.(d0) <- p1.(d0).(0);
    done
  )
  else (
    (* print_index i0; Printf.printf " === "; print_index i1; print_endline ""; *)
    let j0 = _index_nd_1d i0 l0 in
    let j1 = _index_nd_1d i1 l1 in
    _owl_copy (kind x0) ls.(d0) ~ofsx:j0 ~incx:1 ~ofsy:j1 ~incy:1 x0 x1
  )

(* according to the expanded padding index, calcuate the highest dimension
  with padding, so we can figure out the minimum continuous block size.
 *)
let _highest_padding_dimension p =
  let l = Array.length p - 1 in
  let d = ref l in
  (try for i = l downto 0 do
    d := i;
    if p.(i) <> [|0;0|] then failwith "stop"
  done with exn -> ());
  !d

let pad ?v d x =
  let k = kind x in
  let v = match v with
    | Some v -> v
    | None   -> _zero k
  in
  let s0 = shape x in
  let p1 = _expand_padding_index (Owl_utils.llss2aarr d) s0 in
  let s1 = Array.map2 (fun m n -> m + n.(0) + n.(1)) s0 p1 in
  let y = create k s1 v in
  (* prepare variables for block copying *)
  let ls = _calc_slice s0 in
  let l0 = _calc_stride s0 in
  let l1 = _calc_stride s1 in
  let i0 = Array.make (num_dims x) 0 in
  let i1 = Array.map (fun a -> a.(0)) p1 in
  let d0 = 0 in
  let d1 = _highest_padding_dimension p1 in
  _copy_to_padding p1 ls l0 l1 i0 i1 d0 d1 s0 s1 x y;
  y



(* NOTE
  The following functions (i.e., conv2d* and conv3d* and etc.) are for neural
  network functionality. Currently I keep them here because Algodiff functor
  uses this module as parameter. In future, I might wrap them into separate
  modules to reduce the compplexity of the generic module.
 *)


(* calculate the output shape of [conv2d] given input and kernel and stride *)
let calc_conv2d_output_shape
  padding input_cols input_rows kernel_cols kernel_rows row_stride col_stride
  =
  let input_cols = float_of_int input_cols in
  let input_rows = float_of_int input_rows in
  let kernel_cols = float_of_int kernel_cols in
  let kernel_rows = float_of_int kernel_rows in
  let row_stride = float_of_int row_stride in
  let col_stride = float_of_int col_stride in
  let output_cols = match padding with
    | SAME  -> (input_cols /. col_stride) |> Owl_maths.ceil |> int_of_float
    | VALID -> ((input_cols -. kernel_cols +. 1.) /. col_stride) |> Owl_maths.ceil |> int_of_float
  in
  let output_rows = match padding with
    | SAME  -> (input_rows /. row_stride) |> Owl_maths.ceil |> int_of_float
    | VALID -> ((input_rows -. kernel_rows +. 1.) /. row_stride) |> Owl_maths.ceil |> int_of_float
  in
  (output_cols, output_rows)

(* calculate the padding size along width and height *)
let calc_conv2d_padding
  input_cols input_rows kernel_cols kernel_rows output_cols output_rows row_stride col_stride
  =
  let pad_along_height = Pervasives.max ((output_rows - 1) * row_stride + kernel_rows - input_rows) 0 in
  let pad_along_width = Pervasives.max ((output_cols - 1) * col_stride + kernel_cols - input_cols) 0 in
  let pad_top = pad_along_height / 2 in
  let pad_bottom = pad_along_height - pad_top in
  let pad_left = pad_along_width / 2 in
  let pad_right = pad_along_width - pad_left in
  pad_top, pad_left, pad_bottom, pad_right

(* calc_conv1d_output_shape actually calls its 2d version  *)
let calc_conv1d_output_shape padding input_cols kernel_cols col_stride =
  let input_rows = 1 in
  let kernel_rows = 1 in
  let row_stride = 1 in
  calc_conv2d_output_shape padding input_cols input_rows kernel_cols kernel_rows row_stride col_stride
  |> fst

(* conv2d: 4d input and 4d kernel, refer to tensorlfow doc
  input : [batch; input_column; input_row; input_channel]
  kernel: [kernel_column; kernel_row; input_channel; output_channel]
  stride: [column_stride; row_stride]
  output: [batch; output_column; output_row; output_channel]
 *)
let conv2d ?(padding=SAME) input kernel stride =
  assert (num_dims input = 4);
  assert (num_dims kernel = 4);
  assert (Array.length stride = 2);

  let input_shp = shape input in
  let batches = input_shp.(0) in
  let input_cols = input_shp.(1) in
  let input_rows = input_shp.(2) in
  let in_channel = input_shp.(3) in

  let kernel_shp = shape kernel in
  let kernel_cols = kernel_shp.(0) in
  let kernel_rows = kernel_shp.(1) in
  let out_channel = kernel_shp.(3) in
  assert (in_channel = kernel_shp.(2));

  let col_stride = stride.(0) in
  let row_stride = stride.(1) in
  let col_in_stride = 1 in
  let row_in_stride = 1 in

  let output_cols, output_rows =
    calc_conv2d_output_shape padding input_cols input_rows kernel_cols kernel_rows row_stride col_stride
  in
  let output = empty (kind input) [|batches; output_cols; output_rows; out_channel|] in

  let pad_typ = match padding with SAME -> 0 | VALID -> 1 in

  (* FIXME: DEBUG *)
  (*
  Printf.printf "input:\t [ b:%i, c:%i, r:%i, i:%i ]\n" batches input_cols input_rows in_channel;
  Printf.printf "kernel:\t [ c:%i, r:%i, i:%i, o:%i ]\n" kernel_cols kernel_rows in_channel out_channel;
  Printf.printf "output:\t [ b:%i, c:%i, r:%i, o:%i ]\n" batches output_cols output_rows out_channel;
  flush_all ();
  *)

  _eigen_spatial_conv (kind input)
    input kernel output batches input_cols input_rows in_channel
    kernel_cols kernel_rows output_cols output_rows out_channel
    row_stride col_stride pad_typ row_in_stride col_in_stride;

  output


(* gradient of conv2d w.r.t the input *)
let conv2d_backward_input input kernel stride output' =
  assert (num_dims input = 4);
  assert (num_dims kernel = 4);
  assert (num_dims output' = 4);
  assert (Array.length stride = 2);

  let input_shp = shape input in
  let batches = input_shp.(0) in
  let input_cols = input_shp.(1) in
  let input_rows = input_shp.(2) in
  let in_channel = input_shp.(3) in

  let kernel_shp = shape kernel in
  let kernel_cols = kernel_shp.(0) in
  let kernel_rows = kernel_shp.(1) in
  let out_channel = kernel_shp.(3) in
  assert (in_channel = kernel_shp.(2));

  let output_shp = shape output' in
  let output_cols = output_shp.(1) in
  let output_rows = output_shp.(2) in
  assert (batches = output_shp.(0));
  assert (out_channel = output_shp.(3));

  let col_stride = stride.(0) in
  let row_stride = stride.(1) in
  let col_in_stride = 1 in
  let row_in_stride = 1 in

  let input' = empty (kind input) (shape input) in

  _eigen_spatial_conv_backward_input (kind input')
    input' kernel output' batches input_cols input_rows in_channel
    kernel_cols kernel_rows output_cols output_rows out_channel
    row_stride col_stride row_in_stride col_in_stride;

  input'


(* gradient of conv2d w.r.t the kernel *)
let conv2d_backward_kernel input kernel stride output' =
  assert (num_dims input = 4);
  assert (num_dims kernel = 4);
  assert (num_dims output' = 4);
  assert (Array.length stride = 2);

  let input_shp = shape input in
  let batches = input_shp.(0) in
  let input_cols = input_shp.(1) in
  let input_rows = input_shp.(2) in
  let in_channel = input_shp.(3) in

  let kernel_shp = shape kernel in
  let kernel_cols = kernel_shp.(0) in
  let kernel_rows = kernel_shp.(1) in
  let out_channel = kernel_shp.(3) in
  assert (in_channel = kernel_shp.(2));

  let output_shp = shape output' in
  let output_cols = output_shp.(1) in
  let output_rows = output_shp.(2) in
  assert (batches = output_shp.(0));
  assert (out_channel = output_shp.(3));

  let col_stride = stride.(0) in
  let row_stride = stride.(1) in
  let col_in_stride = 1 in
  let row_in_stride = 1 in

  let kernel' = empty (kind kernel) (shape kernel) in

  _eigen_spatial_conv_backward_kernel (kind input)
    input kernel' output' batches input_cols input_rows in_channel
    kernel_cols kernel_rows output_cols output_rows out_channel
    row_stride col_stride row_in_stride col_in_stride;

  kernel'


(* calculate the output shape of [conv3d] given input and kernel and stride *)
let calc_conv3d_output_shape
  padding input_cols input_rows input_dpts
  kernel_cols kernel_rows kernel_dpts
  row_stride col_stride dpt_stride
  =
  let input_cols = float_of_int input_cols in
  let input_rows = float_of_int input_rows in
  let input_dpts = float_of_int input_dpts in
  let kernel_cols = float_of_int kernel_cols in
  let kernel_rows = float_of_int kernel_rows in
  let kernel_dpts = float_of_int kernel_dpts in
  let row_stride = float_of_int row_stride in
  let col_stride = float_of_int col_stride in
  let dpt_stride = float_of_int dpt_stride in
  let output_cols = match padding with
    | SAME  -> (input_cols /. col_stride) |> Owl_maths.ceil |> int_of_float
    | VALID -> ((input_cols -. kernel_cols +. 1.) /. col_stride) |> Owl_maths.ceil |> int_of_float
  in
  let output_rows = match padding with
    | SAME  -> (input_rows /. row_stride) |> Owl_maths.ceil |> int_of_float
    | VALID -> ((input_rows -. kernel_rows +. 1.) /. row_stride) |> Owl_maths.ceil |> int_of_float
  in
  let output_dpts = match padding with
    | SAME  -> (input_dpts /. dpt_stride) |> Owl_maths.ceil |> int_of_float
    | VALID -> ((input_dpts -. kernel_dpts +. 1.) /. dpt_stride) |> Owl_maths.ceil |> int_of_float
  in
  (output_cols, output_rows, output_dpts)


(* conv3d: 5d input and 5d kernel, refer to tensorflow doc
  input : [batch; input_column; input_row; input_depth; input_channel]
  kernel: [kernel_column; kernel_row; kernel_depth; input_channel; output_channel]
  stride: [column_stride; row_stride; depth_stride]
  output: [batch; output_column; output_row; output_dpts; output_channel]
 *)
let conv3d ?(padding=SAME) input kernel stride =
  assert (num_dims input = 5);
  assert (num_dims kernel = 5);
  assert (Array.length stride = 3);

  let input_shp = shape input in
  let batches = input_shp.(0) in
  let input_cols = input_shp.(1) in
  let input_rows = input_shp.(2) in
  let input_dpts = input_shp.(3) in
  let in_channel = input_shp.(4) in

  let kernel_shp = shape kernel in
  let kernel_cols = kernel_shp.(0) in
  let kernel_rows = kernel_shp.(1) in
  let kernel_dpts = kernel_shp.(2) in
  let out_channel = kernel_shp.(4) in
  assert (in_channel = kernel_shp.(3));

  let col_stride = stride.(0) in
  let row_stride = stride.(1) in
  let dpt_stride = stride.(2) in

  let output_cols, output_rows, output_dpts =
    calc_conv3d_output_shape padding input_cols input_rows input_dpts kernel_cols kernel_rows kernel_dpts row_stride col_stride dpt_stride
  in
  let output = empty (kind input) [|batches; output_cols; output_rows; output_dpts; out_channel|] in

  let pad_typ = match padding with SAME -> 0 | VALID -> 1 in

  (* FIXME: DEBUG *)
  (*
  Printf.printf "input:\t [ b:%i, c:%i, r:%i, d:%i, i:%i ]\n" batches input_cols input_rows input_dpts in_channel;
  Printf.printf "kernel:\t [ c:%i, r:%i, d:%i, i:%i, o:%i ]\n" kernel_cols kernel_rows kernel_dpts in_channel out_channel;
  Printf.printf "output:\t [ b:%i, c:%i, r:%i, d:%i, o:%i ]\n" batches output_cols output_rows output_dpts out_channel;
  flush_all ();
  *)

  _eigen_cuboid_conv (kind input)
    input kernel output batches
    input_cols input_rows input_dpts in_channel
    kernel_cols kernel_rows kernel_dpts
    output_cols output_rows output_dpts out_channel
    dpt_stride row_stride col_stride pad_typ;

  output


(* gradient of conv3d w.r.t the input *)
let conv3d_backward_input input kernel stride output' =
  assert (num_dims input = 5);
  assert (num_dims kernel = 5);
  assert (num_dims output' = 5);
  assert (Array.length stride = 3);

  let input_shp = shape input in
  let batches = input_shp.(0) in
  let input_cols = input_shp.(1) in
  let input_rows = input_shp.(2) in
  let input_dpts = input_shp.(3) in
  let in_channel = input_shp.(4) in

  let kernel_shp = shape kernel in
  let kernel_cols = kernel_shp.(0) in
  let kernel_rows = kernel_shp.(1) in
  let kernel_dpts = kernel_shp.(2) in
  let out_channel = kernel_shp.(4) in
  assert (in_channel = kernel_shp.(3));

  let output_shp = shape output' in
  let output_cols = output_shp.(1) in
  let output_rows = output_shp.(2) in
  let output_dpts =  output_shp.(3) in
  assert (batches = output_shp.(0));
  assert (out_channel = output_shp.(4));

  let col_stride = stride.(0) in
  let row_stride = stride.(1) in
  let dpt_stride = stride.(2) in

  let input' = empty (kind input) (shape input) in

  _eigen_cuboid_conv_backward_input (kind input')
    input' kernel output' batches
    input_cols input_rows input_dpts in_channel
    kernel_cols kernel_rows kernel_dpts
    output_cols output_rows output_dpts out_channel
    dpt_stride row_stride col_stride;

  input'


(* gradient of conv3d w.r.t the kernel *)
let conv3d_backward_kernel input kernel stride output' =
  assert (num_dims input = 5);
  assert (num_dims kernel = 5);
  assert (num_dims output' = 5);
  assert (Array.length stride = 3);

  let input_shp = shape input in
  let batches = input_shp.(0) in
  let input_cols = input_shp.(1) in
  let input_rows = input_shp.(2) in
  let input_dpts = input_shp.(3) in
  let in_channel = input_shp.(4) in

  let kernel_shp = shape kernel in
  let kernel_cols = kernel_shp.(0) in
  let kernel_rows = kernel_shp.(1) in
  let kernel_dpts = kernel_shp.(2) in
  let out_channel = kernel_shp.(4) in
  assert (in_channel = kernel_shp.(3));

  let output_shp = shape output' in
  let output_cols = output_shp.(1) in
  let output_rows = output_shp.(2) in
  let output_dpts =  output_shp.(3) in
  assert (batches = output_shp.(0));
  assert (out_channel = output_shp.(4));

  let col_stride = stride.(0) in
  let row_stride = stride.(1) in
  let dpt_stride = stride.(2) in

  let kernel' = empty (kind kernel) (shape kernel) in

  _eigen_cuboid_conv_backward_kernel (kind input)
    input kernel' output' batches
    input_cols input_rows input_dpts in_channel
    kernel_cols kernel_rows kernel_dpts
    output_cols output_rows output_dpts out_channel
    dpt_stride row_stride col_stride;

  kernel'


(* conv1d: 3d input and 3d kernel, refer to tensorlfow doc
  input : [batch; input_column; input_channel]
  kernel: [kernel_column; input_channel; output_channel]
  stride: [column_stride]
  output: [batch; output_column; output_channel]
 *)
let conv1d ?(padding=SAME) input kernel stride =
  assert (num_dims input = 3);
  assert (num_dims kernel = 3);
  assert (Array.length stride = 1);

  let input_shp = shape input in
  let batches = input_shp.(0) in
  let input_cols = input_shp.(1) in
  let in_channel = input_shp.(2) in
  let input = reshape input [|batches; 1; input_cols; in_channel|] in

  let kernel_shp = shape kernel in
  let kernel_cols = kernel_shp.(0) in
  let out_channel = kernel_shp.(2) in
  assert (in_channel = kernel_shp.(1));
  let kernel = reshape kernel [|1;kernel_cols; in_channel; out_channel|] in

  let col_stride = stride.(0) in
  let stride = [|1; col_stride|] in

  let output = conv2d ~padding input kernel stride in
  let output_shp = shape output in
  let output_cols = output_shp.(2) in
  let output = reshape output [|batches; output_cols; out_channel|] in
  output


(* gradient of conv1d w.r.t the input *)
let conv1d_backward_input input kernel stride output' =
  assert (num_dims input = 3);
  assert (num_dims kernel = 3);
  assert (num_dims output' = 3);
  assert (Array.length stride = 1);

  let input_shp = shape input in
  let batches = input_shp.(0) in
  let input_cols = input_shp.(1) in
  let in_channel = input_shp.(2) in
  let input_rows = 1 in
  let input = reshape input [|batches; input_rows; input_cols; in_channel|] in

  let kernel_shp = shape kernel in
  let kernel_cols = kernel_shp.(0) in
  let out_channel = kernel_shp.(2) in
  assert (in_channel = kernel_shp.(1));
  let kernel_rows = 1 in
  let kernel = reshape kernel [|kernel_rows; kernel_cols; in_channel; out_channel|] in

  let output'_shp = shape output' in
  let output_cols = output'_shp.(1) in
  assert (batches = output'_shp.(0));
  assert (out_channel = output'_shp.(2));
  let output_rows = 1 in
  let output' = reshape output' [|batches; output_rows; output_cols; out_channel|] in

  let col_stride = stride.(0) in
  let row_stride = 1 in
  let stride = [|row_stride; col_stride|] in

  let input' = conv2d_backward_input input kernel stride output' in
  reshape input' input_shp


(* gradient of conv1d w.r.t the kernel *)
let conv1d_backward_kernel input kernel stride output' =
  assert (num_dims input = 3);
  assert (num_dims kernel = 3);
  assert (num_dims output' = 3);
  assert (Array.length stride = 1);

  let input_shp = shape input in
  let batches = input_shp.(0) in
  let input_cols = input_shp.(1) in
  let in_channel = input_shp.(2) in
  let input_rows = 1 in
  let input = reshape input [|batches; input_rows; input_cols; in_channel|] in

  let kernel_shp = shape kernel in
  let kernel_cols = kernel_shp.(0) in
  let out_channel = kernel_shp.(2) in
  assert (in_channel = kernel_shp.(1));
  let kernel_rows = 1 in
  let kernel = reshape kernel [|kernel_rows; kernel_cols; in_channel; out_channel|] in

  let output'_shp = shape output' in
  let output_cols = output'_shp.(1) in
  assert (batches = output'_shp.(0));
  assert (out_channel = output'_shp.(2));
  let output_rows = 1 in
  let output' = reshape output' [|batches; output_rows; output_cols; out_channel|] in

  let col_stride = stride.(0) in
  let row_stride = 1 in
  let stride = [|row_stride; col_stride|] in

  let kernel' = conv2d_backward_kernel input kernel stride output' in
  reshape kernel' kernel_shp


(* max_pool2d: 4d input and 2d kernel, refer to tensorlfow doc
  input : [batch; input_column; input_row; input_channel]
  kernel: [kernel_column; kernel_row]
  stride: [column_stride; row_stride]
  output: [batch; output_column; output_row; input_channel]
 *)
let max_pool2d ?(padding=SAME) input kernel stride =
  assert (num_dims input = 4);
  assert (Array.length kernel = 2);
  assert (Array.length stride = 2);

  let input_shp = shape input in
  let batches = input_shp.(0) in
  let input_cols = input_shp.(1) in
  let input_rows = input_shp.(2) in
  let in_channel = input_shp.(3) in

  let kernel_cols = kernel.(0) in
  let kernel_rows = kernel.(1) in

  let col_stride = stride.(0) in
  let row_stride = stride.(1) in
  let col_in_stride = 1 in
  let row_in_stride = 1 in

  let output_cols, output_rows =
    calc_conv2d_output_shape padding input_cols input_rows kernel_cols kernel_rows row_stride col_stride
  in
  let output = empty (kind input) [|batches; output_cols; output_rows; in_channel|] in

  let pad_typ = match padding with SAME -> 0 | VALID -> 1 in

  _eigen_spatial_max_pooling (kind input)
    input output batches input_cols input_rows in_channel
    kernel_cols kernel_rows output_cols output_rows
    row_stride col_stride pad_typ row_in_stride col_in_stride;

  output


(* max_pool1d: 3d input and 1d kernel, refer to tensorlfow doc
  input : [batch; input_column; input_channel]
  kernel: [kernel_column]
  stride: [column_stride]
  output: [batch; output_column; input_channel]
 *)
let max_pool1d ?(padding=SAME) input kernel stride =
  assert (num_dims input = 3);
  assert (Array.length kernel = 1);
  assert (Array.length stride = 1);

  let input_shp = shape input in
  let batches = input_shp.(0) in
  let input_cols = input_shp.(1) in
  let in_channel = input_shp.(2) in
  let input = reshape input [|batches; 1; input_cols; in_channel|] in

  let kernel_cols = kernel.(0) in
  let kernel = [|1; kernel_cols|] in

  let col_stride = stride.(0) in
  let stride = [|1; col_stride|] in

  let output = max_pool2d ~padding input kernel stride in
  let output_shp = shape output in
  let output_cols = output_shp.(2) in
  let output = reshape output [|batches; output_cols; in_channel|] in
  output


(* similar to max_pool2d *)
let avg_pool2d ?(padding=SAME) input kernel stride =
  assert (num_dims input = 4);
  assert (Array.length kernel = 2);
  assert (Array.length stride = 2);

  let input_shp = shape input in
  let batches = input_shp.(0) in
  let input_cols = input_shp.(1) in
  let input_rows = input_shp.(2) in
  let in_channel = input_shp.(3) in

  let kernel_cols = kernel.(0) in
  let kernel_rows = kernel.(1) in

  let col_stride = stride.(0) in
  let row_stride = stride.(1) in
  let col_in_stride = 1 in
  let row_in_stride = 1 in

  let output_cols, output_rows =
    calc_conv2d_output_shape padding input_cols input_rows kernel_cols kernel_rows row_stride col_stride
  in
  let output = empty (kind input) [|batches; output_cols; output_rows; in_channel|] in

  let pad_typ = match padding with SAME -> 0 | VALID -> 1 in

  _eigen_spatial_avg_pooling (kind input)
    input output batches input_cols input_rows in_channel
    kernel_cols kernel_rows output_cols output_rows
    row_stride col_stride pad_typ row_in_stride col_in_stride;

  output


(* similar to max_pool1d *)
let avg_pool1d ?(padding=SAME) input kernel stride =
  assert (num_dims input = 3);
  assert (Array.length kernel = 1);
  assert (Array.length stride = 1);

  let input_shp = shape input in
  let batches = input_shp.(0) in
  let input_cols = input_shp.(1) in
  let in_channel = input_shp.(2) in
  let input = reshape input [|batches; 1; input_cols; in_channel|] in

  let kernel_cols = kernel.(0) in
  let kernel = [|1; kernel_cols|] in

  let col_stride = stride.(0) in
  let stride = [|1; col_stride|] in

  let output = avg_pool2d ~padding input kernel stride in
  let output_shp = shape output in
  let output_cols = output_shp.(2) in
  let output = reshape output [|batches; output_cols; in_channel|] in
  output


(* max_pool3d: 5d input and 3d kernel, refer to tensorflow doc
  input : [batch; input_column; input_row; input_depth; input_channel]
  kernel: [kernel_column; kernel_row; kernel_depth]
  stride: [column_stride; row_stride; depth_stride]
  output: [batch; output_column; output_row; output_dpts; input_channel]
 *)
let max_pool3d ?(padding=SAME) input kernel stride =
  assert (num_dims input = 5);
  assert (Array.length kernel = 3);
  assert (Array.length stride = 3);

  let input_shp = shape input in
  let batches = input_shp.(0) in
  let input_cols = input_shp.(1) in
  let input_rows = input_shp.(2) in
  let input_dpts = input_shp.(3) in
  let in_channel = input_shp.(4) in

  let kernel_cols = kernel.(0) in
  let kernel_rows = kernel.(1) in
  let kernel_dpts = kernel.(2) in

  let col_stride = stride.(0) in
  let row_stride = stride.(1) in
  let dpt_stride = stride.(2) in

  let output_cols, output_rows, output_dpts =
    calc_conv3d_output_shape padding input_cols input_rows input_dpts kernel_cols kernel_rows kernel_dpts row_stride col_stride dpt_stride
  in
  let output = empty (kind input) [|batches; output_cols; output_rows; output_dpts; in_channel|] in

  let pad_typ = match padding with SAME -> 0 | VALID -> 1 in

  _eigen_cuboid_max_pooling (kind input)
    input output batches
    input_cols input_rows input_dpts in_channel
    kernel_cols kernel_rows kernel_dpts
    output_cols output_rows output_dpts
    dpt_stride row_stride col_stride pad_typ;

  output


(* simiar to max_pool3d *)
let avg_pool3d ?(padding=SAME) input kernel stride =
  assert (num_dims input = 5);
  assert (Array.length kernel = 3);
  assert (Array.length stride = 3);

  let input_shp = shape input in
  let batches = input_shp.(0) in
  let input_cols = input_shp.(1) in
  let input_rows = input_shp.(2) in
  let input_dpts = input_shp.(3) in
  let in_channel = input_shp.(4) in

  let kernel_cols = kernel.(0) in
  let kernel_rows = kernel.(1) in
  let kernel_dpts = kernel.(2) in

  let col_stride = stride.(0) in
  let row_stride = stride.(1) in
  let dpt_stride = stride.(2) in

  let output_cols, output_rows, output_dpts =
    calc_conv3d_output_shape padding input_cols input_rows input_dpts kernel_cols kernel_rows kernel_dpts row_stride col_stride dpt_stride
  in
  let output = empty (kind input) [|batches; output_cols; output_rows; output_dpts; in_channel|] in

  let pad_typ = match padding with SAME -> 0 | VALID -> 1 in

  _eigen_cuboid_avg_pooling (kind input)
    input output batches
    input_cols input_rows input_dpts in_channel
    kernel_cols kernel_rows kernel_dpts
    output_cols output_rows output_dpts
    dpt_stride row_stride col_stride pad_typ;

  output


(* similar to max_pool2d, but also return the flatten indices of the max values *)
let max_pool2d_argmax ?(padding=SAME) input kernel stride =
  assert (num_dims input = 4);
  assert (Array.length kernel = 2);
  assert (Array.length stride = 2);

  let input_shp = shape input in
  let batches = input_shp.(0) in
  let input_cols = input_shp.(1) in
  let input_rows = input_shp.(2) in
  let in_channel = input_shp.(3) in

  let kernel_cols = kernel.(0) in
  let kernel_rows = kernel.(1) in

  let col_stride = stride.(0) in
  let row_stride = stride.(1) in

  let output_cols, output_rows =
    calc_conv2d_output_shape padding input_cols input_rows kernel_cols kernel_rows row_stride col_stride
  in
  let output = empty (kind input) [|batches; output_cols; output_rows; in_channel|] in
  let argmax = Genarray.create int64 c_layout [|batches; output_cols; output_rows; in_channel|] in

  let pad_top, pad_left, _, _ =
    calc_conv2d_padding input_cols input_rows kernel_cols kernel_rows output_cols output_rows row_stride col_stride
  in

  _eigen_spatial_max_pooling_argmax (kind input)
    input output argmax
    batches input_cols input_rows in_channel
    kernel_cols kernel_rows output_cols output_rows
    row_stride col_stride pad_top pad_left;

  output, argmax


(* calculate the gradient of max_pool2d *)
let max_pool2d_backward padding input kernel stride output' =
  assert (num_dims input = 4);
  assert (Array.length kernel = 2);
  assert (Array.length stride = 2);

  let input_shp = shape input in
  let batches = input_shp.(0) in
  let input_cols = input_shp.(1) in
  let input_rows = input_shp.(2) in
  let in_channel = input_shp.(3) in

  let kernel_cols = kernel.(0) in
  let kernel_rows = kernel.(1) in

  let col_stride = stride.(0) in
  let row_stride = stride.(1) in

  let output_cols, output_rows =
    calc_conv2d_output_shape padding input_cols input_rows kernel_cols kernel_rows row_stride col_stride
  in
  let pad_top, pad_left, _, _ =
    calc_conv2d_padding input_cols input_rows kernel_cols kernel_rows output_cols output_rows row_stride col_stride
  in
  let input' = empty (kind input) (shape input) in

  _eigen_spatial_max_pooling_backward (kind input)
    input output' input'
    batches input_cols input_rows in_channel
    kernel_cols kernel_rows output_cols output_rows
    row_stride col_stride pad_top pad_left;

  input'


(* calculate the gradient of max_pool1d *)
let max_pool1d_backward padding input kernel stride output' =
  assert (num_dims input = 3);
  assert (Array.length kernel = 1);
  assert (Array.length stride = 1);

  let input_shp = shape input in
  let batches = input_shp.(0) in
  let input_cols = input_shp.(1) in
  let input_rows = 1 in
  let in_channel = input_shp.(2) in
  let input = reshape input [|batches; input_rows; input_cols; in_channel|] in

  let kernel_cols = kernel.(0) in
  let kernel_rows = 1 in
  let kernel = [|kernel_rows; kernel_cols|] in

  let col_stride = stride.(0) in
  let row_stride = 1 in
  let stride = [|row_stride; col_stride|] in

  let output'_shp = shape output' in
  let output_cols = output'_shp.(1) in
  let output_rows = 1 in
  let out_channel = output'_shp.(2) in
  let output' = reshape output' [|batches; output_rows; output_cols; out_channel|] in

  let input' = max_pool2d_backward padding input kernel stride output' in
  reshape input' input_shp


(* calculate the gradient of avg_pool2d *)
let avg_pool2d_backward padding input kernel stride output' =
  assert (num_dims input = 4);
  assert (Array.length kernel = 2);
  assert (Array.length stride = 2);

  let input_shp = shape input in
  let batches = input_shp.(0) in
  let input_cols = input_shp.(1) in
  let input_rows = input_shp.(2) in
  let in_channel = input_shp.(3) in

  let kernel_cols = kernel.(0) in
  let kernel_rows = kernel.(1) in

  let col_stride = stride.(0) in
  let row_stride = stride.(1) in

  let output_cols, output_rows =
    calc_conv2d_output_shape padding input_cols input_rows kernel_cols kernel_rows row_stride col_stride
  in
  let pad_top, pad_left, _, _ =
    calc_conv2d_padding input_cols input_rows kernel_cols kernel_rows output_cols output_rows row_stride col_stride
  in
  let input' = empty (kind input) (shape input) in

  _eigen_spatial_avg_pooling_backward (kind input)
    input' output'
    batches input_cols input_rows in_channel
    kernel_cols kernel_rows output_cols output_rows
    row_stride col_stride pad_top pad_left;

  input'


(* calculate the gradient of avg_pool1d *)
let avg_pool1d_backward padding input kernel stride output' =
  assert (num_dims input = 3);
  assert (Array.length kernel = 1);
  assert (Array.length stride = 1);

  let input_shp = shape input in
  let batches = input_shp.(0) in
  let input_cols = input_shp.(1) in
  let input_rows = 1 in
  let in_channel = input_shp.(2) in
  let input = reshape input [|batches; input_rows; input_cols; in_channel|] in

  let kernel_cols = kernel.(0) in
  let kernel_rows = 1 in
  let kernel = [|kernel_rows; kernel_cols|] in

  let col_stride = stride.(0) in
  let row_stride = 1 in
  let stride = [|row_stride; col_stride|] in

  let output'_shp = shape output' in
  let output_cols = output'_shp.(1) in
  let output_rows = 1 in
  let out_channel = output'_shp.(2) in
  let output' = reshape output' [|batches; output_rows; output_cols; out_channel|] in

  let input' = avg_pool2d_backward padding input kernel stride output' in
  reshape input' input_shp


(* simiar to sum_rows in matrix, sum all the slices along an axis.
  The default [axis] is the highest dimension. E.g., for [x] of [|2;3;4;5|],
  [sum_slices ~axis:2] returns an ndarray of shape [|4;5|].

  currently, the operation is done using [gemm], fast but uses more memory.
 *)
let sum_slices ?axis x =
  let axis = match axis with
    | Some a -> a
    | None   -> num_dims x - 1
  in
  (* reshape into 2d matrix *)
  let s = shape x in
  let n = (_calc_slice s).(axis) in
  let m = (numel x) / n in
  let y = reshape x [|m;n|] |> array2_of_genarray in
  (* create a row vector of all ones *)
  let v = ones (kind x) [|1;m|] |> array2_of_genarray in
  (* sum all the rows using gemm operation *)
  let y = Owl_backend_gsl_linalg.dot (kind x) v y in
  (* reshape back into ndarray *)
  let s = Array.(sub s axis (length s - axis)) in
  reshape (genarray_of_array2 y) s


(* FIXME: experimental *)
let draw_slices ?(axis=0) x n =
  let shp = shape x in
  let pre = Array.sub shp 0 axis in
  let pad_len = num_dims x - axis - 1 in
  let indices = Array.init n (fun _ ->
    let idx_pre = Array.map (fun b -> Owl_stats.Rnd.uniform_int ~a:0 ~b:(b-1) ()) pre in
    Owl_utils.(array_pad `Right idx_pre 0 pad_len)
  ) in
  (* copy slices to the output array *)
  let sfx = Array.sub shp axis (num_dims x - axis) in
  let y = empty (kind x) Array.(append [|n|] sfx) in
  let jdx = Array.make (num_dims y) 0 in
  Array.iteri (fun i idx ->
    let s = Genarray.slice_left x idx in
    let src = reshape s sfx in
    jdx.(0) <- i;
    let s = Genarray.slice_left y jdx in
    let dst = reshape s sfx in
    Genarray.blit src dst;
  ) indices;
  y, indices

(* FIXME: experimental *)
let slice_along_dim0 x indices =
  let shp = shape x in
  let n = Array.length indices in
  shp.(0) <- n;
  let y = empty (kind x) shp in

  Array.iteri (fun dst_idx src_idx ->
    let src = Genarray.slice_left x [|src_idx|] in
    let dst = Genarray.slice_left y [|dst_idx|] in
    Genarray.blit src dst;
  ) indices;
  y


(* FIXME: experimental *)
let draw_along_dim0 x n =
  let all_indices = Array.init (shape x).(0) (fun i -> i) in
  let indices = Owl_stats.choose all_indices n in
  (slice_along_dim0 x indices), indices


(* TODO: optimise performance, slow along the low dimension *)
let cumulative_op ?axis _cumop x =
  let d = num_dims x in
  let a = match axis with
    | Some a -> a
    | None   -> d - 1
  in
  assert (0 <= a && a < d);

  let _stride = strides x in
  let _slicez = slice_size x in
  let m = (numel x) / _slicez.(a) in
  let n = _slicez.(a) - _stride.(a) in
  let incx_m = _slicez.(a) in
  let incx_n = 1 in
  let incy_m = _slicez.(a) in
  let incy_n = 1 in
  let ofsx = 0 in
  let ofsy = _stride.(a) in

  _cumop m n x ofsx incx_m incx_n x ofsy incy_m incy_n


let cumsum ?axis x =
  let x = copy x in
  let _cumop = _owl_cumsum (kind x) in
  cumulative_op ?axis _cumop x;
  x


let cumprod ?axis x =
  let x = copy x in
  let _cumop = _owl_cumprod (kind x) in
  cumulative_op ?axis _cumop x;
  x


let cummin ?axis x =
  let x = copy x in
  let _cumop = _owl_cummin (kind x) in
  cumulative_op ?axis _cumop x;
  x


let cummax ?axis x =
  let x = copy x in
  let _cumop = _owl_cummax (kind x) in
  cumulative_op ?axis _cumop x;
  x


let modf x =
  let x = copy x in
  let y = empty (kind x) (shape x) in
  (* the last parameter zero is just a dummy parameter *)
  _owl_modf (kind x) (numel x) x y (_zero (kind x));
  x, y


(* TODO: optimise *)
let split ?(axis=0) parts x =
  let x_shp = shape x in
  let x_dim = num_dims x in
  let _d = Array.fold_left ( + ) 0 parts in
  assert (axis < x_dim);
  assert (_d = x_shp.(axis));

  let _pos = ref 0 in
  let slices = Array.map (fun d ->
    let s_def = Array.make x_dim (R_ [||]) in
    s_def.(axis) <- R_ [|!_pos; !_pos + d - 1|];
    _pos := !_pos + d;
    Owl_slicing.get_slice_array_typ s_def x
  ) parts
  in
  slices


let sum' x = _owl_sum (kind x) (numel x) x


let prod' x = _owl_prod (kind x) (numel x) x


(* prepare the parameters for reduce operation, [a] is axis *)
let reduce_params a x =
  let d = num_dims x in
  assert (0 <= a && a < d);

  let _shape = shape x in
  let _stride = strides x in
  let _slicez = slice_size x in
  let m = (numel x) / _slicez.(a) in
  let n = _slicez.(a) in
  let o = _stride.(a) in
  _shape.(a) <- 1;
  m, n, o, _shape


(* TODO: performance can be optimised by removing embedded loops *)
(* generic fold funtion *)
let fold__ ?axis f a x =
  let _kind = kind x in
  let x' = flatten x |> array1_of_genarray in
  match axis with
  | Some axis -> (
      let m, n, o, s = reduce_params axis x in
      let start_x = ref 0 in
      let start_y = ref 0 in
      let incy = ref 0 in

      let y = create _kind s a in
      let y' = flatten y |> array1_of_genarray in

      for i = 0 to m - 1 do
        for j = 0 to n - 1 do
          y'.{!start_y + !incy} <- f y'.{!start_y + !incy} x'.{!start_x + j};
          if !incy + 1 = o then incy := 0
          else incy := !incy + 1;
        done;
        start_x := !start_x + n;
        start_y := !start_y + o;
      done;
      y
    )
  | None   -> (
      let b = ref x'.{0} in
      for i = 1 to (numel x) - 1 do
        b := f !b x'.{i}
      done;
      create _kind [|1|] !b
    )


(* generic cumulate function *)
let cumulate ?axis f x =
  let d = num_dims x in
  let a = match axis with
    | Some a -> a
    | None   -> d - 1
  in
  assert (0 <= a && a < d);

  let _stride = strides x in
  let _slicez = slice_size x in
  let m = (numel x) / _slicez.(a) in
  let n = _slicez.(a) - _stride.(a) in
  let incx = _slicez.(a) in
  let incy = _slicez.(a) in
  let start_x = ref 0 in
  let start_y = ref _stride.(a) in

  let y = copy x in
  let y' = flatten y |> array1_of_genarray in

  for i = 0 to m - 1 do
    for j = 0 to n - 1 do
      y'.{!start_y + j} <- f y'.{!start_x + j} y'.{!start_y + j}
    done;
    start_x := !start_x + incx;
    start_y := !start_y + incy;
  done;
  y


let sum ?axis x =
  let _kind = kind x in
  match axis with
  | Some a -> (
      let m, n, o, s = reduce_params a x in
      let y = zeros _kind s in
      _owl_sum_along _kind m n o x y;
      y
    )
  | None   -> _owl_sum _kind (numel x) x |> create _kind [|1|]


let prod ?axis x =
  let _kind = kind x in
  match axis with
  | Some a -> (
      let m, n, o, s = reduce_params a x in
      let y = ones _kind s in
      _owl_prod_along _kind m n o x y;
      y
    )
  | None   -> _owl_prod _kind (numel x) x |> create _kind [|1|]


let min ?axis x =
  let _kind = kind x in
  match axis with
  | Some a -> (
      let m, n, o, s = reduce_params a x in
      let y = create _kind s (_pos_inf _kind) in
      _owl_min_along _kind m n o x y;
      y
    )
  | None   -> min' x |> create _kind [|1|]


let max ?axis x =
  let _kind = kind x in
  match axis with
  | Some a -> (
      let m, n, o, s = reduce_params a x in
      let y = create _kind s (_neg_inf _kind) in
      _owl_max_along _kind m n o x y;
      y
    )
  | None   -> max' x |> create _kind [|1|]


let minmax ?axis x = min ?axis x, max ?axis x


let mean' x =
  let _kind = kind x in
  let _numel = numel x in
  let y = _owl_sum _kind _numel x in
  _mean_elt _kind y _numel


let mean ?axis x =
  let _kind = kind x in
  match axis with
  | Some a -> (
      let y = sum ~axis:a x in
      let n = (shape x).(a) |> float_of_int |> _float_typ_elt _kind in
      _owl_div_scalar _kind (numel y) y y n;
      y
    )
  | None   -> mean' x |> create _kind [|1|]


let var' x =
  let _kind = kind x in
  let mu = mean' x in
  let y = sub_scalar x mu in
  _owl_sqr _kind (numel y) y y;
  let y = sum' y in
  let n = (numel x) - 1 |> Pervasives.max 1 |> float_of_int |> _float_typ_elt _kind in
  _div_elt _kind y n


let var ?axis x =
  let _kind = kind x in
  match axis with
  | Some a -> (
      let mu = mean ~axis:a x in
      let y = sub x mu in
      _owl_sqr _kind (numel y) y y;
      let y = sum ~axis:a y in
      let n = (shape x).(a) - 1 |> Pervasives.max 1 |> float_of_int |> _float_typ_elt _kind in
      _owl_div_scalar _kind (numel y) y y n;
      y
    )
  | None   -> var' x |> create _kind [|1|]


let std' x =
  let _kind = kind x in
  let mu = mean' x in
  let y = sub_scalar x mu in
  _owl_sqr _kind (numel y) y y;
  let y = sum' y in
  let n = (numel x) - 1 |> Pervasives.max 1 |> float_of_int |> _float_typ_elt _kind in
  _div_elt _kind y n |> _sqrt_elt _kind


let std ?axis x =
  let _kind = kind x in
  match axis with
  | Some a -> (
      let mu = mean ~axis:a x in
      let y = sub x mu in
      _owl_sqr _kind (numel y) y y;
      let y = sum ~axis:a y in
      let n = (shape x).(a) - 1 |> Pervasives.max 1 |> float_of_int |> _float_typ_elt _kind in
      _owl_div_scalar _kind (numel y) y y n;
      _owl_sqrt _kind (numel y) y y;
      y
    )
  | None   -> std' x |> create _kind [|1|]


let l1norm ?axis x =
  let _kind = kind x in
  match axis with
  | Some a -> (
      let m, n, o, s = reduce_params a x in
      let y = zeros _kind s in
      _owl_l1norm_along _kind m n o x y;
      y
    )
  | None   -> l1norm' x |> create _kind [|1|]


let l2norm_sqr ?axis x =
  let _kind = kind x in
  match axis with
  | Some a -> (
      let m, n, o, s = reduce_params a x in
      let y = zeros _kind s in
      _owl_l2norm_sqr_along _kind m n o x y;
      y
    )
  | None   -> l2norm_sqr' x |> create _kind [|1|]


let l2norm ?axis x =
  let _kind = kind x in
  match axis with
  | Some a -> (
      let m, n, o, s = reduce_params a x in
      let y = zeros _kind s in
      _owl_l2norm_sqr_along _kind m n o x y;
      _owl_sqrt _kind (numel y) y y;
      y
    )
  | None   -> l2norm' x |> create _kind [|1|]


(* this function is used for searching top/bottom values in [x] *)
let _search_close_to_extreme x n neg_ext cmp_fun =
  let m = numel x in
  let n = Pervasives.min n m in
  let vls = Array.make n neg_ext in
  let idx = Array.make n max_int in
  let y = flatten x |> array1_of_genarray in
  let l = n - 1 in

  let _insert vls idx x p =
    for q = l downto 0 do
      if cmp_fun x vls.(q) then (
        if q < l then (
          vls.(q+1) <- vls.(q);
          idx.(q+1) <- idx.(q);
        );
        vls.(q) <- x;
        idx.(q) <- p;
      )
    done
  in

  for i = 0 to m - 1 do
    if cmp_fun y.{i} vls.(l) then _insert vls idx y.{i} i
  done;

  let k = num_dims x in
  let s = strides x in
  Array.map (fun i ->
    let j = Array.make k 0 in
    Owl_dense_common._index_1d_nd i j s;
    j
  ) idx


(* FIXME:
  the (<) and (>) functions needs to be changed for complex numbers, since
  Pervasives module may have different way to compare complex numbers.
 *)
let top x n = _search_close_to_extreme x n (_neg_inf (kind x)) ( > )

let bottom x n = _search_close_to_extreme x n (_pos_inf (kind x)) ( < )



(* fucntions which modify the data in-place, not so pure *)

let add_ x y =
  let sx = shape x in
  let sy = shape y in
  if sx = sy then _owl_add (kind x) (numel x) x y x
  else (
    (* broadcast [y] to [x], so make sure [x] is big enough *)
    assert (Owl_utils.array_greater_eqaul sx sy);
    broadcast_op (_owl_broadcast_add (kind x)) x y ~out:x |> ignore
  )

let sub_ x y =
  let sx = shape x in
  let sy = shape y in
  if sx = sy then _owl_sub (kind x) (numel x) x y x
  else (
    (* broadcast [y] to [x], so make sure [x] is big enough *)
    assert (Owl_utils.array_greater_eqaul sx sy);
    broadcast_op (_owl_broadcast_sub (kind x)) x y ~out:x |> ignore
  )

let mul_ x y =
  let sx = shape x in
  let sy = shape y in
  if sx = sy then _owl_mul (kind x) (numel x) x y x
  else (
    (* broadcast [y] to [x], so make sure [x] is big enough *)
    assert (Owl_utils.array_greater_eqaul sx sy);
    broadcast_op (_owl_broadcast_mul (kind x)) x y ~out:x |> ignore
  )

let div_ x y =
  let sx = shape x in
  let sy = shape y in
  if sx = sy then _owl_div (kind x) (numel x) x y x
  else (
    (* broadcast [y] to [x], so make sure [x] is big enough *)
    assert (Owl_utils.array_greater_eqaul sx sy);
    broadcast_op (_owl_broadcast_div (kind x)) x y ~out:x |> ignore
  )

let pow_ x y =
  let sx = shape x in
  let sy = shape y in
  if sx = sy then _owl_pow (kind x) (numel x) x y x
  else (
    (* broadcast [y] to [x], so make sure [x] is big enough *)
    assert (Owl_utils.array_greater_eqaul sx sy);
    broadcast_op (_owl_broadcast_pow (kind x)) x y ~out:x |> ignore
  )

let atan2_ x y =
  let sx = shape x in
  let sy = shape y in
  if sx = sy then _owl_atan2 (kind x) (numel x) x y x
  else (
    (* broadcast [y] to [x], so make sure [x] is big enough *)
    assert (Owl_utils.array_greater_eqaul sx sy);
    broadcast_op (_owl_broadcast_atan2 (kind x)) x y ~out:x |> ignore
  )

let hypot_ x y =
  let sx = shape x in
  let sy = shape y in
  if sx = sy then _owl_hypot (kind x) (numel x) x y x
  else (
    (* broadcast [y] to [x], so make sure [x] is big enough *)
    assert (Owl_utils.array_greater_eqaul sx sy);
    broadcast_op (_owl_broadcast_hypot (kind x)) x y ~out:x |> ignore
  )

let fmod_ x y =
  let sx = shape x in
  let sy = shape y in
  if sx = sy then _owl_fmod (kind x) (numel x) x y x
  else (
    (* broadcast [y] to [x], so make sure [x] is big enough *)
    assert (Owl_utils.array_greater_eqaul sx sy);
    broadcast_op (_owl_broadcast_fmod (kind x)) x y ~out:x |> ignore
  )

let min2_ x y =
  let sx = shape x in
  let sy = shape y in
  if sx = sy then _owl_min2 (kind x) (numel x) x y x
  else (
    (* broadcast [y] to [x], so make sure [x] is big enough *)
    assert (Owl_utils.array_greater_eqaul sx sy);
    broadcast_op (_owl_broadcast_min2 (kind x)) x y ~out:x |> ignore
  )

let max2_ x y =
  let sx = shape x in
  let sy = shape y in
  if sx = sy then _owl_max2 (kind x) (numel x) x y x
  else (
    (* broadcast [y] to [x], so make sure [x] is big enough *)
    assert (Owl_utils.array_greater_eqaul sx sy);
    broadcast_op (_owl_broadcast_max2 (kind x)) x y ~out:x |> ignore
  )

let elt_equal_ x y =
  let sx = shape x in
  let sy = shape y in
  if sx = sy then _owl_elt_equal (kind x) (numel x) x y x
  else (
    (* broadcast [y] to [x], so make sure [x] is big enough *)
    assert (Owl_utils.array_greater_eqaul sx sy);
    broadcast_op (_owl_broadcast_elt_equal (kind x)) x y ~out:x |> ignore
  )

let elt_not_equal_ x y =
  let sx = shape x in
  let sy = shape y in
  if sx = sy then _owl_elt_not_equal (kind x) (numel x) x y x
  else (
    (* broadcast [y] to [x], so make sure [x] is big enough *)
    assert (Owl_utils.array_greater_eqaul sx sy);
    broadcast_op (_owl_broadcast_elt_not_equal (kind x)) x y ~out:x |> ignore
  )

let elt_less_ x y =
  let sx = shape x in
  let sy = shape y in
  if sx = sy then _owl_elt_less (kind x) (numel x) x y x
  else (
    (* broadcast [y] to [x], so make sure [x] is big enough *)
    assert (Owl_utils.array_greater_eqaul sx sy);
    broadcast_op (_owl_broadcast_elt_less (kind x)) x y ~out:x |> ignore
  )

let elt_greater_ x y =
  let sx = shape x in
  let sy = shape y in
  if sx = sy then _owl_elt_greater (kind x) (numel x) x y x
  else (
    (* broadcast [y] to [x], so make sure [x] is big enough *)
    assert (Owl_utils.array_greater_eqaul sx sy);
    broadcast_op (_owl_broadcast_elt_greater (kind x)) x y ~out:x |> ignore
  )

let elt_less_equal_ x y =
  let sx = shape x in
  let sy = shape y in
  if sx = sy then _owl_elt_less_equal (kind x) (numel x) x y x
  else (
    (* broadcast [y] to [x], so make sure [x] is big enough *)
    assert (Owl_utils.array_greater_eqaul sx sy);
    broadcast_op (_owl_broadcast_elt_less_equal (kind x)) x y ~out:x |> ignore
  )

let elt_greater_equal_ x y =
  let sx = shape x in
  let sy = shape y in
  if sx = sy then _owl_elt_equal (kind x) (numel x) x y x
  else (
    (* broadcast [y] to [x], so make sure [x] is big enough *)
    assert (Owl_utils.array_greater_eqaul sx sy);
    broadcast_op (_owl_broadcast_elt_greater_equal (kind x)) x y ~out:x |> ignore
  )

let elt_equal_scalar_ x a = _owl_elt_equal_scalar (kind x) (numel x) x x a

let elt_not_equal_scalar_ x a = _owl_elt_not_equal_scalar (kind x) (numel x) x x a

let elt_less_scalar_ x a = _owl_elt_less_scalar (kind x) (numel x) x x a

let elt_greater_scalar_ x a = _owl_elt_greater_scalar (kind x) (numel x) x x a

let elt_less_equal_scalar_ x a = _owl_elt_less_equal_scalar (kind x) (numel x) x x a

let elt_greater_equal_scalar_ x a = _owl_elt_greater_equal_scalar (kind x) (numel x) x x a

let add_scalar_ x a = _owl_add_scalar (kind x) (numel x) x x a

let sub_scalar_ x a = add_scalar_ x (_neg_elt (kind x) a)

let mul_scalar_ x a = _owl_mul_scalar (kind x) (numel x) x x a

let div_scalar_ x a = _owl_div_scalar (kind x) (numel x) x x a

let pow_scalar_ x a = _owl_pow_scalar (kind x) (numel x) x x a

let atan2_scalar_ x a = _owl_atan2_scalar (kind x) (numel x) x x a

let fmod_scalar_ x a = _owl_fmod_scalar (kind x) (numel x) x x a

let scalar_add_ a x = _owl_add_scalar (kind x) (numel x) x x a

let scalar_sub_ a x = _owl_scalar_sub (kind x) (numel x) x x a

let scalar_mul_ a x = _owl_mul_scalar (kind x) (numel x) x x a

let scalar_div_ a x = _owl_scalar_div (kind x) (numel x) x x a

let scalar_pow_ a x = _owl_scalar_pow (kind x) (numel x) x x a

let scalar_atan2_ a x = _owl_scalar_atan2 (kind x) (numel x) x x a

let scalar_fmod_ a x = _owl_scalar_fmod (kind x) (numel x) x x a

let conj_ x = _owl_conj (kind x) (numel x) x x

let abs_ x = _owl_abs (kind x) (numel x) x x

let neg_ x = _owl_neg (kind x) (numel x) x x

let reci_ x = _owl_reci (kind x) (numel x) x x

let signum_ x = _owl_signum (kind x) (numel x) x x

let sqr_ x = _owl_sqr (kind x) (numel x) x x

let sqrt_ x = _owl_sqrt (kind x) (numel x) x x

let cbrt_ x = _owl_cbrt (kind x) (numel x) x x

let exp_ x = _owl_exp (kind x) (numel x) x x

let exp2_ x = _owl_exp2 (kind x) (numel x) x x

let exp10_ x = _owl_exp10 (kind x) (numel x) x x

let expm1_ x = _owl_expm1 (kind x) (numel x) x x

let log_ x = _owl_log (kind x) (numel x) x x

let log2_ x = _owl_log2 (kind x) (numel x) x x

let log10_ x = _owl_log10 (kind x) (numel x) x x

let log1p_ x = _owl_log1p (kind x) (numel x) x x

let sin_ x = _owl_sin (kind x) (numel x) x x

let cos_ x = _owl_cos (kind x) (numel x) x x

let tan_ x = _owl_tan (kind x) (numel x) x x

let asin_ x = _owl_asin (kind x) (numel x) x x

let acos_ x = _owl_acos (kind x) (numel x) x x

let atan_ x = _owl_atan (kind x) (numel x) x x

let sinh_ x = _owl_sinh (kind x) (numel x) x x

let cosh_ x = _owl_cosh (kind x) (numel x) x x

let tanh_ x = _owl_tanh (kind x) (numel x) x x

let asinh_ x = _owl_asinh (kind x) (numel x) x x

let acosh_ x = _owl_acosh (kind x) (numel x) x x

let atanh_ x = _owl_atanh (kind x) (numel x) x x

let floor_ x = _owl_floor (kind x) (numel x) x x

let ceil_ x = _owl_ceil (kind x) (numel x) x x

let round_ x = _owl_round (kind x) (numel x) x x

let trunc_ x = _owl_trunc (kind x) (numel x) x x

let fix_ x = _owl_fix (kind x) (numel x) x x

let erf_ x = _owl_erf (kind x) (numel x) x x

let erfc_ x = _owl_erfc (kind x) (numel x) x x

let relu_ x = _owl_relu (kind x) (numel x) x x

let softplus_ x = _owl_softplus (kind x) (numel x) x x

let softsign_ x = _owl_softsign (kind x) (numel x) x x

let sigmoid_ x = _owl_sigmoid (kind x) (numel x) x x

let softmax x =
  let x = copy x in
  sub_scalar_ x (max' x);
  exp_ x;
  let a = sum' x in
  div_scalar_ x a;
  x

let softmax_ x =
  sub_scalar_ x (max' x);
  exp_ x;
  let a = sum' x in
  div_scalar_ x a

let cumsum_ ?axis x =
  let _cumop = _owl_cumsum (kind x) in
  cumulative_op ?axis _cumop x

let cumprod_ ?axis x =
  let _cumop = _owl_cumprod (kind x) in
  cumulative_op ?axis _cumop x

let cummin_ ?axis x =
  let _cumop = _owl_cummin (kind x) in
  cumulative_op ?axis _cumop x

let cummax_ ?axis x =
  let _cumop = _owl_cummax (kind x) in
  cumulative_op ?axis _cumop x

let cross_entropy' x y =
  let y = copy y in
  log_ y;
  mul_ y x;
  _neg_elt (kind y) (sum' y)

let dropout_ ?(rate=0.5) ?seed x =
  assert (rate >= 0. && rate <= 1.);
  let seed = match seed with
    | Some a -> a
    | None   -> Owl_stats.Rnd.uniform_int ()
  in
  _owl_dropout (kind x) (numel x) x rate seed


(** Matrix functions *)

type area = { a : int; b : int; c : int; d : int }


let area a b c d = { a = a; b = b; c = c; d = d }


let area_of x =
  let s = shape x in
  let m, n = s.(0), s.(1) in
  { a = 0; b = 0; c = m - 1; d = n - 1 }


let area_of_row x i =
  let n = (shape x).(1) in
  area i 0 i (n - 1)


let area_of_col x i =
  let m = (shape x).(0) in
  area 0 i (m - 1) i


let equal_area r1 r2 =
  ((r1.c-r1.a = r2.c-r2.a) && (r1.d-r1.b = r2.d-r2.b))


let same_area r1 r2 = r1 = r2


let copy_area_to x1 r1 x2 r2 =
  assert (equal_area r1 r2);
  for i = 0 to r1.c - r1.a do
    for j = 0 to r1.d - r1.b do
      set x2 [|r2.a + i; r2.b + j|]
      (get x1 [|r1.a + i; r1.b + j|])
    done
  done


let copy_area x r =
  let y = empty (kind x) [|r.c - r.a + 1; r.d - r.b + 1|] in
  copy_area_to x r y (area_of y)


let _matrix_shape x =
  let s = shape x in
  assert (Array.length s = 2);
  s.(0), s.(1)


let row_num x =
  assert (num_dims x = 2);
  (shape x).(0)


let col_num x =
  assert (num_dims x = 2);
  (shape x).(1)


let row x i =
  let m, n = _matrix_shape x in
  assert (i < m);
  let y = Bigarray.Genarray.slice_left x [|i|] in
  reshape y [|1;n|]


let col x j =
  let m, n = _matrix_shape x in
  assert (j < n);
  let _kind = kind x in
  let y = empty _kind [|m;1|] in
  _owl_copy _kind m ~ofsx:j ~incx:n ~ofsy:0 ~incy:1 x y;
  y


let copy_row_to v x i =
  let u = row x i in
  copy_to v u


let copy_col_to v x i =
  let r1 = area_of v in
  let r2 = area_of_col x i in
  copy_area_to v r1 x r2


let dot x1 x2 =
  let m, k = _matrix_shape x1 in
  let l, n = _matrix_shape x2 in
  assert (k = l);

  let _kind = kind x1 in
  let alpha = _one _kind in
  let beta = _zero _kind in
  let x3 = empty _kind [|m; n|] in
  let a = flatten x1 |> Bigarray.array1_of_genarray in
  let b = flatten x2 |> Bigarray.array1_of_genarray in
  let c = flatten x3 |> Bigarray.array1_of_genarray in

  let layout = Owl_cblas.CblasRowMajor in
  let transa = Owl_cblas.CblasNoTrans in
  let transb = Owl_cblas.CblasNoTrans in
  Owl_cblas.gemm layout transa transb m n k alpha a k b n beta c n;
  x3


let inv x =
  let m, n = _matrix_shape x in
  assert (m = n && num_dims x = 2);
  let x' = Bigarray.array2_of_genarray x in
  Owl_dense_common._eigen_inv (kind x) x'
  |> Bigarray.genarray_of_array2


<<<<<<< HEAD
let mpow x r =
  let (frac_part, _) = Pervasives.modf r in
=======
let eye k n =
  let x = zeros k [|n;n|] in
  let y = Bigarray.array2_of_genarray x in
  let a = _one k in
  for i = 0 to n - 1 do
    Bigarray.Array2.unsafe_set y i i a
  done;
  x


let mpow x r =
  let frac_part, _ = Pervasives.modf r in
>>>>>>> ffe979c7
  if frac_part <> 0. then failwith "mpow: fractional powers not implemented";
  let m, n = _matrix_shape x in assert (m = n);
  (* integer matrix powers using floats: *)
  let rec _mpow acc s =
<<<<<<< HEAD
     if s = 1. then acc
     else if mod_float s 2. = 0.  (* exponent is even? *)
     then even_mpow acc s
     else dot x (even_mpow acc (s -. 1.))
=======
    if s = 1. then acc
    else if mod_float s 2. = 0.  (* exponent is even? *)
    then even_mpow acc s
    else dot x (even_mpow acc (s -. 1.))
>>>>>>> ffe979c7
  and even_mpow acc s =
    let acc2 = _mpow acc (s /. 2.) in
    dot acc2 acc2
  in  (* r is equal to an integer: *)
<<<<<<< HEAD
  if r = 0.0 then eye n (* FIXME *)
=======
  if r = 0.0 then eye (kind x) n
>>>>>>> ffe979c7
  else if r > 0.0 then _mpow x r
  else _mpow (inv x) r


let diag ?(k=0) x =
  let m, n = _matrix_shape x in
  let l = match k >= 0 with
    | true  -> Pervasives.(max 0 (min m (n - k)))
    | false -> Pervasives.(max 0 (min n (m + k)))
  in
  let i, j = match k >= 0 with
    | true  -> 0, k
    | false -> Pervasives.abs k, 0
  in
  let y = empty (kind x) [|1;l|] in
  for k = 0 to l - 1 do
    set y [|0; k|] (get x [|i + k; j + k|])
  done;
  y


let trace x = sum' (diag x)


let to_rows x = Array.init (row_num x) (fun i -> row x i)


let to_cols x = Array.init (col_num x) (fun i -> col x i)


let of_rows l =
  let x = empty (kind l.(0)) [|(Array.length l); (col_num l.(0))|] in
  Array.iteri (fun i v -> copy_row_to v x i) l;
  x


let of_cols l =
  let x = empty (kind l.(0)) [|(row_num l.(0)); (Array.length l)|] in
  Array.iteri (fun i v -> copy_col_to v x i) l;
  x


let of_arrays k x = Owl_backend_gsl_linalg.of_arrays k x |> Bigarray.genarray_of_array2


let to_arrays x = Owl_backend_gsl_linalg.to_arrays (kind x) (Bigarray.array2_of_genarray x)


let rows x l =
  let m, n = Array.length (l), col_num x in
  let y = empty (kind x) [|m;n|] in
  Array.iteri (fun i j ->
    copy_row_to (row x j) y i
  ) l;
  y


let cols x l =
  let m, n = _matrix_shape x in
  let nl = Array.length (l) in
  let _kind = kind x in
  let y = empty _kind [|m;nl|] in
  Array.iteri (fun i j ->
    assert (i < nl && j < n);
    _owl_copy _kind m ~ofsx:j ~incx:n ~ofsy:i ~incy:nl x y;
  ) l;
  y


let draw_rows ?(replacement=true) x c =
  let a = Array.init (row_num x) (fun i -> i) in
  let l = match replacement with
    | true  -> Owl_stats.sample a c
    | false -> Owl_stats.choose a c
  in rows x l, l


let draw_cols ?(replacement=true) x c =
  let a = Array.init (col_num x) (fun i -> i) in
  let l = match replacement with
    | true  -> Owl_stats.sample a c
    | false -> Owl_stats.choose a c
  in cols x l, l


let draw_rows2 ?(replacement=true) x y c =
  let x_rows, l = draw_rows ~replacement x c in
  x_rows, rows y l, l


let draw_cols2 ?(replacement=true) x y c =
  let x_cols, l = draw_rows ~replacement x c in
  x_cols, cols y l, l


(* ends here *)<|MERGE_RESOLUTION|>--- conflicted
+++ resolved
@@ -3335,10 +3335,6 @@
   |> Bigarray.genarray_of_array2
 
 
-<<<<<<< HEAD
-let mpow x r =
-  let (frac_part, _) = Pervasives.modf r in
-=======
 let eye k n =
   let x = zeros k [|n;n|] in
   let y = Bigarray.array2_of_genarray x in
@@ -3351,31 +3347,19 @@
 
 let mpow x r =
   let frac_part, _ = Pervasives.modf r in
->>>>>>> ffe979c7
   if frac_part <> 0. then failwith "mpow: fractional powers not implemented";
   let m, n = _matrix_shape x in assert (m = n);
   (* integer matrix powers using floats: *)
   let rec _mpow acc s =
-<<<<<<< HEAD
-     if s = 1. then acc
-     else if mod_float s 2. = 0.  (* exponent is even? *)
-     then even_mpow acc s
-     else dot x (even_mpow acc (s -. 1.))
-=======
     if s = 1. then acc
     else if mod_float s 2. = 0.  (* exponent is even? *)
     then even_mpow acc s
     else dot x (even_mpow acc (s -. 1.))
->>>>>>> ffe979c7
   and even_mpow acc s =
     let acc2 = _mpow acc (s /. 2.) in
     dot acc2 acc2
   in  (* r is equal to an integer: *)
-<<<<<<< HEAD
-  if r = 0.0 then eye n (* FIXME *)
-=======
   if r = 0.0 then eye (kind x) n
->>>>>>> ffe979c7
   else if r > 0.0 then _mpow x r
   else _mpow (inv x) r
 
