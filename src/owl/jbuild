--- conflicted
+++ resolved
@@ -152,28 +152,9 @@
     zeta
     zetac
   ))
-<<<<<<< HEAD
-  (c_flags (
-    -g -O3 -Ofast
-    ; Experimental switches
-    ; -ffast-math may break IEEE754 semantics
-    -march=native -funroll-loops -ffast-math -flto
-    ; For development use before release
-    ; -Wall -pedantic -Wextra -Wunused
-  ))
-  (c_library_flags (
-    -L/usr/local/lib/gcc/7
-    -L/usr/local/opt/openblas/lib
-    -lopenblas
-    -lgfortran
-    -lm
-  ))
-  (flags (:standard -safe-string))
-=======
   (c_flags         ((:include c_flags.sexp)))
   (c_library_flags ((:include c_library_flags.sexp)))
   (flags           ((:include ocaml_flags.sexp)))
->>>>>>> 16158ade
   (libraries (
     owl_base
     ctypes
