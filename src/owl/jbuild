(jbuild_version 1)

(library (
  (name owl)
  (public_name owl)
  (wrapped false)
  (c_names (
    owl_dense_common_c
    owl_dense_common_vec_cmp
    owl_dense_common_vec_map
    owl_dense_common_vec_fold
    owl_cblas_generated_stub
    owl_lapacke_generated_stub
  ))
  (c_flags (
    -g -O3 -Ofast
    ; Experimental switches
    ; -ffast-math may break IEEE754 semantics
    -march=native -mfpmath=sse -funroll-loops -ffast-math -flto
    ; For development use before release
    ; -Wall -pedantic -Wextra -Wunused
  ))
  (c_library_flags (
    -L/usr/local/lib/gcc/7
<<<<<<< HEAD
    -L/usr/local/opt/openblas/lib 
=======
    -L/usr/local/opt/openblas/lib
>>>>>>> ffe979c7
    -lopenblas
    -lgfortran
    -lm
  ))
  (flags (:standard -safe-string))
  (libraries (
    ctypes
    ctypes.stubs
    gsl
    eigen
    plplot
  ))
))<|MERGE_RESOLUTION|>--- conflicted
+++ resolved
@@ -22,11 +22,7 @@
   ))
   (c_library_flags (
     -L/usr/local/lib/gcc/7
-<<<<<<< HEAD
-    -L/usr/local/opt/openblas/lib 
-=======
     -L/usr/local/opt/openblas/lib
->>>>>>> ffe979c7
     -lopenblas
     -lgfortran
     -lm
