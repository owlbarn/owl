(*
 * OWL - an OCaml numerical library for scientific computing
 * Copyright (c) 2016-2018 Liang Wang <liang.wang@cl.cam.ac.uk>
 *)


(** Random numbers and distributions *)

include Owl_stats_dist


(* Randomisation function *)

let shuffle x =
  let y = Array.copy x in
  Owl_stats_extend.shuffle y;
  y


let choose x k =
  assert (Array.length x >= k);
  let y = Array.make k x.(0) in
  Owl_stats_extend.choose ~src:x ~dst:y;
  y


let sample x k =
  let y = Array.make k x.(0) in
  Owl_stats_extend.sample ~src:x ~dst:y;
  y


(* Basic statistical functions *)

let sum x = Owl_stats_extend.sum x


let mean x = Owl_stats_extend.mean x


let _get_mean m x =
  match m with
  | Some a -> a
  | None   -> mean x


let var ?mean x = Owl_stats_extend.var x (_get_mean mean x)


let std ?mean x = Owl_stats_extend.std x (_get_mean mean x)


let sem ?mean x =
  let s = std ?mean x in
  let n = float_of_int (Array.length x) in
  s /. (sqrt n)


let absdev ?mean x = Owl_stats_extend.absdev x (_get_mean mean x)


let skew ?mean ?sd x =
  let m = _get_mean mean x in
  let s = match sd with
    | Some a -> a
    | None   -> std ~mean:m x
  in
  Owl_stats_extend.skew x m s


let kurtosis ?mean ?sd x =
  let m = _get_mean mean x in
  let s = match sd with
    | Some a -> a
    | None   -> std ~mean:m x
  in
  Owl_stats_extend.kurtosis x m s


(* TODO: move to C code *)
let central_moment = Owl_base_stats.central_moment


let corrcoef x0 x1 =
  assert Array.(length x0 = length x1);
  Owl_stats_extend.corrcoef x0 x1


(* TODO: optimise *)
let sort = Owl_base_stats.sort


let argsort = Owl_base_stats.argsort


let _resolve_ties next d = function
  | `Average    -> float_of_int next -. float_of_int d /. 2.
  | `Min        -> float_of_int (next - d)
  | `Max        -> float_of_int next


let rank ?(ties_strategy=`Average) vs =
  let n = Array.length vs in
  let order = argsort vs in
  let ranks = Array.make n 0. in
  let d = ref 0 in begin
    for i = 0 to n - 1 do
      if i == n - 1 || compare vs.(order.(i)) vs.(order.(i + 1)) <> 0
      then
        let tie_rank = _resolve_ties (i + 1) !d ties_strategy in
        for j = i - !d to i do
          ranks.(order.(j)) <- tie_rank
        done;
        d := 0
      else
        incr d  (* Found a duplicate! *)
    done;
  end;
  ranks


let autocorrelation ?(lag=1) x =
  let n = Array.length x in
  let y = mean x in
  let a = ref 0. in
  for i = 0 to (n - lag - 1) do
    a := !a +. ((x.(i) -. y) *. (x.(i+lag) -. y))
  done;
  let b = ref 0. in
  for i = 0 to (n - 1) do
    b := !b +. (x.(i) -. y) ** 2.
  done;
  (!a /. !b)


let cov ?m0 ?m1 x0 x1 =
  assert Array.(length x0 = length x1);
  let m0 = _get_mean m0 x0 in
  let m1 = _get_mean m1 x1 in
  Owl_stats_extend.cov x0 x1 m0 m1


let concordant = Owl_base_stats.concordant


let discordant = Owl_base_stats.discordant


let kendall_tau = Owl_base_stats.kendall_tau


let spearman_rho x0 x1 =
  let r0 = rank x0 in
  let r1 = rank x1 in
  let a = cov r0 r1 in
  let b = (std r0) *. (std r1) in
  a /. b


let minmax_i = Owl_base_stats.minmax_i


let min_i = Owl_base_stats.min_i


let max_i = Owl_base_stats.max_i


let min = Owl_base_stats.min


let max = Owl_base_stats.max


let minmax = Owl_base_stats.minmax


<<<<<<< HEAD
type histogram = Owl_base_stats.histogram = {
  bins: float array;
  counts: int array;
  weighted_counts: float array option;
  normalised_counts: float array option;
  density: float array option}
=======
type histogram = Owl_base_stats.histogram
>>>>>>> 9cc98067


let histogram = Owl_base_stats.histogram


let histogram_weighted = Owl_base_stats.histogram_weighted


let histogram_sorted = Owl_base_stats.histogram_sorted


let histogram_sorted_weighted = Owl_base_stats.histogram_sorted_weighted


let normalise = Owl_base_stats.normalise


let normalise_density = Owl_base_stats.normalise_density


let ecdf x =
  let x = sort ~inc:true x in
  let n = Array.length x in
  let m = float_of_int n in
  let y = ref [||] in
  let f = ref [||] in
  let i = ref 0 in
  let c = ref 0. in
  while !i < n do
    let j = ref !i in
    while (!j < n) && (x.(!i) = x.(!j)) do
      c := !c +. 1.;
      j := !j + 1
    done;
    y := Array.append !y [|x.(!i)|];
    f := Array.append !f [|!c /. m|];
    i := !j
  done;
  !y, !f


let quantile x p =
  assert (p >= 0. && p <= 1.);
  Owl_stats_extend.quantile (sort ~inc:true x) p


let percentile x p = quantile x (p /. 100.)


let median x = percentile x 0.5


let first_quartile x = percentile x 0.25


let third_quartile x = percentile x 0.75


let z_score ~mu ~sigma x = Array.map (fun y -> (y -. mu) /. sigma) x


let t_score x =
  let mu = mean x in
  let sigma = std x in
  z_score ~mu ~sigma x


let normlise_pdf x =
  let c = Owl_stats_extend.sum x in
  Array.map (fun x -> x /. c) x


(* TODO *)

let centerise x = None

let standarderise x = None

let ksdensity x = None


(* Hypothesis tests *)

type tail = BothSide | RightSide | LeftSide


type hypothesis = {
  reject : bool;
  p_value : float;
  score : float;
}


let make_hypothesis reject p_value score = {
  reject;
  p_value;
  score
}


let z_test ~mu ~sigma ?(alpha=0.05) ?(side=BothSide) x =
  let n = float_of_int (Array.length x) in
  let z = (mean x -. mu) *. (sqrt n) /. sigma in

  let pl = gaussian_cdf ~mu:0. ~sigma:1. z in
  let pr = gaussian_sf  ~mu:0. ~sigma:1. z in
  let p = match side with
    | LeftSide  -> pl
    | RightSide -> pr
    | BothSide  -> min [|pl; pr|] *. 2.
  in
  let h = alpha > p in
  make_hypothesis h p z


let t_test ~mu ?(alpha=0.05) ?(side=BothSide) x =
  let n = float_of_int (Array.length x) in
  let m = mean x in
  let s = std ~mean:m x in
  let t = (m -. mu) *. (sqrt n) /. s in
  let pl = t_cdf ~df:(n -. 1.) ~loc:0. ~scale:1. t in
  let pr = t_sf  ~df:(n -. 1.) ~loc:0. ~scale:1. t in
  let p = match side with
    | LeftSide  -> pl
    | RightSide -> pr
    | BothSide  -> min [|pl; pr|] *. 2.
  in
  let h = alpha > p in
  make_hypothesis h p t


let t_test_paired ?(alpha=0.05) ?(side=BothSide) x y =
  let nx = float_of_int (Array.length x) in
  let ny = float_of_int (Array.length y) in
  let _ = if nx <> ny then
    failwith "the sizes of two samples does not equal."
  in
  let d = Owl_utils.Array.map2i (fun _ a b -> a -. b) x y in
  let m = Owl_stats_extend.sum d /. nx in
  let t = m /. (sem ~mean:m d) in
  let pl = t_cdf ~df:(nx -. 1.) ~loc:0. ~scale:1. t in
  let pr = t_sf  ~df:(nx -. 1.) ~loc:0. ~scale:1. t in
  let p = match side with
    | LeftSide  -> pl
    | RightSide -> pr
    | BothSide  -> min [|pl; pr|] *. 2.
  in
  let h = alpha > p in
  make_hypothesis h p t


let _t_test2_equal_var ~alpha ~side x y =
  let nx = float_of_int (Array.length x) in
  let ny = float_of_int (Array.length y) in
  let xm = mean x in
  let ym = mean y in
  let xs = std x in
  let ys = std y in
  let v = nx +. ny -. 2. in
  let t = (xm -. ym) /. (sqrt (((xs ** 2.) /. nx) +. ((ys ** 2.) /. ny))) in
  let pl = t_cdf ~df:v ~loc:0. ~scale:1. t in
  let pr = t_sf  ~df:v ~loc:0. ~scale:1. t in
  let p = match side with
    | LeftSide  -> pl
    | RightSide -> pr
    | BothSide  -> min [|pl; pr|] *. 2.
  in
  let h = alpha > p in
  make_hypothesis h p t


let _t_test2_welche ~alpha ~side x y =
  let nx = float_of_int (Array.length x) in
  let ny = float_of_int (Array.length y) in
  let xm = mean x in
  let ym = mean y in
  let xs = std x in
  let ys = std y in
  let vx = nx -. 1. in
  let vy = ny -. 1. in
  let v = ((((xs ** 2.) /. nx) +. ((ys ** 2.) /. ny)) ** 2.) /.
    ((xs ** 4.) /. ((vx *. (nx ** 2.))) +. ((ys ** 4.) /. (vy *. (ny ** 2.))))
  in
  let t = (xm -. ym) /. (sqrt (((xs ** 2.) /. nx) +. ((ys ** 2.) /. ny))) in
  let pl = t_cdf ~df:v ~loc:0. ~scale:1. t in
  let pr = t_sf  ~df:v ~loc:0. ~scale:1. t in
  let p = match side with
    | LeftSide  -> pl
    | RightSide -> pr
    | BothSide  -> min [|pl; pr|] *. 2.
  in
  let h = alpha > p in
  make_hypothesis h p t


let t_test_unpaired ?(alpha=0.05) ?(side=BothSide) ?(equal_var=true) x y =
  match equal_var with
  | true  -> _t_test2_equal_var ~alpha ~side x y
  | false -> _t_test2_welche ~alpha ~side x y


let smirnov n e =
  let nn = int_of_float (floor ((float_of_int n) *. (1. -. e))) in
  let rec helper sum v c =
    let evn = e +. (float_of_int v) /. (float_of_int n) in
    let sum' = sum +. c *. (evn ** (float_of_int (v - 1)))
                         *. ((1. -. evn) ** (float_of_int (n - v))) in
    let c' = c *. (float_of_int (n - v)) /. (float_of_int (v + 1)) in
    if v <= nn then
      helper sum' (v + 1) c'
    else
      sum
  in
  let helper2 () =
    let maxlog = log max_float in
    let lngamma = Owl_maths_special.loggamma in
    let lgamnp1 = lngamma (1. +. float_of_int n) in
    let rec helper3 sum v =
      let evn = e +. (float_of_int v) /. (float_of_int n) in
      let omevn = 1. -. evn in
      let t = lgamnp1
              -. lngamma (1. +. float_of_int v)
              -. lngamma (1. +. float_of_int (n + v)) in
      let sum' = sum +. exp t in
      if v <= nn then
        if abs_float omevn > 0. && t > ~-. maxlog then
          helper3 sum' (v + 1)
        else
          helper3 sum (v + 1)
      else
        sum
    in
    helper3 0. 0
  in
  if not (n > 0 && e >= 0. && e <= 1.) then nan
  else if e = 0.0 then 1.0
  else if n < 1013 then
    e *. (helper 0. 0 1.)
  else
    e *. (helper2 ())


let kolmogorov y =
  let x = (-2.) *. y *. y in
  let rec helper sign sum r =
    let t = exp (x *. r *. r) in
    let sum' = sum +. sign *. t in
    let r' = r +. 1. in
    let sign' = ~-. sign in
    if t = 0.0 || (t /. sum' <= 1.1e-16) then sum'
    else helper sign' sum' r'
  in
  if y < 1.1e-16 then 1.0
  else
    2. *. helper 1. 0. 1.


let ks_test ?(alpha=0.05) x f =
  let x' = sort x in
  let max p q = if p > q then p else q in
  let n = Array.length x' in
  let nn = float_of_int n in
  let fvals = Array.map f x' in
  let g1 i v = v -. (float_of_int i) /. nn in
  let g2 i v = (float_of_int (i+1)) /. nn -. v in
  let d1 = Array.fold_left max 0. (Array.mapi g1 fvals) in
  let d2 = Array.fold_left max 0. (Array.mapi g2 fvals) in
  let d = max d1 d2 in
  let pval =  2. *. (smirnov n d) in
  let pval2 = kolmogorov (d *. sqrt nn) in
  if n = 0 then raise Owl_exception.EMPTY_ARRAY
  else if n > 2666 || pval2 > 0.8 -. nn *. 0.003
  then make_hypothesis (pval2 < alpha) pval2 d
  else make_hypothesis (pval < alpha) pval d


let rec uniques l = match l with
  | []             -> []
  | x :: []        -> x :: []
  | x1 :: x2 :: xs ->
     if x1 = x2 then uniques (x2 :: xs)
     else x1 :: (uniques (x2 :: xs))


(* Compute the empirical CDF of a list of samples from the input
   domain (sorted list of floats). The output is a list of length
   equal to domain. Both inputs are assumed to be sorted. *)
let empCdf domain samples =
  let rec count x samples = match samples with
    | []      -> (0, samples)
    | y :: ys ->
       if x = y then
         let (n, rest) = count x ys in
         (n + 1, rest)
       else
         (0, samples)
  in
  let rec aggregate accum domain samples = match domain with
    | []      -> []
    | x :: xs ->
       let (p, rest) = count x samples in
       let accum' = accum + p in
       accum' :: (aggregate accum' xs rest)
  in
  let n = float_of_int (List.length samples) in
  let a = aggregate 0 domain samples in
  List.map (fun x -> (float_of_int x) /. n) a


let ks2_test ?(alpha=0.05) x y =
  let n1 = Array.length x in
  let n2 = Array.length y in
  if n1 = 0 || n2 = 0 then
    raise Owl_exception.EMPTY_ARRAY
  else
    let nn1 = float_of_int n1 in
    let nn2 = float_of_int n2 in
    let x' = Array.to_list (sort x) in
    let y' = Array.to_list (sort y) in
    let domain = uniques (Array.to_list (sort (Array.concat [x; y]))) in
    let xCdf = empCdf domain x' in
    let yCdf = empCdf domain y' in
    let diffs = List.map2 (fun p q -> abs_float (p -. q)) xCdf yCdf in
    let max p q = if p > q then p else q in
    let d = List.fold_left max 0. diffs in
    let en = sqrt (nn1 *. nn2 /. (nn1 +. nn2)) in
    let pval = kolmogorov ((en +. 0.12 +. 0.11 /. en) *. d) in
    make_hypothesis (pval < alpha) pval d


let ad_test x = None
(* Anderson-Darling test *)


let dw_test x = None
(* Durbin-Watson test *)


let jb_test ?(alpha=0.05) x =
(* Jarque-Bera test *)
  let n = float_of_int (Array.length x) in
  let s = skew x in
  let k = kurtosis x in
  let j = (n /. 6.) *. ((s ** 2.) +. (((k -. 3.) ** 2.) /. 4.)) in
  let p = chi2_sf ~df:2. j in
  let h = alpha > p in
  make_hypothesis h p j


let var_test ?(alpha=0.05) ?(side=BothSide) ~variance x =
  let n = float_of_int (Array.length x) in
  let v = n -. 1. in
  let k = v *. (var x) /. variance in
  let pl = chi2_cdf ~df:v k in
  let pr = chi2_sf  ~df:v k in
  let p = match side with
    | LeftSide  -> pl
    | RightSide -> pr
    | BothSide  -> min [|pl; pr|] *. 2.
  in
  let h = alpha > p in
  make_hypothesis h p k


let fisher_test ?(alpha=0.05) ?(side=BothSide) a b c d =
  let cdf ?(max_prob=1.) k n1 n2 t =
    let left = Pervasives.max 0 (t - n2) in
    let right = match max_prob with
      | 1. -> k
      | _ -> Pervasives.min n1 t
    in
    let eps = 0.000000001 in
    Owl_utils.range_fold left right
      ~f:(fun acc x ->
          let p = hypergeometric_pdf ~good:n1 ~bad:n2 ~sample:t x in
          if (p < max_prob) || (abs_float (p -. max_prob)) < eps
          then acc +. p
          else acc)
      ~init:0.0
  in
  (* let n = a + b + c + d in *)
  let prob = hypergeometric_pdf ~good:(a + b) ~bad:(c + d) ~sample:(a + c) a in
  let oddsratio = ((float_of_int a) *. (float_of_int d)) /. ((float_of_int b) *. (float_of_int c)) in
  let p = match side with
    | BothSide  -> cdf a (a + b) (c + d) (a + c) ~max_prob:prob
    | RightSide -> cdf b (b + a) (c + d) (b + d)
    | LeftSide  -> cdf a (a + b) (c + d) (a + c)
  in
  let h = alpha > p in
  make_hypothesis h p oddsratio


let lillie_test x = None
(* Lilliefors test *)


let tiecorrect rankvals =
  let ranks_sort = sort rankvals in
  let counts = Owl_utils.count_dup (Array.to_list ranks_sort) in
  let size = (float_of_int (Array.length rankvals)) in
  let numerator  = Array.fold_left (+) 0 (Array.of_list (List.map (fun (x, y) -> y * y * y - y) counts)) in
  match size with
  | 0.0 -> 1.0
  | 1.0 -> 1.0
  | _   -> 1.0 -. (float_of_int numerator)/.(size *. size *. size -. size)


(* Mann–Whitney U test *)
let mannwhitneyu ?(alpha=0.05) ?(side=BothSide) x y =
  let rec exact_a u n m =
    if u < 0. then 0.
    else if u >= m *. (n -. m) then float_of_int (Owl_maths.combination (int_of_float n) (int_of_float m))
    else if (m = 1. || (n -. m) = 1.) then u +. 1.
    else ((exact_a u (n -. 1.) m) +. (exact_a (u -. (n -. m)) (n -. 1.) (m -. 1.)))
  in
  let n1 = float_of_int (Array.length x) in
  let n2 = float_of_int (Array.length y) in
  let ranked = rank (Array.append x y) in
  let rankx = Array.fold_left (+.) 0.0 (Array.sub ranked 0 (int_of_float n1)) in
  let u1 = n1 *. n2 +. (n1 *. (n1 +. 1.0)) /. 2.0 -. rankx in
  let u2 = n1 *. n2 -. u1 in
  let asymptotic v =
    let t = tiecorrect ranked in
    let sd = sqrt(t *. n1 *. n2 *. (n1 +. n2 +. 1.0) /. 12.0) in
    let mean = n1 *. n2 /. 2.0 in
    let bigu = match side with
      | BothSide -> Pervasives.max u1 u2
      | RightSide -> u2
      | LeftSide -> u1
    in
    let z = (bigu -. mean) /. sd in
    let p = match side with
      | BothSide -> 2.0 *. gaussian_sf ~mu:0. ~sigma:1. (abs_float z)
      | _ -> gaussian_sf ~mu:0. ~sigma:1. z
    in
    let h = alpha > p in
    make_hypothesis h p u2
  in
  let exact v =
    let bigu = match side with
      | BothSide -> Pervasives.min u1 u2
      | RightSide -> u1
      | LeftSide -> u2
    in
    let p =
      let n = n1 +. n2 in
      let k = if n1 < n2 then n2 else n1 in
      let z = (exact_a bigu (n1 +. n2) k) /. float_of_int (Owl_maths.combination (int_of_float n) (int_of_float k)) in
      match side with
      | BothSide -> 2. *. z
      | _ -> z
    in
    let h = alpha > p in
    make_hypothesis h p u2
  in
  if (max ranked) = (n1 +. n2) && (max [|n1;n2|]) < 10. then exact 1
  else asymptotic 1


(* wilcoxon paired *)
let wilcoxon ?(alpha=0.05) ?(side=BothSide) x y =
  let d = Array.map2 (fun a b -> a -. b) x y in
  let d = Owl_utils.Array.filter (fun a -> a <> 0.) d in
  let n = float_of_int (Array.length d) in
  let rankval = rank (Array.map abs_float d) in
  let rp = Array.map2 (fun a b -> (if a > 0.0 then 1. else 0.) *. b) d rankval in
  let rm = Array.map2 (fun a b -> (if a < 0.0 then 1. else 0.) *. b) d rankval in
  let rp = Array.fold_left (+.) 0. rp in
  let rm = Array.fold_left (+.) 0. rm in
  let t = Pervasives.min rp rm in
  let asymptotic v =
    let mn = n *. (n +. 1.) *. 0.25 in
    let se = n *. (n +. 1.) *. (2. *. n +. 1.) in
    let t_correction rankvals =
      let ranks_sort = sort rankvals in
      let counts = Owl_utils.count_dup (Array.to_list ranks_sort) in
      (* let size = (float_of_int (Array.length rankvals)) in *)
      Array.fold_left (+) 0 (Array.of_list (List.map (fun (x, y) -> y * y * y - y) counts))
    in
    let corr = float_of_int (t_correction rankval) in
    let se = sqrt((se -. 0.5 *. corr)/. 24.) in
    let z = (t -. mn) /. se in
    let p = 2.0 *. gaussian_sf ~mu:0. ~sigma:1. (abs_float z) in
    match side with
    | BothSide  -> p
    | RightSide -> (1. -. p /. 2.)
    | LeftSide  -> p /. 2.
  in
  let exact v =
    let rec f w n =
      if (w = n *. (n +. 1.) /. 2.)  || (w = 0. && n >= 0.) then 1.
      else if (w < 0. && n > 0.) || (w > 0. && n = 0.)  || (n < 0.) then 0.
      else f w (n -. 1.) +. f (w -. n) (n -. 1.)
    in
    let n1 = float_of_int (Array.length x) in
    let v =
      match side with
      | RightSide -> v -. 1.
      | _ -> v
    in
    let p =
      if v < 0. then 0.
      else Array.fold_left (+.) 0. (Owl_utils.Array.map (fun i -> f (float_of_int i) n1) (Owl_utils.Array.range 0 (int_of_float v)))
    in
    match side with
    | BothSide  -> 2. *. p /. (2. ** n1)
    | RightSide -> 1. -. (p /. (2. ** n1))
    | LeftSide  -> p /. (2. ** n1)
  in
  let p =
    if (Array.length d) = (Array.length x) && n < 10. then exact t
    else asymptotic 1
  in
  let h = alpha > p in
  make_hypothesis h p t


let runs_test ?(alpha=0.05) ?(side=BothSide) ?v x =
  (* Run test for randomness *)
  let v = match v with
    | Some v -> v
    | None -> median x
  in
  let n1, n2 = ref 0., ref 0. in
  let z = ref [||] in
  let _ = Array.iter (fun y ->
    if y > v then (n1 := !n1 +. 1.; z := Array.append !z [|1|])
    else if y < v then (n2 := !n2 +. 1.; z := Array.append !z [|-1|])
  ) x in
  let r0 = ref 1. in
  let _ = for i = 0 to Array.length !z - 2 do
    match (!z.(i) * !z.(i+1)) < 0 with
    | true  -> r0 := !r0 +. 1.
    | false -> ()
  done in
  let aa = 2. *. !n1 *. !n2 in
  let bb = !n1 +. !n2 in
  let r1 = aa /. bb +. 1. in
  let sr = aa *. (aa -. bb) /. (bb *. bb *. (bb -. 1.)) in
  let z = (!r0 -. r1) /. (sqrt sr) in
  let pl = gaussian_cdf ~mu:0. ~sigma:1. z in
  let pr = gaussian_sf  ~mu:0. ~sigma:1. z in
  let p = match side with
    | LeftSide  -> pl
    | RightSide -> pr
    | BothSide  -> min [|pl; pr|] *. 2.
  in
  let h = alpha > p in
  make_hypothesis h p z


let crosstab x = None
(* Cross-tabulation *)


(* MCMC: Metropolis and Gibbs sampling *)

let metropolis_hastings f p n =
  let stepsize = 0.1 in    (* be careful about step size, try 0.01 *)
  let a, b = 1000, 10 in
  let s = Array.make n p in
  for i = 0 to a + b * n - 1 do
    let p' = Array.map (fun x -> gaussian_rvs ~mu:0. ~sigma:stepsize +. x) p in
    let y, y' = f p, f p' in
    let p' = (
      if y' >= y then p'
      else if std_uniform_rvs () < (y' /. y) then p'
      else Array.copy p ) in
    Array.iteri (fun i x -> p.(i) <- x) p';
    if (i >= a) && (i mod b = 0) then
      s.( (i - a) / b ) <- (Array.copy p)
  done; s

let gibbs_sampling f p n =
  let a, b = 1000, 10 in
  let m = a + b * n in
  let s = Array.make n p in
  let c = Array.length p in
  for i = 1 to m - 1 do
    for j = 0 to c - 1 do
      p.(j) <- f p j
    done;
    if (i >= a) && (i mod b = 0) then
      s.( (i - a) / b ) <- (Array.copy p)
  done; s



(* ends here *)<|MERGE_RESOLUTION|>--- conflicted
+++ resolved
@@ -175,16 +175,7 @@
 let minmax = Owl_base_stats.minmax
 
 
-<<<<<<< HEAD
-type histogram = Owl_base_stats.histogram = {
-  bins: float array;
-  counts: int array;
-  weighted_counts: float array option;
-  normalised_counts: float array option;
-  density: float array option}
-=======
 type histogram = Owl_base_stats.histogram
->>>>>>> 9cc98067
 
 
 let histogram = Owl_base_stats.histogram
