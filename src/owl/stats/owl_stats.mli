--- conflicted
+++ resolved
@@ -153,22 +153,11 @@
 - ``Max`` the maximum of ranks is assigned to each value.
  *)
 
-<<<<<<< HEAD
-type histogram = {
-  bins: float array;
-  counts: int array;
-  weighted_counts: float array option;
-  normalised_counts: float array option;
-  density: float array option}
-(** type for computed histograms, with optional weighted counts and normalized
- * counts *)
-=======
 type histogram = Owl_base_stats.histogram
 (**
 Type for computed histograms, with optional weighted counts and normalized
 counts.
 *)
->>>>>>> 9cc98067
 
 val histogram : [ `Bins of float array | `N of int ] -> float array -> histogram
 (**
