(*
 * OWL - an OCaml numerical library for scientific computing
 * Copyright (c) 2016-2018 Liang Wang <liang.wang@cl.cam.ac.uk>
 *)

open Owl_types

open Bigarray

open Owl_ndarray


type ('a, 'b) t = ('a, 'b, c_layout) Genarray.t

type ('a, 'b) kind = ('a, 'b) Bigarray.kind


(* Basic functions from Genarray module *)

let empty kind dimension = Genarray.create kind c_layout dimension


let get x i = Genarray.get x i


let set x i a = Genarray.set x i a


let get_fancy axis x = Owl_slicing.get_fancy_list_typ axis x


let set_fancy axis x y = Owl_slicing.set_fancy_list_typ axis x y


let get_slice axis x = Owl_slicing.get_slice_list_typ axis x


let set_slice axis x y = Owl_slicing.set_slice_list_typ axis x y


let num_dims x = Genarray.num_dims x


let shape x = Genarray.dims x


let nth_dim x i = Genarray.nth_dim x i


let numel x = Owl_utils.numel x


let kind x = Genarray.kind x


let layout x = Genarray.layout x


let size_in_bytes x = Genarray.size_in_bytes x


let sub_left = Genarray.sub_left


let sub_right = Genarray.sub_right


let slice_left = Genarray.slice_left


let slice_right = Genarray.slice_right


let copy_to src dst =
  let k = kind src in
  let n = numel src in
  _owl_copy k n ~ofsx:0 ~incx:1 ~ofsy:0 ~incy:1 src dst


let fill x a = Genarray.fill x a


let reshape x d =
  let minus_one = Owl_utils.Array.count d (-1) in
  assert (minus_one <= 1);
  if minus_one = 0 then reshape x d
  else (
    let n = numel x in
    let m = Array.fold_right ( * ) d (-1) in
    let e = Array.map (fun a -> if a = -1 then n / m else a) d in
    reshape x e
  )


let reset x = Genarray.fill x (Owl_const.zero (kind x))


let mmap fd ?pos kind shared dims = Unix.map_file fd ?pos kind c_layout shared dims


let flatten x = reshape x [|numel x|]


let init k d f =
  let x = empty k d in
  let y = array1_of_genarray (flatten x) in
  let n = numel x in
  for i = 0 to n - 1 do
    Array1.unsafe_set y i (f i)
  done;
  x


let init_nd k d f =
  let x = empty k d in
  let y = array1_of_genarray (flatten x) in
  let n = numel x in
  let s = Owl_utils.calc_stride d in
  let j = Array.copy s in
  for i = 0 to n - 1 do
    Owl_utils.index_1d_nd i j s;
    Array1.unsafe_set y i (f j)
  done;
  x


let same_shape x y = (shape x) = (shape y)


let copy x =
  let y = empty (kind x) (shape x) in
  _owl_copy (kind x) (numel x) ~ofsx:0 ~incx:1 ~ofsy:0 ~incy:1 x y;
  y


let reverse x =
  let y = copy x in
  let n = numel x in
  _owl_copy (kind x) n ~ofsx:0 ~incx:1 ~ofsy:(n-1) ~incy:(-1) x y;
  y


let tile x reps =
  (* check the validity of reps *)
  if Array.exists ((>) 1) reps then
    failwith "tile: repitition must be >= 1";
  (* align and promote the shape *)
  let a = num_dims x in
  let b = Array.length reps in
  let x, reps = match a < b with
    | true ->
        let d = Owl_utils.Array.pad `Left 1 (b - a) (shape x) in
        (reshape x d), reps
    | false ->
        let r = Owl_utils.Array.pad `Left 1 (a - b) reps in
        x, r
  in
  (* calculate the smallest continuous slice dx *)
  let i = ref (Array.length reps - 1) in
  let sx = shape x in
  let dx = ref sx.(!i) in
  while reps.(!i) = 1 && !i - 1 >= 0 do
    i := !i - 1;
    dx := !dx * sx.(!i);
  done;
  (* project x and y to 1-dimensional arrays *)
  let sy = Owl_utils.Array.map2i (fun _ a b -> a * b) sx reps in
  let _kind = kind x in
  let y = empty _kind sy in
  let stride_x = Owl_utils.calc_stride (shape x) in
  let stride_y = Owl_utils.calc_stride (shape y) in
  (* recursively tile the data within y *)
  let rec _tile ofsx ofsy lvl =
    if lvl = !i then
      _owl_repeat _kind !dx reps.(lvl) x ofsx 1 0 y ofsy 1 !dx
    else (
      for j = 0 to sx.(lvl) - 1 do
        let ofsx' = ofsx + j * stride_x.(lvl) in
        let ofsy' = ofsy + j * stride_y.(lvl) in
        _tile ofsx' ofsy' (lvl + 1);
      done;
      let _len = stride_y.(lvl) * sx.(lvl) in
      for k = 1 to reps.(lvl) - 1 do
        _owl_copy _kind _len ~ofsx:ofsy ~incx:1 ~ofsy:(ofsy + (k * _len)) ~incy:1 y y
      done;
    )
  in
  _tile 0 0 0; y


let repeat ?(axis=(-1)) x reps =
  let highest_dim = Array.length (shape x) - 1 in
  (* by default, repeat at the highest dimension *)
  let axis = Owl_utils.adjust_index axis (num_dims x) in
  (* calculate the new shape of y based on reps *)
  let _kind = kind x in
  let _shape_y = shape x in
  _shape_y.(axis) <- _shape_y.(axis) * reps;
  let y = empty _kind _shape_y in
  (* if repeat at the highest dimension, use this strategy *)
  if axis = highest_dim then (
    for i = 0 to reps - 1 do
      _owl_copy _kind (numel x) ~ofsx:0 ~incx:1 ~ofsy:i ~incy:reps x y
    done;
  )
  (* if repeat at another dimension, use this block copying *)
  else (
    let _stride_x = Owl_utils.calc_stride (shape x) in
    let _slice_sz = _stride_x.(axis) in
    (* be careful of the index, this is fortran layout *)
    for i = 0 to (numel x) / _slice_sz - 1 do
      let ofsx = i * _slice_sz in
      for j = 0 to reps - 1 do
        let ofsy = (i * reps + j) * _slice_sz in
        _owl_copy _kind _slice_sz ~ofsx ~incx:1 ~ofsy ~incy:1 x y
      done;
    done;
  );
  (* reshape y' back to ndarray before return result *)
  reshape y _shape_y


let concatenate ?(axis=0) xs =
  let axis = Owl_utils.adjust_index axis (num_dims xs.(0)) in
  (* get the shapes of all inputs and etc. *)
  let shapes = Array.map shape xs in
  let shape0 = Array.copy shapes.(0) in
  shape0.(axis) <- 0;
  let acc_dim = ref 0 in
  (* validate all the input shapes; update step_sz *)
  let step_sz = Array.(make (length xs) 0) in
  Array.iteri (fun i shape1 ->
    step_sz.(i) <- (Owl_utils.calc_slice shape1).(axis);
    acc_dim := !acc_dim + shape1.(axis);
    shape1.(axis) <- 0;
    assert (shape0 = shape1);
  ) shapes;
  (* allocalte space for new array *)
  let _kind = kind xs.(0) in
  shape0.(axis) <- !acc_dim;
  let y = empty _kind shape0 in
  (* calculate the number of copies *)
  let slice_sz = (Owl_utils.calc_slice shape0).(axis) in
  let m = numel y / slice_sz in
  let n = Array.length xs in
  (* init the copy location for all inputs *)
  let x_ofs = Array.make n 0 in
  (* copy data in the flattened space *)
  let y_ofs = ref 0 in
  for i = 0 to m - 1 do
    for j = 0 to n - 1 do
      _owl_copy _kind step_sz.(j) ~ofsx:x_ofs.(j) ~incx:1 ~ofsy:!y_ofs ~incy:1 xs.(j) y;
      x_ofs.(j) <- x_ofs.(j) + step_sz.(j);
      y_ofs := !y_ofs + step_sz.(j);
    done;
  done;
  (* all done, return the combined result *)
  y


let concat_vertical x1 x2 = concatenate ~axis:0 [|x1;x2|]


let concat_horizontal x1 x2 = concatenate ~axis:(num_dims x1 - 1) [|x1;x2|]


let concat_vh xs = Array.map (concatenate ~axis:1) xs |> concatenate ~axis:0


let squeeze ?(axis=[||]) x =
  let a = match Array.length axis with
    | 0 -> Array.init (num_dims x) (fun i -> i)
    | _ -> axis
  in
  let s = Owl_utils.Array.filteri (fun i v ->
    not (v == 1 && Array.mem i a)
  ) (shape x)
  in
  reshape x s


let expand ?(hi=false) x d =
  let d0 = d - (num_dims x) in
  match d0 > 0 with
  | true  -> (
      if hi = true then
        Owl_utils.Array.pad `Right 1 d0 (shape x) |> reshape x
      else
        Owl_utils.Array.pad `Left 1 d0 (shape x) |> reshape x
    )
  | false -> x


let resize ?(head=true) x d =
  let n0 = numel x in
  let n1 = Array.fold_left (fun a b -> a * b) 1 d in
  let ofsx, ofsy =
    match head, n0 < n1 with
    | true, true   -> 0, 0
    | true, false  -> 0, 0
    | false, true  -> 0, (n1 - n0)
    | false, false -> (n0 - n1), 0
  in
  match n0 < n1 with
  | true  -> (
      let k = kind x in
      let y = empty k d in
      fill y (Owl_const.zero k);
      _owl_copy k n0 ~ofsx ~incx:1 ~ofsy ~incy:1 x y;
      y
    )
  | false -> (
      let _x = reshape_1 x n0 in
      let _y = Array1.sub _x ofsx n1 |> genarray_of_array1 in
      reshape _y d
    )


let sort x =
  let y = copy x in
  Owl_ndarray._owl_sort (kind y) (numel y) y;
  y

let sort_ x = Owl_ndarray._owl_sort (kind x) (numel x) x


let strides x = x |> shape |> Owl_utils.calc_stride


let slice_size x = x |> shape |> Owl_utils.calc_slice


let ind = Owl_utils.ind

let i1d = Owl_utils.i1d


(* align and calculate the output shape for broadcasting over [x0] and [x1] *)
let broadcast_align_shape x0 x1 =
  (* align the rank of inputs *)
  let d0 = num_dims x0 in
  let d1 = num_dims x1 in
  let d3 = max d0 d1 in
  let y0 = expand ~hi:false x0 d3 in
  let y1 = expand ~hi:false x1 d3 in
  (* check whether the shape is valid *)
  let s0 = shape y0 in
  let s1 = shape y1 in
  Array.iter2 (fun a b ->
    Owl_exception.(check (not(a <> 1 && b <> 1 && a <> b)) NOT_BROADCASTABLE);
  ) s0 s1;
  (* calculate the output shape *)
  let s2 = Array.map2 max s0 s1 in
  (* calculate the strides *)
  let t0 = Owl_utils.calc_stride s0 |> Array.map Int64.of_int |> Array1.of_array int64 c_layout |> genarray_of_array1 in
  let t1 = Owl_utils.calc_stride s1 |> Array.map Int64.of_int |> Array1.of_array int64 c_layout |> genarray_of_array1 in
  let t2 = Owl_utils.calc_stride s2 |> Array.map Int64.of_int |> Array1.of_array int64 c_layout |> genarray_of_array1 in
  (* return aligned arrays, shapes, strides *)
  y0, y1, s0, s1, s2, t0, t1, t2


(* general broadcast operation for add/sub/mul/div and etc.
  This function compares the dimension element-wise from the highest to the
  lowest with the following broadcast rules (same as numpy):
  1. equal; 2. either is 1.
 *)
let broadcast_op ?out op x0 x1 =
  (* align the input rank, calculate the output shape and stride *)
  let y0, y1, s0, s1, s2, t0, t1, t2 = broadcast_align_shape x0 x1 in
  let y2 = match out with
    | Some y2 -> y2
    | None    -> empty (kind x0) s2
  in
  (* call the specific map function *)
  op y0 t0 y1 t1 y2 t2;
  y2


(* the following functions are for broadcasting among x, y, z three variables. *)
let broadcast_align_shape2 x0 x1 x2 =
  let s0, s1, s2 = Owl_utils_array.align3 `Left 1 (shape x0) (shape x1) (shape x2) in
  let y0 = reshape x0 s0 in
  let y1 = reshape x1 s1 in
  let y2 = reshape x2 s2 in
  let s3 = Owl_utils_array.map3 (fun a b c -> max a (max b c)) s0 s1 s2 in

  Owl_utils_array.iter4 (fun a b c d ->
    Owl_exception.(check (not(a <> 1 && a <> d)) NOT_BROADCASTABLE);
    Owl_exception.(check (not(b <> 1 && b <> d)) NOT_BROADCASTABLE);
    Owl_exception.(check (not(c <> 1 && c <> d)) NOT_BROADCASTABLE);
  ) s0 s1 s2 s3;

  (* calculate the strides *)
  let t0 = Owl_utils.calc_stride s0 |> Array.map Int64.of_int |> Array1.of_array int64 c_layout |> genarray_of_array1 in
  let t1 = Owl_utils.calc_stride s1 |> Array.map Int64.of_int |> Array1.of_array int64 c_layout |> genarray_of_array1 in
  let t2 = Owl_utils.calc_stride s2 |> Array.map Int64.of_int |> Array1.of_array int64 c_layout |> genarray_of_array1 in
  let t3 = Owl_utils.calc_stride s3 |> Array.map Int64.of_int |> Array1.of_array int64 c_layout |> genarray_of_array1 in
  (* return aligned arrays, shapes, strides *)
  y0, y1, y2, s0, s1, s2, s3, t0, t1, t2, t3


let broadcast_op2 ?out op x0 x1 x2 =
  (* align the input rank, calculate the output shape and stride *)
  let y0, y1, y2, s0, s1, s2, s3, t0, t1, t2, t3 = broadcast_align_shape2 x0 x1 x2 in
  let y3 = match out with
    | Some y3 -> y3
    | None    -> empty (kind x0) s3
  in
  (* call the specific map function *)
  op y0 t0 y1 t1 y2 t2 y3 t3;
  y3


(* mathematical functions *)

let min_i x =
  let y = flatten x |> array1_of_genarray in
  let i = _owl_min_i (kind x) (numel x) x in
  let s = Owl_utils.calc_stride (shape x) in
  let j = Array.copy s in
  Owl_utils.index_1d_nd i j s;
  y.{i}, j

let max_i x =
  let y = flatten x |> array1_of_genarray in
  let i = _owl_max_i (kind x) (numel x) x in
  let s = Owl_utils.calc_stride (shape x) in
  let j = Array.copy s in
  Owl_utils.index_1d_nd i j s;
  y.{i}, j

let minmax_i x = min_i x, max_i x

let min' x = x |> min_i |> fst

let max' x = x |> max_i |> fst

let minmax' x =
  let minx_i, maxx_i = minmax_i x in
  fst minx_i, fst maxx_i

let add x y =
  match same_shape x y with
  | true  -> (
      let y = copy y in
      _owl_add (kind x) (numel x) x y y;
      y
    )
  | false -> broadcast_op (_owl_broadcast_add (kind x)) x y

let sub x y =
  match same_shape x y with
  | true  -> (
      let y = copy y in
      _owl_sub (kind x) (numel x) x y y;
      y
    )
  | false -> broadcast_op (_owl_broadcast_sub (kind x)) x y

let mul x y =
  match same_shape x y with
  | true  -> (
      let y = copy y in
      _owl_mul (kind x) (numel x) x y y;
      y
    )
  | false -> broadcast_op (_owl_broadcast_mul (kind x)) x y

let div x y =
  match same_shape x y with
  | true  -> (
      let y = copy y in
      _owl_div (kind x) (numel x) x y y;
      y
    )
  | false -> broadcast_op (_owl_broadcast_div (kind x)) x y

let add_scalar x a =
  let x = copy x in
  _owl_add_scalar (kind x) (numel x) x x a;
  x

let sub_scalar x a = add_scalar x (_neg_elt (kind x) a)

let mul_scalar x a =
  let x = copy x in
  _owl_mul_scalar (kind x) (numel x) x x a;
  x

let div_scalar x a =
  let x = copy x in
  _owl_div_scalar (kind x) (numel x) x x a;
  x

let pow x y =
  match same_shape x y with
  | true  -> (
      let y = copy y in
      _owl_pow (kind x) (numel x) x y y;
      y
    )
  | false -> broadcast_op (_owl_broadcast_pow (kind x)) x y

let atan2 x y =
  match same_shape x y with
  | true  -> (
      let y = copy y in
      _owl_atan2 (kind x) (numel x) x y y;
      y
    )
  | false -> broadcast_op (_owl_broadcast_atan2 (kind x)) x y

let hypot x y =
  match same_shape x y with
  | true  -> (
      let y = copy y in
      _owl_hypot (kind x) (numel x) x y y;
      y
    )
  | false -> broadcast_op (_owl_broadcast_hypot (kind x)) x y

let min2 x y =
  match same_shape x y with
  | true  -> (
      let y = copy y in
      _owl_min2 (kind x) (numel x) x y y;
      y
    )
  | false -> broadcast_op (_owl_broadcast_min2 (kind x)) x y

let max2 x y =
  match same_shape x y with
  | true  -> (
      let y = copy y in
      _owl_max2 (kind x) (numel x) x y y;
      y
    )
  | false -> broadcast_op (_owl_broadcast_max2 (kind x)) x y

let fmod x y =
  match same_shape x y with
  | true  -> (
      let y = copy y in
      _owl_fmod (kind x) (numel x) x y y;
      y
    )
  | false -> broadcast_op (_owl_broadcast_fmod (kind x)) x y

let fmod_scalar x a =
  let y = empty (kind x) (shape x) in
  _owl_fmod_scalar (kind x) (numel y) x y a;
  y

let scalar_fmod a x =
  let y = empty (kind x) (shape x) in
  _owl_scalar_fmod (kind x) (numel y) x y a;
  y


let fma x y z =
  let xshp = shape x in
  let yshp = shape y in
  let zshp = shape z in
  let rshp = Owl_utils.calc_broadcast_shape2 xshp yshp zshp in
  let out = empty (kind x) rshp in
  if xshp = yshp && yshp = zshp then
    Owl_ndarray_fma._ndarray_fma (kind x) (numel x) x y z out
  else (
    let _op = Owl_ndarray_fma._ndarray_fma_broadcast (kind x) in
    broadcast_op2 _op ~out x y z |> ignore
  );
  out


let fma_ ?out x y z =
  let out = match out with Some o -> o | None -> x in
  let xshp = shape x in
  let yshp = shape y in
  let zshp = shape z in
  if xshp = yshp && yshp = zshp then
    Owl_ndarray_fma._ndarray_fma (kind x) (numel x) x y z out
  else (
    let _op = Owl_ndarray_fma._ndarray_fma_broadcast (kind x) in
    broadcast_op2 _op ~out x y z |> ignore
  )


let ssqr_diff' x y = _owl_ssqr_diff (kind x) (numel x) x y

let abs x =
  let y = copy x in
  _owl_abs (kind x) (numel y) x y;
  y

let abs2 x =
  let y = copy x in
  _owl_abs2 (kind x) (numel y) x y;
  y

let conj x =
  let y = copy x in
  _owl_conj (kind x) (numel y) x y;
  y

let neg x =
  let y = copy x in
  _owl_neg (kind x) (numel y) x y;
  y

let reci x =
  let y = copy x in
  _owl_reci (kind x) (numel y) x y;
  y

let signum x =
  let y = copy x in
  _owl_signum (kind x) (numel y) x y;
  y

let sqr x =
  let y = copy x in
  _owl_sqr (kind x) (numel y) x y;
  y

let sqrt x =
  let y = copy x in
  _owl_sqrt (kind x) (numel y) x y;
  y

let cbrt x =
  let y = copy x in
  _owl_cbrt (kind x) (numel y) x y;
  y

let exp x =
  let y = copy x in
  _owl_exp (kind x) (numel y) x y;
  y

let exp2 x =
  let y = copy x in
  _owl_exp2 (kind x) (numel y) x y;
  y

let exp10 x =
  let y = copy x in
  _owl_exp10 (kind x) (numel y) x y;
  y

let expm1 x =
  let y = copy x in
  _owl_expm1 (kind x) (numel y) x y;
  y

let log x =
  let y = copy x in
  _owl_log (kind x) (numel y) x y;
  y

let log10 x =
  let y = copy x in
  _owl_log10 (kind x) (numel y) x y;
  y

let log2 x =
  let y = copy x in
  _owl_log2 (kind x) (numel y) x y;
  y

let log1p x =
  let y = copy x in
  _owl_log1p (kind x) (numel y) x y;
  y

let sin x =
  let y = copy x in
  _owl_sin (kind x) (numel y) x y;
  y

let cos x =
  let y = copy x in
  _owl_cos (kind x) (numel y) x y;
  y

let tan x =
  let y = copy x in
  _owl_tan (kind x) (numel y) x y;
  y

let asin x =
  let y = copy x in
  _owl_asin (kind x) (numel y) x y;
  y

let acos x =
  let y = copy x in
  _owl_acos (kind x) (numel y) x y;
  y

let atan x =
  let y = copy x in
  _owl_atan (kind x) (numel y) x y;
  y

let sinh x =
  let y = copy x in
  _owl_sinh (kind x) (numel y) x y;
  y

let cosh x =
  let y = copy x in
  _owl_cosh (kind x) (numel y) x y;
  y

let tanh x =
  let y = copy x in
  _owl_tanh (kind x) (numel y) x y;
  y

let asinh x =
  let y = copy x in
  _owl_asinh (kind x) (numel y) x y;
  y

let acosh x =
  let y = copy x in
  _owl_acosh (kind x) (numel y) x y;
  y

let atanh x =
  let y = copy x in
  _owl_atanh (kind x) (numel y) x y;
  y

let floor x =
  let y = copy x in
  _owl_floor (kind x) (numel y) x y;
  y

let ceil x =
  let y = copy x in
  _owl_ceil (kind x) (numel y) x y;
  y

let round x =
  let y = copy x in
  _owl_round (kind x) (numel y) x y;
  y

let trunc x =
  let y = copy x in
  _owl_trunc (kind x) (numel y) x y;
  y

let fix x =
  let y = copy x in
  _owl_fix (kind x) (numel y) x y;
  y

let angle x =
  let y = copy x in
  _owl_angle (kind x) (numel y) x y;
  y

let proj x =
  let y = copy x in
  _owl_proj (kind x) (numel y) x y;
  y

let erf x =
  let y = copy x in
  _owl_erf (kind x) (numel y) x y;
  y

let erfc x =
  let y = copy x in
  _owl_erfc (kind x) (numel y) x y;
  y

let logistic x =
  let y = copy x in
  _owl_logistic (kind x) (numel y) x y;
  y

let relu x =
  let y = copy x in
  _owl_relu (kind x) (numel y) x y;
  y

let elu ?(alpha=1.0) x =
  let y = empty (kind x) (shape x) in
  _owl_elu (kind x) (numel x) x y alpha;
  y

let leaky_relu ?(alpha=0.2) x =
  let y = empty (kind x) (shape x) in
  _owl_leaky_relu (kind x) (numel x) x y alpha;
  y

let softplus x =
  let y = copy x in
  _owl_softplus (kind x) (numel y) x y;
  y

let softsign x =
  let y = copy x in
  _owl_softsign (kind x) (numel y) x y;
  y

let sigmoid x =
  let y = copy x in
  _owl_sigmoid (kind x) (numel y) x y;
  y

let ssqr' x a = _owl_ssqr (kind x) (numel x) a x

let l1norm' x =
  let _kind = kind x in
  _owl_l1norm _kind (numel x) x |> _float_typ_elt _kind

let l2norm_sqr' x =
  let _kind = kind x in
  _owl_l2norm_sqr _kind (numel x) x |> _float_typ_elt _kind

let l2norm' x =
  let _kind = kind x in
  _owl_l2norm_sqr _kind (numel x) x |> Owl_maths.sqrt |> _float_typ_elt _kind

let log_sum_exp' x = _owl_log_sum_exp (kind x) (numel x) x

let scalar_pow a x =
  let x = copy x in
  _owl_scalar_pow (kind x) (numel x) x x a;
  x

let pow_scalar x a =
  let x = copy x in
  _owl_pow_scalar (kind x) (numel x) x x a;
  x

let scalar_atan2 a x =
  let x = copy x in
  _owl_scalar_atan2 (kind x) (numel x) x x a;
  x

let atan2_scalar x a =
  let x = copy x in
  _owl_atan2_scalar (kind x) (numel x) x x a;
  x

let scalar_add a x =
  let x = copy x in
  _owl_add_scalar (kind x) (numel x) x x a;
  x

let scalar_sub a x =
  let x = copy x in
  _owl_scalar_sub (kind x) (numel x) x x a;
  x

let scalar_mul a x =
  let x = copy x in
  let x' = flatten x |> array1_of_genarray in
  Owl_cblas_basic.scal (numel x) a x' 1;
  x

let scalar_div a x =
  let x = copy x in
  _owl_scalar_div (kind x) (numel x) x x a;
  x

let reci_tol ?tol x =
  let tol = match tol with
    | Some t -> t
    | None   -> _float_typ_elt (kind x) (Owl_utils.eps Float32)
  in
  let y = copy x in
  _owl_reci_tol (kind x) (numel y) x y tol;
  y

(* element-wise comparison functions *)

let elt_equal x y =
  match same_shape x y with
  | true  -> (
      let z = empty (kind x) (shape x) in
      _owl_elt_equal (kind x) (numel z) x y z;
      z
    )
  | false -> broadcast_op (_owl_broadcast_elt_equal (kind x)) x y

let elt_not_equal x y =
  match same_shape x y with
  | true  -> (
      let z = empty (kind x) (shape x) in
      _owl_elt_not_equal (kind x) (numel z) x y z;
      z
    )
  | false -> broadcast_op (_owl_broadcast_elt_not_equal (kind x)) x y

let elt_less x y =
  match same_shape x y with
  | true  -> (
      let z = empty (kind x) (shape x) in
      _owl_elt_less (kind x) (numel z) x y z;
      z
    )
  | false -> broadcast_op (_owl_broadcast_elt_less (kind x)) x y

let elt_greater x y =
  match same_shape x y with
  | true  -> (
      let z = empty (kind x) (shape x) in
      _owl_elt_greater (kind x) (numel z) x y z;
      z
    )
  | false -> broadcast_op (_owl_broadcast_elt_greater (kind x)) x y

let elt_less_equal x y =
  match same_shape x y with
  | true  -> (
      let z = empty (kind x) (shape x) in
      _owl_elt_less_equal (kind x) (numel z) x y z;
      z
    )
  | false -> broadcast_op (_owl_broadcast_elt_less_equal (kind x)) x y

let elt_greater_equal x y =
  match same_shape x y with
  | true  -> (
      let z = empty (kind x) (shape x) in
      _owl_elt_greater_equal (kind x) (numel z) x y z;
      z
    )
  | false -> broadcast_op (_owl_broadcast_elt_greater_equal (kind x)) x y

let elt_equal_scalar x a =
  let y = empty (kind x) (shape x) in
  _owl_elt_equal_scalar (kind x) (numel x) x y a;
  y

let elt_not_equal_scalar x a =
  let y = empty (kind x) (shape x) in
  _owl_elt_not_equal_scalar (kind x) (numel x) x y a;
  y

let elt_less_scalar x a =
  let y = empty (kind x) (shape x) in
  _owl_elt_less_scalar (kind x) (numel x) x y a;
  y

let elt_greater_scalar x a =
  let y = empty (kind x) (shape x) in
  _owl_elt_greater_scalar (kind x) (numel x) x y a;
  y

let elt_less_equal_scalar x a =
  let y = empty (kind x) (shape x) in
  _owl_elt_less_equal_scalar (kind x) (numel x) x y a;
  y

let elt_greater_equal_scalar x a =
  let y = empty (kind x) (shape x) in
  _owl_elt_greater_equal_scalar (kind x) (numel x) x y a;
  y


let uniform k ?a ?b d =
  let a = match a with Some a -> a | None -> Owl_const.zero k in
  let b = match b with Some b -> b | None -> Owl_const.one k in
  let x = empty k d in
  _owl_uniform k (numel x) x a b;
  x


let uniform_ ?a ?b ~out =
  let k = kind out in
  let a = match a with Some a -> a | None -> Owl_const.zero k in
  let b = match b with Some b -> b | None -> Owl_const.one k in
  _owl_uniform k (numel out) out a b


let gaussian k ?mu ?sigma d =
  let mu = match mu with Some a -> a | None -> Owl_const.zero k in
  let sigma = match sigma with Some a -> a | None -> Owl_const.one k in
  let x = empty k d in
  _owl_gaussian k (numel x) x mu sigma;
  x

let linspace k a b n =
  let x = empty k [|n|] in
  _owl_linspace k n a b x;
  x

let logspace k ?(base=Owl_const.e) a b n =
  let x = empty k [|n|] in (
    if base = 2. then
      _owl_logspace_2 k n a b x
    else if base = 10. then
      _owl_logspace_10 k n a b x
    else if base = Owl_const.e then
      _owl_logspace_e k n a b x
    else
      _owl_logspace_base k n base a b x
  );
  x


let bernoulli k ?(p=0.5) d =
  assert (p >= 0. && p <= 1.);
  let x = empty k d in
  (_owl_bernoulli k) (numel x) x p 0;
  x


let bernoulli_ ?(p=0.5) ~out =
  assert (p >= 0. && p <= 1.);
  let k = kind out in
  (_owl_bernoulli k) (numel out) out p 0


let create kind dimension a =
  let x = empty kind dimension in
  let _ = fill x a in
  x


let create_ ~out a = fill out a


let zeros kind dimension = create kind dimension (Owl_const.zero kind)


let zeros_ ~out = reset out


let ones kind dimension = create kind dimension (Owl_const.one kind)


let ones_ ~out = fill out (Owl_const.one (kind out))


let sequential k ?a ?step dimension =
  let a = match a with
    | Some a -> a
    | None   -> Owl_const.zero k
  in
  let step = match step with
    | Some step -> step
    | None      -> Owl_const.one k
  in
  let x = empty k dimension in
  _owl_sequential k (numel x) x a step;
  x

let dropout ?(rate=0.5) x =
  assert (rate >= 0. && rate <= 1.);
  let x = copy x in
  _owl_dropout (kind x) (numel x) x rate 0;
  x


let argsort x =
  let y = sequential Int64 (shape x) in
  Owl_ndarray._owl_argsort (kind x) (numel x) x y;
  y


(* advanced operations *)

let iteri f x =
  let x' = flatten x |> array1_of_genarray in
  for i = 0 to (Array1.dim x') - 1 do
    let a = Array1.unsafe_get x' i in
    f i a
  done


let iter f x =
  let x' = flatten x |> array1_of_genarray in
  for i = 0 to (Array1.dim x') - 1 do
    let a = Array1.unsafe_get x' i in
    f a
  done


let iter2i f x y =
  assert (same_shape x y);
  let x' = flatten x |> array1_of_genarray in
  let y' = flatten y |> array1_of_genarray in
  for i = 0 to (Array1.dim x') - 1 do
    let a = Array1.unsafe_get x' i in
    let b = Array1.unsafe_get y' i in
    f i a b
  done


let iter2 f x y =
  assert (same_shape x y);
  let x' = flatten x |> array1_of_genarray in
  let y' = flatten y |> array1_of_genarray in
  for i = 0 to (Array1.dim x') - 1 do
    let a = Array1.unsafe_get x' i in
    let b = Array1.unsafe_get y' i in
    f a b
  done


let mapi f x =
  let y = copy x in
  let y' = flatten y |> array1_of_genarray in
  for i = 0 to (Array1.dim y') - 1 do
    let a = Array1.unsafe_get y' i in
    Array1.unsafe_set y' i (f i a)
  done;
  y


let map f x =
  let y = copy x in
  let y' = flatten y |> array1_of_genarray in
  for i = 0 to (Array1.dim y') - 1 do
    let a = Array1.unsafe_get y' i in
    Array1.unsafe_set y' i (f a)
  done;
  y


let map2i f x y =
  assert (same_shape x y);
  let z = copy x in
  let y' = flatten y |> array1_of_genarray in
  let z' = flatten z |> array1_of_genarray in
  for i = 0 to (Array1.dim z') - 1 do
    let a = Array1.unsafe_get z' i in
    let b = Array1.unsafe_get y' i in
    Array1.unsafe_set z' i (f i a b)
  done;
  z


let map2 f x y =
  assert (same_shape x y);
  let z = copy x in
  let y' = flatten y |> array1_of_genarray in
  let z' = flatten z |> array1_of_genarray in
  for i = 0 to (Array1.dim z') - 1 do
    let a = Array1.unsafe_get z' i in
    let b = Array1.unsafe_get y' i in
    Array1.unsafe_set z' i (f a b)
  done;
  z


let iteri_nd f x = iteri (fun i a -> f (Owl_utils.ind x i) a) x


let mapi_nd f x = mapi (fun i a -> f (Owl_utils.ind x i) a) x


let iter2i_nd f x y =
  assert (same_shape x y);
  iter2i (fun i a b -> f (Owl_utils.ind x i) a b) x y


let map2i_nd f x y =
  assert (same_shape x y);
  map2i (fun i a b -> f (Owl_utils.ind x i) a b) x y


let iteri_slice ?(axis=0) f x =
  let d = num_dims x in
  let axis = Owl_utils.adjust_index axis d in
  let m = (numel x) / (strides x).(axis) in
  let s = Array.sub (shape x) (axis + 1) (d - axis - 1) in
  let n = s.(0) in
  s.(0) <- m * s.(0);
  let y = reshape x s in
  let ofs = ref (-n) in

  for i = 0 to m - 1 do
    ofs := !ofs + n;
    f i (sub_left y !ofs n)
  done


let iter_slice ?axis f x = iteri_slice ?axis (fun _ y -> f y) x


let mapi_slice ?(axis=0) f x =
  let d = num_dims x in
  let axis = Owl_utils.adjust_index axis d in
  let m = (numel x) / (strides x).(axis) in
  let s = Array.sub (shape x) (axis + 1) (d - axis - 1) in
  let n = s.(0) in
  s.(0) <- m * s.(0);
  let y = reshape x s in
  let ofs = ref (-n) in

  Array.init m (fun i ->
    ofs := !ofs + n;
    f i (sub_left y !ofs n)
  )


let map_slice ?axis f x = mapi_slice ?axis (fun _ y -> f y) x


let filteri_slice ?axis f x =
  let s = Owl_utils.Stack.make () in
  iteri_slice ?axis (fun i y ->
    if (f i y) then Owl_utils.Stack.push s y
  ) x;
  Owl_utils.Stack.to_array s


let filter_slice ?axis f x = filteri_slice ?axis (fun _ y -> f y) x


let foldi_slice ?axis f a x =
  let acc = ref a in
  iteri_slice ?axis (fun i y -> acc := f i !acc y) x;
  !acc

let fold_slice ?axis f x = foldi_slice ?axis (fun _ y -> f y) x


(* manipulation functions *)

let _check_transpose_axis axis d =
  let info = "check_transpose_axis fails" in
  if Array.length axis <> d then
    failwith info;
  let h = Hashtbl.create 16 in
  Array.iter (fun x ->
    if x < 0 || x >= d then failwith info;
    if Hashtbl.mem h x = true then failwith info;
    Hashtbl.add h x 0
  ) axis


let matrix_transpose x =
  let k = kind x in
  let s = shape x in
  let m, n = s.(0), s.(1) in
  let y = empty k [|n;m|] in
  Owl_matrix._matrix_transpose k x y;
  y


let matrix_transpose_ ~out x =
  let k = kind x in
  Owl_matrix._matrix_transpose k x out


let transpose ?axis x =
  let d = num_dims x in
  let a = match axis with
    | Some a -> a
    | None   -> Array.init d (fun i -> d - i - 1)
  in
  (* trivial case *)
  if a = Array.init d (fun i -> i) then copy x
  else (
    (* check if axis is a correct permutation *)
    _check_transpose_axis a d;
    if d = 2 then matrix_transpose x
    else (
      let sx = shape x in
      let sy = Array.map (fun j -> sx.(j)) a in
      let y = empty (kind x) sy in
      (* calculate the inverse of the permutation *)
      let b = Array.make d 0 in
      Array.iteri (fun i j -> b.(j) <- i) a;
      let _incy = strides y in
      let _incy = Array.map (fun j -> Int32.of_int _incy.(j)) b in
      let _incx = Array.map Int32.of_int (strides x) in
      let incx = Array1.of_array Int32 C_layout _incx |> genarray_of_array1 in
      let incy = Array1.of_array Int32 C_layout _incy |> genarray_of_array1 in
      Owl_ndarray._ndarray_transpose (kind x) x y incx incy;
      y
    )
  )


let transpose_ ~out ?axis x =
  let d = num_dims x in
  let a = match axis with
    | Some a -> a
    | None   -> Array.init d (fun i -> d - i - 1)
  in
  (* trivial case *)
  if a = Array.init d (fun i -> i) then copy_to x out
  else (
    (* check if axis is a correct permutation *)
    _check_transpose_axis a d;
    if d = 2 then matrix_transpose_ ~out x
    else (
      let sx = shape x in
      let sy = Array.map (fun j -> sx.(j)) a in
      (* calculate the inverse of the permutation *)
      let b = Array.make d 0 in
      Array.iteri (fun i j -> b.(j) <- i) a;
      let _incy = Owl_utils.calc_stride sy in
      let _incy = Array.map (fun j -> Int32.of_int _incy.(j)) b in
      let _incx = Array.map Int32.of_int (strides x) in
      let incx = Array1.of_array Int32 C_layout _incx |> genarray_of_array1 in
      let incy = Array1.of_array Int32 C_layout _incy |> genarray_of_array1 in
      Owl_ndarray._ndarray_transpose (kind x) x out incx incy
    )
  )


let swap a0 a1 x =
  let d = num_dims x in
  let a = Array.init d (fun i -> i) in
  let t = a.(a0) in
  a.(a0) <- a.(a1);
  a.(a1) <- t;
  transpose ~axis:a x


let filteri f x =
  let s = Owl_utils.Stack.make () in
  iteri (fun i y ->
    if f i y = true then
      Owl_utils.Stack.push s i
  ) x;
  Owl_utils.Stack.to_array s


let filter f x = filteri (fun _ y -> f y) x


let filteri_nd f x =
  let s = Owl_utils.Stack.make () in
  iteri (fun i y ->
    let i' = Owl_utils.ind x i in
    if f i' y = true then
      Owl_utils.Stack.push s i'
  ) x;
  Owl_utils.Stack.to_array s


let flip ?(axis=0) x =
  let a = Array.init (num_dims x) (fun _ -> R_ [||]) in
  a.(axis) <- R_ [|-1;0|];
  Owl_slicing.get_slice_array_typ a x


let rotate x degree =
  assert (degree mod 90 = 0);
  let k = (degree mod 360) / 90 in
  let _kind = kind x in

  if num_dims x < 2 || k = 0 then
    copy x
  else if k = 1 then (
    let sx = shape x in
    let sy = Array.copy sx in
    sy.(0) <- sx.(1);
    sy.(1) <- sx.(0);
    let y = empty _kind sy in

    let m = sx.(0) in
    let n = (numel x) / m in

    if m <= n then (
      let ofsx = ref 0 in
      for i = 1 to m do
        _owl_copy _kind n ~ofsx:!ofsx ~incx:1 ~ofsy:(m - i) ~incy:m x y;
        ofsx := !ofsx + n
      done
    )
    else (
      let ofsy = ref (m - 1) in
      for i = 0 to n - 1 do
        _owl_copy _kind m ~ofsx:i ~incx:n ~ofsy:!ofsy ~incy:(-1) x y;
        ofsy := !ofsy + m
      done
    );
    y
  )
  else if k = 2 then (
    let sx = shape x in
    let y = empty _kind sx in
    let m = sx.(0) in
    let n = (numel x) / m in

    if m <= n then (
      let ofsx = ref 0 in
      let ofsy = ref (m * n - 1) in
      for i = 0 to m - 1 do
        _owl_copy _kind n ~ofsx:!ofsx ~incx:1 ~ofsy:!ofsy ~incy:(-1) x y;
        ofsx := !ofsx + n;
        ofsy := !ofsy - n
      done
    )
    else (
      let ofsy = m * n - 1 in
      for i = 0 to n - 1 do
        _owl_copy _kind m ~ofsx:i ~incx:n ~ofsy:(ofsy - i) ~incy:(-n) x y
      done
    );
    y
  )
  else (
    let sx = shape x in
    let sy = Array.copy sx in
    sy.(0) <- sx.(1);
    sy.(1) <- sx.(0);
    let y = empty (kind x) sy in

    let m = sx.(0) in
    let n = (numel x) / m in

    if m <= n then (
      let ofsx = ref 0 in
      let ofsy = (n - 1) * m in
      for i = 0 to m - 1 do
        _owl_copy _kind n ~ofsx:!ofsx ~incx:1 ~ofsy:(ofsy + i) ~incy:(-m) x y;
        ofsx := !ofsx + n
      done
    )
    else (
      let ofsy = ref ((n - 1) * m) in
      for i = 0 to n - 1 do
        _owl_copy _kind m ~ofsx:i ~incx:n ~ofsy:!ofsy ~incy:1 x y;
        ofsy := !ofsy - m
      done
    );
    y
  )


let get_index x axis =
  let d = num_dims x in
  assert (Array.length axis = d);
  let n = Array.length axis.(0) in
  let indices = Array.make_matrix n d 0 in
  Array.iteri (fun j a ->
    Array.iteri (fun i b -> indices.(i).(j) <- b) a
  ) axis;
  Array.map (fun i -> Bigarray.Genarray.get x i) indices


let set_index x axis a =
  let d = num_dims x in
  assert (Array.length axis = d);
  let n = Array.length axis.(0) in
  let indices = Array.make_matrix n d 0 in
  Array.iteri (fun j a ->
    Array.iteri (fun i b -> indices.(i).(j) <- b) a
  ) axis;
  if Array.length a = 1 then
    Array.iteri (fun i j -> Bigarray.Genarray.set x j a.(0)) indices
  else
    Array.iteri (fun i j -> Bigarray.Genarray.set x j a.(i)) indices


(* some comparison functions *)

let is_zero x = _owl_is_zero (kind x) (numel x) x = 1

let is_positive x = _owl_is_positive (kind x) (numel x) x = 1

let is_negative x = _owl_is_negative (kind x) (numel x) x = 1

let is_nonnegative x = _owl_is_nonnegative (kind x) (numel x) x = 1

let is_nonpositive x = _owl_is_nonpositive (kind x) (numel x) x = 1

let is_normal x = _owl_is_normal (kind x) (numel x) x = 1

let not_nan x = _owl_not_nan (kind x) (numel x) x = 1

let not_inf x = _owl_not_inf (kind x) (numel x) x = 1

let equal x y = ( = ) x y

let not_equal x y = ( <> ) x y

let greater x y = _owl_greater (kind x) (numel x) x y = 1

let less x y = _owl_less (kind x) (numel x) x y = 1

let greater_equal x y = _owl_greater_equal (kind x) (numel x) x y = 1

let less_equal x y = _owl_less_equal (kind x) (numel x) x y = 1

let equal_scalar x a = _owl_equal_scalar (kind x) (numel x) x a = 1

let not_equal_scalar x a = _owl_equal_scalar (kind x) (numel x) x a = 1

let less_scalar x a = _owl_less_scalar (kind x) (numel x) x a = 1

let greater_scalar x a = _owl_greater_scalar (kind x) (numel x) x a = 1

let less_equal_scalar x a = _owl_less_equal_scalar (kind x) (numel x) x a = 1

let greater_equal_scalar x a = _owl_greater_equal_scalar (kind x) (numel x) x a = 1

let approx_equal ?eps x y =
  let eps = match eps with
    | Some eps -> eps
    | None     -> Owl_utils.eps Float32
  in
  _owl_approx_equal (kind x) (numel x) x y eps = 1

let approx_equal_scalar ?eps x a =
  let eps = match eps with
    | Some eps -> eps
    | None     -> Owl_utils.eps Float32
  in
  _owl_approx_equal_scalar (kind x) (numel x) x a eps = 1

let approx_elt_equal ?eps x y =
  let eps = match eps with
    | Some eps -> eps
    | None     -> Owl_utils.eps Float32
  in
  let _eps : type a b. (a, b) kind -> float -> a =
    fun k a -> match k with
    | Float32   -> a
    | Float64   -> a
    | Complex32 -> Complex.({re = a; im = 0.})
    | Complex64 -> Complex.({re = a; im = 0.})
    | _         -> failwith "Owl_dense_ndarray_generic:approx_elt_equal"
  in
  let k = kind x in
  let z = create k (shape x) (_eps k eps) in
  _owl_approx_elt_equal k (numel z) x y z;
  z

let approx_elt_equal_scalar ?eps x a =
  let eps = match eps with
    | Some eps -> eps
    | None     -> Owl_utils.eps Float32
  in
  let _eps : type a b. (a, b) kind -> float -> a =
    fun k a -> match k with
    | Float32   -> a
    | Float64   -> a
    | Complex32 -> Complex.({re = a; im = 0.})
    | Complex64 -> Complex.({re = a; im = 0.})
    | _         -> failwith "Owl_dense_ndarray_generic:approx_elt_equal"
  in
  let k = kind x in
  let y = create k (shape x) (_eps k eps) in
  _owl_approx_elt_equal_scalar k (numel y) x y a;
  y

let exists f x =
  let b = ref false in
  try iter (fun y ->
    if (f y) then (
      b := true;
      failwith "found";
    )
  ) x; !b
  with Failure _ -> !b

let not_exists f x = not (exists f x)

let for_all f x = let g y = not (f y) in not_exists g x

let nnz x = _owl_nnz (kind x) (numel x) x

let density x = (nnz x |> float_of_int) /. (numel x |> float_of_int)


(* input/output functions *)

let print_index i =
  Printf.printf "[ ";
  Array.iter (fun x -> Printf.printf "%i " x) i;
  Printf.printf "] "

let print_element k v =
  let s = (Owl_utils.elt_to_str k) v in
  Printf.printf "%s" s

let print ?max_row ?max_col ?header ?fmt x =
  let n = (shape x).(num_dims x - 1) in
  let max_row = match max_row with
    | Some a -> Some a
    | None   -> Some ((numel x) / n)
  in
  let max_col = match max_col with
    | Some a -> Some a
    | None   -> Some n
  in
  Owl_pretty.print_dsnda ?max_row ?max_col ?header ?elt_to_str_fun:fmt x

let pp_dsnda formatter x = Owl_pretty.pp_dsnda formatter x

let save x f = Owl_io.marshal_to_file x f

let load k f = Owl_io.marshal_from_file f

let of_array k x d =
  let n = Array.fold_left (fun a b -> a * b) 1 d in
  assert (Array.length x = n);
  let y = Array1.of_array k C_layout x |> genarray_of_array1 in
  reshape y d

let to_array x =
  let n = numel x in
  let y = flatten x |> array1_of_genarray in
  Array.init n (fun i -> y.{i})

let complex
  : type a b c d. (a, b) kind -> (c, d) kind -> (a, b) t -> (a, b) t -> (c, d) t
  = fun real_kind complex_kind re im ->
  assert (shape re = shape im);
  let x = empty complex_kind (shape re) in
  _owl_to_complex real_kind complex_kind (numel re) re im x;
  x

let polar
  : type a b c d. (a, b) kind -> (c, d) kind -> (a, b) t -> (a, b) t -> (c, d) t
  = fun real_kind complex_kind rho theta ->
  assert (shape rho = shape theta);
  let x = empty complex_kind (shape rho) in
  _owl_polar real_kind complex_kind (numel rho) rho theta x;
  x


(* math operations. code might be verbose for performance concern. *)

let re_c2s x =
  let y = empty Float32 (shape x) in
  _owl_re_c2s (numel x) x y;
  y

let re_z2d x =
  let y = empty Float64 (shape x) in
  _owl_re_z2d (numel x) x y;
  y

let im_c2s x =
  let y = empty Float32 (shape x) in
  _owl_im_c2s (numel x) x y;
  y

let im_z2d x =
  let y = empty Float64 (shape x) in
  _owl_im_z2d (numel x) x y;
  y

let abs_c2s x = abs x |> re_c2s

let abs_z2d x = abs x |> re_z2d

let abs2_c2s x = abs2 x |> re_c2s

let abs2_z2d x = abs2 x |> re_z2d


(* cast functions *)

let cast
  : type a b c d. (a, b) kind -> (c, d) t -> (a, b) t
  = fun dst_typ x ->
  let src_typ = kind x in
  let y = empty dst_typ (shape x) in
  match src_typ, dst_typ with
  | Float32,   Float32   -> copy x
  | Float64,   Float64   -> copy x
  | Complex32, Complex32 -> copy x
  | Complex64, Complex64 -> copy x
  | Float32,   Float64   -> _owl_cast_s2d (numel x) x y; y
  | Float64,   Float32   -> _owl_cast_d2s (numel x) x y; y
  | Float32,   Complex32 -> _owl_cast_s2c (numel x) x y; y
  | Float64,   Complex64 -> _owl_cast_d2z (numel x) x y; y
  | Float32,   Complex64 -> _owl_cast_s2z (numel x) x y; y
  | Float64,   Complex32 -> _owl_cast_d2c (numel x) x y; y
  | Complex32, Complex64 -> _owl_cast_c2z (numel x) x y; y
  | Complex64, Complex32 -> _owl_cast_z2c (numel x) x y; y
  | _                    -> failwith "Owl_dense_ndarray_generic:cast"


let cast_s2d x = cast Float64 x

let cast_d2s x = cast Float32 x

let cast_c2z x = cast Complex64 x

let cast_z2c x = cast Complex32 x

let cast_s2c x = cast Complex32 x

let cast_d2z x = cast Complex64 x

let cast_s2z x = cast Complex64 x

let cast_d2c x = cast Complex32 x


(* clipping functions *)

let clip_by_value ?amin ?amax x =
  let k = kind x in
  let amin = match amin with
    | Some a -> a
    | None   -> Owl_const.neg_inf k
  in
  let amax = match amax with
    | Some a -> a
    | None   -> Owl_const.pos_inf k
  in
  let y = copy x in
  _owl_clip_by_value k (numel x) amin amax y;
  y

let clip_by_l2norm t x =
  let a = l2norm' x in
  match a > t with
  | true  -> mul_scalar x (t /. a)
  | false -> x


(* padding and its helper functions *)

let _expand_padding_index d s =
  let ls = Array.length s in
  let ld = Array.length d in
  let d = Owl_utils.Array.pad `Right [|0;0|] (ls - ld) d in
  Array.map (function
    | [||]  -> [|0;0|]
    | [|x|] -> [|x;x|]
    | x     -> x
  ) d

(*
  p1: padding index
  ls: slice size of the source
  l0: stride size of the source
  l1: stride size of the destination
  i0: current source nd index
  i1: current destination nd index
  d0: current depth of index
  d1: depth threshold
  s0: shape of the source
  s1: shape of the destination
  x0: source
  x1: destination
 *)
let rec _copy_to_padding p1 ls l0 l1 i0 i1 d0 d1 s0 s1 x0 x1 =
  if d0 < d1 then (
    for i = 0 to s0.(d0) - 1 do
      i0.(d0) <- i;
      i1.(d0) <- i + p1.(d0).(0);
      _copy_to_padding p1 ls l0 l1 i0 i1 (d0 + 1) d1 s0 s1 x0 x1;
      i0.(d0) <- 0;
      i1.(d0) <- p1.(d0).(0);
    done
  )
  else (
    (* print_index i0; Printf.printf " === "; print_index i1; print_endline ""; *)
    let j0 = Owl_utils.index_nd_1d i0 l0 in
    let j1 = Owl_utils.index_nd_1d i1 l1 in
    _owl_copy (kind x0) ls.(d0) ~ofsx:j0 ~incx:1 ~ofsy:j1 ~incy:1 x0 x1
  )

(* according to the expanded padding index, calcuate the highest dimension
  with padding, so we can figure out the minimum continuous block size.
 *)
let _highest_padding_dimension p =
  let l = Array.length p - 1 in
  let d = ref l in
  (try for i = l downto 0 do
    d := i;
    if p.(i) <> [|0;0|] then failwith "stop"
  done with exn -> ());
  !d

let pad ?v d x =
  let k = kind x in
  let v = match v with
    | Some v -> v
    | None   -> Owl_const.zero k
  in
  let s0 = shape x in
  let p1 = _expand_padding_index (Owl_utils.llss2aarr d) s0 in
  let s1 = Array.map2 (fun m n -> m + n.(0) + n.(1)) s0 p1 in
  let y = create k s1 v in
  (* prepare variables for block copying *)
  let ls = Owl_utils.calc_slice s0 in
  let l0 = Owl_utils.calc_stride s0 in
  let l1 = Owl_utils.calc_stride s1 in
  let i0 = Array.make (num_dims x) 0 in
  let i1 = Array.map (fun a -> a.(0)) p1 in
  let d0 = 0 in
  let d1 = _highest_padding_dimension p1 in
  _copy_to_padding p1 ls l0 l1 i0 i1 d0 d1 s0 s1 x y;
  y



(* NOTE
  The following functions (i.e., conv2d* and conv3d* and etc.) are for neural
  network functionality. Currently I keep them here because Algodiff functor
  uses this module as parameter. In future, I might wrap them into separate
  modules to reduce the compplexity of the generic module.
 *)


(* conv2d: 4d input and 4d kernel, refer to tensorlfow doc
  input : [batch; input_column; input_row; input_channel]
  kernel: [kernel_column; kernel_row; input_channel; output_channel]
  stride: [column_stride; row_stride]
  output: [batch; output_column; output_row; output_channel]
 *)
let conv2d ?(padding=SAME) input kernel stride =
  assert (num_dims input = 4);
  assert (num_dims kernel = 4);
  assert (Array.length stride = 2);

  let input_shp = shape input in
  let batches = input_shp.(0) in
  let input_cols = input_shp.(1) in
  let input_rows = input_shp.(2) in
  let in_channel = input_shp.(3) in

  let kernel_shp = shape kernel in
  let kernel_cols = kernel_shp.(0) in
  let kernel_rows = kernel_shp.(1) in
  let out_channel = kernel_shp.(3) in
  assert (in_channel = kernel_shp.(2));

  let col_stride = stride.(0) in
  let row_stride = stride.(1) in
  let col_in_stride = 1 in
  let row_in_stride = 1 in

  let output_cols, output_rows =
    Owl_utils.calc_conv2d_output_shape padding input_cols input_rows kernel_cols kernel_rows row_stride col_stride
  in
  let output = empty (kind input) [|batches; output_cols; output_rows; out_channel|] in

  let pad_typ = match padding with SAME -> 0 | VALID -> 1 in

  _owl_spatial_conv (kind input)
    input kernel output batches input_cols input_rows in_channel
    kernel_cols kernel_rows output_cols output_rows out_channel
    row_stride col_stride pad_typ row_in_stride col_in_stride;

  output


<<<<<<< HEAD
let conv2d_ ~out ?(padding=SAME) input kernel stride =
  assert (num_dims input = 4);
  assert (num_dims kernel = 4);
  assert (Array.length stride = 2);

  let input_shp = shape input in
  let batches = input_shp.(0) in
  let input_cols = input_shp.(1) in
  let input_rows = input_shp.(2) in
  let in_channel = input_shp.(3) in

  let kernel_shp = shape kernel in
  let kernel_cols = kernel_shp.(0) in
  let kernel_rows = kernel_shp.(1) in
  let out_channel = kernel_shp.(3) in
  assert (in_channel = kernel_shp.(2));

  let col_stride = stride.(0) in
  let row_stride = stride.(1) in
  let col_in_stride = 1 in
  let row_in_stride = 1 in

  let output_cols, output_rows =
    Owl_utils.calc_conv2d_output_shape padding input_cols input_rows kernel_cols kernel_rows row_stride col_stride
  in
  let pad_typ = match padding with SAME -> 0 | VALID -> 1 in

  _owl_spatial_conv (kind input)
    input kernel out batches input_cols input_rows in_channel
    kernel_cols kernel_rows output_cols output_rows out_channel
    row_stride col_stride pad_typ row_in_stride col_in_stride


(* transpose 2d convolution *)
let transpose_conv2d ?(padding=SAME) input kernel stride =
=======
(* gradient of conv2d w.r.t the input *)
let conv2d_backward_input input kernel stride output' =
>>>>>>> 18ad1030
  assert (num_dims input = 4);
  assert (num_dims kernel = 4);
  assert (num_dims output' = 4);
  assert (Array.length stride = 2);

  let input_shp = shape input in
  let batches = input_shp.(0) in
  let input_cols = input_shp.(1) in
  let input_rows = input_shp.(2) in
  let in_channel = input_shp.(3) in

  let kernel_shp = shape kernel in
  let kernel_cols = kernel_shp.(0) in
  let kernel_rows = kernel_shp.(1) in
  let out_channel = kernel_shp.(3) in
  assert (in_channel = kernel_shp.(2));

  let output_shp = shape output' in
  let output_cols = output_shp.(1) in
  let output_rows = output_shp.(2) in
  assert (batches = output_shp.(0));
  assert (out_channel = output_shp.(3));

  let col_stride = stride.(0) in
  let row_stride = stride.(1) in
  let col_in_stride = 1 in
  let row_in_stride = 1 in

  let input' = empty (kind input) (shape input) in

  _owl_spatial_conv_backward_input (kind input')
    input' kernel output' batches input_cols input_rows in_channel
    kernel_cols kernel_rows output_cols output_rows out_channel
    row_stride col_stride row_in_stride col_in_stride;

  input'


<<<<<<< HEAD
let transpose_conv2d_ ~out ?(padding=SAME) input kernel stride =
  assert (num_dims input = 4);
  assert (num_dims kernel = 4);
  assert (Array.length stride = 2);

  let input_shp = shape input in
  let batches = input_shp.(0) in
  let input_cols = input_shp.(1) in
  let input_rows = input_shp.(2) in
  let in_channel = input_shp.(3) in

  let kernel_shp = shape kernel in
  let kernel_cols = kernel_shp.(0) in
  let kernel_rows = kernel_shp.(1) in
  let out_channel = kernel_shp.(3) in
  assert (in_channel = kernel_shp.(2));

  let col_stride = stride.(0) in
  let row_stride = stride.(1) in
  let col_in_stride = 1 in
  let row_in_stride = 1 in

  let output_cols, output_rows =
    Owl_utils.calc_transpose_conv2d_output_shape padding input_cols input_rows kernel_cols kernel_rows row_stride col_stride
  in
  let pad_typ = match padding with SAME -> 0 | VALID -> 1 in

  _owl_spatial_trans_conv (kind input)
    input kernel out batches input_cols input_rows in_channel
    kernel_cols kernel_rows output_cols output_rows out_channel
    row_stride col_stride pad_typ row_in_stride col_in_stride


(* gradient of conv2d w.r.t the input *)
let conv2d_backward_input input kernel stride output' =
=======
(* gradient of conv2d w.r.t the kernel *)
let conv2d_backward_kernel input kernel stride output' =
>>>>>>> 18ad1030
  assert (num_dims input = 4);
  assert (num_dims kernel = 4);
  assert (num_dims output' = 4);
  assert (Array.length stride = 2);

  let input_shp = shape input in
  let batches = input_shp.(0) in
  let input_cols = input_shp.(1) in
  let input_rows = input_shp.(2) in
  let in_channel = input_shp.(3) in

  let kernel_shp = shape kernel in
  let kernel_cols = kernel_shp.(0) in
  let kernel_rows = kernel_shp.(1) in
  let out_channel = kernel_shp.(3) in
  assert (in_channel = kernel_shp.(2));

  let output_shp = shape output' in
  let output_cols = output_shp.(1) in
  let output_rows = output_shp.(2) in
  assert (batches = output_shp.(0));
  assert (out_channel = output_shp.(3));

  let col_stride = stride.(0) in
  let row_stride = stride.(1) in
  let col_in_stride = 1 in
  let row_in_stride = 1 in

  let kernel' = empty (kind kernel) (shape kernel) in

  _owl_spatial_conv_backward_kernel (kind input)
    input kernel' output' batches input_cols input_rows in_channel
    kernel_cols kernel_rows output_cols output_rows out_channel
    row_stride col_stride row_in_stride col_in_stride;

  kernel'


<<<<<<< HEAD
let conv2d_backward_input_ ~out input kernel stride output' =
  assert (num_dims input = 4);
  assert (num_dims kernel = 4);
  assert (num_dims output' = 4);
  assert (Array.length stride = 2);

  let input_shp = shape input in
  let batches = input_shp.(0) in
  let input_cols = input_shp.(1) in
  let input_rows = input_shp.(2) in
  let in_channel = input_shp.(3) in

  let kernel_shp = shape kernel in
  let kernel_cols = kernel_shp.(0) in
  let kernel_rows = kernel_shp.(1) in
  let out_channel = kernel_shp.(3) in
  assert (in_channel = kernel_shp.(2));

  let output_shp = shape output' in
  let output_cols = output_shp.(1) in
  let output_rows = output_shp.(2) in
  assert (batches = output_shp.(0));
  assert (out_channel = output_shp.(3));

  let col_stride = stride.(0) in
  let row_stride = stride.(1) in
  let col_in_stride = 1 in
  let row_in_stride = 1 in

  _owl_spatial_conv_backward_input (kind input)
    out kernel output' batches input_cols input_rows in_channel
    kernel_cols kernel_rows output_cols output_rows out_channel
    row_stride col_stride row_in_stride col_in_stride


(* gradient of conv2d w.r.t the kernel *)
let conv2d_backward_kernel input kernel stride output' =
=======
(* transpose_conv2d: 4d input and 4d kernel, refer to tensorlfow doc
  input : [batch; input_column; input_row; input_channel]
  kernel: [kernel_column; kernel_row; input_channel; output_channel]
  stride: [column_stride; row_stride]
  output: [batch; output_column; output_row; output_channel]
 *)
let transpose_conv2d ?(padding=SAME) input kernel stride =
>>>>>>> 18ad1030
  assert (num_dims input = 4);
  assert (num_dims kernel = 4);
  assert (Array.length stride = 2);

  let input_shp = shape input in
  let batches = input_shp.(0) in
  let input_cols = input_shp.(1) in
  let input_rows = input_shp.(2) in
  let in_channel = input_shp.(3) in

  let kernel_shp = shape kernel in
  let kernel_cols = kernel_shp.(0) in
  let kernel_rows = kernel_shp.(1) in
  let out_channel = kernel_shp.(3) in
  assert (in_channel = kernel_shp.(2));

  let col_stride = stride.(0) in
  let row_stride = stride.(1) in
  let col_in_stride = 1 in
  let row_in_stride = 1 in

  let output_cols, output_rows =
    Owl_utils.calc_transpose_conv2d_output_shape padding input_cols input_rows kernel_cols kernel_rows row_stride col_stride
  in
  let output = empty (kind input) [|batches; output_cols; output_rows; out_channel|] in

  _owl_spatial_conv_backward_input (kind input)
    output kernel input batches output_cols output_rows out_channel
    kernel_cols kernel_rows input_cols input_rows in_channel
    row_stride col_stride row_in_stride col_in_stride;

  output



let conv2d_backward_kernel_ ~out input kernel stride output' =
  assert (num_dims input = 4);
  assert (num_dims kernel = 4);
  assert (num_dims output' = 4);
  assert (Array.length stride = 2);

  let input_shp = shape input in
  let batches = input_shp.(0) in
  let input_cols = input_shp.(1) in
  let input_rows = input_shp.(2) in
  let in_channel = input_shp.(3) in

  let kernel_shp = shape kernel in
  let kernel_cols = kernel_shp.(0) in
  let kernel_rows = kernel_shp.(1) in
  let out_channel = kernel_shp.(3) in
  assert (in_channel = kernel_shp.(2));

  let output_shp = shape output' in
  let output_cols = output_shp.(1) in
  let output_rows = output_shp.(2) in
  assert (batches = output_shp.(0));
  assert (out_channel = output_shp.(3));

  let col_stride = stride.(0) in
  let row_stride = stride.(1) in
  let col_in_stride = 1 in
  let row_in_stride = 1 in

  _owl_spatial_conv_backward_kernel (kind input)
    input out output' batches input_cols input_rows in_channel
    kernel_cols kernel_rows output_cols output_rows out_channel
    row_stride col_stride row_in_stride col_in_stride


(* gradient of transpose_conv2d w.r.t the kernel *)
let transpose_conv2d_backward_kernel input kernel stride output' =
  assert (num_dims input = 4);
  assert (num_dims kernel = 4);
  assert (num_dims output' = 4);
  assert (Array.length stride = 2);

  let input_shp = shape input in
  let batches = input_shp.(0) in
  let input_cols = input_shp.(1) in
  let input_rows = input_shp.(2) in
  let in_channel = input_shp.(3) in

  let kernel_shp = shape kernel in
  let kernel_cols = kernel_shp.(0) in
  let kernel_rows = kernel_shp.(1) in
  let out_channel = kernel_shp.(3) in
  assert (in_channel = kernel_shp.(2));

  let output_shp = shape output' in
  let output_cols = output_shp.(1) in
  let output_rows = output_shp.(2) in
  assert (batches = output_shp.(0));
  assert (out_channel = output_shp.(3));

  let col_stride = stride.(0) in
  let row_stride = stride.(1) in
  let col_in_stride = 1 in
  let row_in_stride = 1 in

  let kernel' = empty (kind kernel) (shape kernel) in

  _owl_spatial_conv_backward_kernel (kind input)
    output' kernel' input batches output_cols output_rows out_channel
    kernel_cols kernel_rows input_cols input_rows in_channel
    row_stride col_stride row_in_stride col_in_stride;

  kernel'


let transpose_conv2d_backward_kernel_ ~out input kernel stride output' =
  assert (num_dims input = 4);
  assert (num_dims kernel = 4);
  assert (num_dims output' = 4);
  assert (Array.length stride = 2);

  let input_shp = shape input in
  let batches = input_shp.(0) in
  let input_cols = input_shp.(1) in
  let input_rows = input_shp.(2) in
  let in_channel = input_shp.(3) in

  let kernel_shp = shape kernel in
  let kernel_cols = kernel_shp.(0) in
  let kernel_rows = kernel_shp.(1) in
  let out_channel = kernel_shp.(3) in
  assert (in_channel = kernel_shp.(2));

  let output_shp = shape output' in
  let output_cols = output_shp.(1) in
  let output_rows = output_shp.(2) in
  assert (batches = output_shp.(0));
  assert (out_channel = output_shp.(3));

  let col_stride = stride.(0) in
  let row_stride = stride.(1) in
  let col_in_stride = 1 in
  let row_in_stride = 1 in

  _owl_spatial_trans_conv_backward_kernel (kind input)
    input out output' batches input_cols input_rows in_channel
    kernel_cols kernel_rows output_cols output_rows out_channel
    row_stride col_stride row_in_stride col_in_stride


(* gradient of transpose_conv2d w.r.t the input *)
let transpose_conv2d_backward_input input kernel stride output' =
  assert (num_dims input = 4);
  assert (num_dims kernel = 4);
  assert (num_dims output' = 4);
  assert (Array.length stride = 2);

  let input_shp = shape input in
  let batches = input_shp.(0) in
  let input_cols = input_shp.(1) in
  let input_rows = input_shp.(2) in
  let in_channel = input_shp.(3) in

  let kernel_shp = shape kernel in
  let kernel_cols = kernel_shp.(0) in
  let kernel_rows = kernel_shp.(1) in
  let out_channel = kernel_shp.(3) in
  assert (in_channel = kernel_shp.(2));

  let output_shp = shape output' in
  let output_cols = output_shp.(1) in
  let output_rows = output_shp.(2) in
  assert (batches = output_shp.(0));
  assert (out_channel = output_shp.(3));

  let col_stride = stride.(0) in
  let row_stride = stride.(1) in
  let col_in_stride = 1 in
  let row_in_stride = 1 in

  let input' = empty (kind input) (shape input) in

  let dummy_pad_typ = 0 in
  _owl_spatial_conv (kind input)
    output' kernel input' batches output_cols output_rows out_channel
    kernel_cols kernel_rows input_cols input_rows in_channel
    row_stride col_stride dummy_pad_typ row_in_stride col_in_stride;

  input'


let transpose_conv2d_backward_input_ ~out input kernel stride output' =
  assert (num_dims input = 4);
  assert (num_dims kernel = 4);
  assert (num_dims output' = 4);
  assert (Array.length stride = 2);

  let input_shp = shape input in
  let batches = input_shp.(0) in
  let input_cols = input_shp.(1) in
  let input_rows = input_shp.(2) in
  let in_channel = input_shp.(3) in

  let kernel_shp = shape kernel in
  let kernel_cols = kernel_shp.(0) in
  let kernel_rows = kernel_shp.(1) in
  let out_channel = kernel_shp.(3) in
  assert (in_channel = kernel_shp.(2));

  let output_shp = shape output' in
  let output_cols = output_shp.(1) in
  let output_rows = output_shp.(2) in
  assert (batches = output_shp.(0));
  assert (out_channel = output_shp.(3));

  let col_stride = stride.(0) in
  let row_stride = stride.(1) in
  let col_in_stride = 1 in
  let row_in_stride = 1 in

  _owl_spatial_trans_conv_backward_input (kind input)
    out kernel output' batches input_cols input_rows in_channel
    kernel_cols kernel_rows output_cols output_rows out_channel
    row_stride col_stride row_in_stride col_in_stride


(* conv3d: 5d input and 5d kernel, refer to tensorflow doc
  input : [batch; input_column; input_row; input_depth; input_channel]
  kernel: [kernel_column; kernel_row; kernel_depth; input_channel; output_channel]
  stride: [column_stride; row_stride; depth_stride]
  output: [batch; output_column; output_row; output_dpts; output_channel]
 *)
let conv3d ?(padding=SAME) input kernel stride =
  assert (num_dims input = 5);
  assert (num_dims kernel = 5);
  assert (Array.length stride = 3);

  let input_shp = shape input in
  let batches = input_shp.(0) in
  let input_cols = input_shp.(1) in
  let input_rows = input_shp.(2) in
  let input_dpts = input_shp.(3) in
  let in_channel = input_shp.(4) in

  let kernel_shp = shape kernel in
  let kernel_cols = kernel_shp.(0) in
  let kernel_rows = kernel_shp.(1) in
  let kernel_dpts = kernel_shp.(2) in
  let out_channel = kernel_shp.(4) in
  assert (in_channel = kernel_shp.(3));

  let col_stride = stride.(0) in
  let row_stride = stride.(1) in
  let dpt_stride = stride.(2) in

  let output_cols, output_rows, output_dpts =
    Owl_utils.calc_conv3d_output_shape padding input_cols input_rows input_dpts kernel_cols kernel_rows kernel_dpts row_stride col_stride dpt_stride
  in
  let output = empty (kind input) [|batches; output_cols; output_rows; output_dpts; out_channel|] in

  let pad_typ = match padding with SAME -> 0 | VALID -> 1 in

  _owl_cuboid_conv (kind input)
    input kernel output batches
    input_cols input_rows input_dpts in_channel
    kernel_cols kernel_rows kernel_dpts
    output_cols output_rows output_dpts out_channel
    dpt_stride row_stride col_stride pad_typ;

  output


let conv3d_ ~out ?(padding=SAME) input kernel stride =
  assert (num_dims input = 5);
  assert (num_dims kernel = 5);
  assert (Array.length stride = 3);

  let input_shp = shape input in
  let batches = input_shp.(0) in
  let input_cols = input_shp.(1) in
  let input_rows = input_shp.(2) in
  let input_dpts = input_shp.(3) in
  let in_channel = input_shp.(4) in

  let kernel_shp = shape kernel in
  let kernel_cols = kernel_shp.(0) in
  let kernel_rows = kernel_shp.(1) in
  let kernel_dpts = kernel_shp.(2) in
  let out_channel = kernel_shp.(4) in
  assert (in_channel = kernel_shp.(3));

  let col_stride = stride.(0) in
  let row_stride = stride.(1) in
  let dpt_stride = stride.(2) in

  let output_cols, output_rows, output_dpts =
    Owl_utils.calc_conv3d_output_shape padding input_cols input_rows input_dpts kernel_cols kernel_rows kernel_dpts row_stride col_stride dpt_stride
  in
  let pad_typ = match padding with SAME -> 0 | VALID -> 1 in

  _owl_cuboid_conv (kind input)
    input kernel out batches
    input_cols input_rows input_dpts in_channel
    kernel_cols kernel_rows kernel_dpts
    output_cols output_rows output_dpts out_channel
    dpt_stride row_stride col_stride pad_typ


(* gradient of conv3d w.r.t the input *)
let conv3d_backward_input input kernel stride output' =
  assert (num_dims input = 5);
  assert (num_dims kernel = 5);
  assert (num_dims output' = 5);
  assert (Array.length stride = 3);

  let input_shp = shape input in
  let batches = input_shp.(0) in
  let input_cols = input_shp.(1) in
  let input_rows = input_shp.(2) in
  let input_dpts = input_shp.(3) in
  let in_channel = input_shp.(4) in

  let kernel_shp = shape kernel in
  let kernel_cols = kernel_shp.(0) in
  let kernel_rows = kernel_shp.(1) in
  let kernel_dpts = kernel_shp.(2) in
  let out_channel = kernel_shp.(4) in
  assert (in_channel = kernel_shp.(3));

  let output_shp = shape output' in
  let output_cols = output_shp.(1) in
  let output_rows = output_shp.(2) in
  let output_dpts =  output_shp.(3) in
  assert (batches = output_shp.(0));
  assert (out_channel = output_shp.(4));

  let col_stride = stride.(0) in
  let row_stride = stride.(1) in
  let dpt_stride = stride.(2) in

  let input' = empty (kind input) (shape input) in

  _owl_cuboid_conv_backward_input (kind input')
    input' kernel output' batches
    input_cols input_rows input_dpts in_channel
    kernel_cols kernel_rows kernel_dpts
    output_cols output_rows output_dpts out_channel
    dpt_stride row_stride col_stride;

  input'


let conv3d_backward_input_ ~out input kernel stride output' =
  assert (num_dims input = 5);
  assert (num_dims kernel = 5);
  assert (num_dims output' = 5);
  assert (Array.length stride = 3);

  let input_shp = shape input in
  let batches = input_shp.(0) in
  let input_cols = input_shp.(1) in
  let input_rows = input_shp.(2) in
  let input_dpts = input_shp.(3) in
  let in_channel = input_shp.(4) in

  let kernel_shp = shape kernel in
  let kernel_cols = kernel_shp.(0) in
  let kernel_rows = kernel_shp.(1) in
  let kernel_dpts = kernel_shp.(2) in
  let out_channel = kernel_shp.(4) in
  assert (in_channel = kernel_shp.(3));

  let output_shp = shape output' in
  let output_cols = output_shp.(1) in
  let output_rows = output_shp.(2) in
  let output_dpts =  output_shp.(3) in
  assert (batches = output_shp.(0));
  assert (out_channel = output_shp.(4));

  let col_stride = stride.(0) in
  let row_stride = stride.(1) in
  let dpt_stride = stride.(2) in

  _owl_cuboid_conv_backward_input (kind input)
    out kernel output' batches
    input_cols input_rows input_dpts in_channel
    kernel_cols kernel_rows kernel_dpts
    output_cols output_rows output_dpts out_channel
    dpt_stride row_stride col_stride


(* gradient of conv3d w.r.t the kernel *)
let conv3d_backward_kernel input kernel stride output' =
  assert (num_dims input = 5);
  assert (num_dims kernel = 5);
  assert (num_dims output' = 5);
  assert (Array.length stride = 3);

  let input_shp = shape input in
  let batches = input_shp.(0) in
  let input_cols = input_shp.(1) in
  let input_rows = input_shp.(2) in
  let input_dpts = input_shp.(3) in
  let in_channel = input_shp.(4) in

  let kernel_shp = shape kernel in
  let kernel_cols = kernel_shp.(0) in
  let kernel_rows = kernel_shp.(1) in
  let kernel_dpts = kernel_shp.(2) in
  let out_channel = kernel_shp.(4) in
  assert (in_channel = kernel_shp.(3));

  let output_shp = shape output' in
  let output_cols = output_shp.(1) in
  let output_rows = output_shp.(2) in
  let output_dpts =  output_shp.(3) in
  assert (batches = output_shp.(0));
  assert (out_channel = output_shp.(4));

  let col_stride = stride.(0) in
  let row_stride = stride.(1) in
  let dpt_stride = stride.(2) in

  let kernel' = empty (kind kernel) (shape kernel) in

  _owl_cuboid_conv_backward_kernel (kind input)
    input kernel' output' batches
    input_cols input_rows input_dpts in_channel
    kernel_cols kernel_rows kernel_dpts
    output_cols output_rows output_dpts out_channel
    dpt_stride row_stride col_stride;

  kernel'


<<<<<<< HEAD
let conv3d_backward_kernel_ ~out input kernel stride output' =
=======
(* transpose_conv3d: 5d input and 5d kernel, refer to tensorflow doc
  input : [batch; input_column; input_row; input_depth; input_channel]
  kernel: [kernel_column; kernel_row; kernel_depth; input_channel; output_channel]
  stride: [column_stride; row_stride; depth_stride]
  output: [batch; output_column; output_row; output_dpts; output_channel]
 *)
let transpose_conv3d ?(padding=SAME) input kernel stride =
  assert (num_dims input = 5);
  assert (num_dims kernel = 5);
  assert (Array.length stride = 3);

  let input_shp = shape input in
  let batches = input_shp.(0) in
  let input_cols = input_shp.(1) in
  let input_rows = input_shp.(2) in
  let input_dpts = input_shp.(3) in
  let in_channel = input_shp.(4) in

  let kernel_shp = shape kernel in
  let kernel_cols = kernel_shp.(0) in
  let kernel_rows = kernel_shp.(1) in
  let kernel_dpts = kernel_shp.(2) in
  let out_channel = kernel_shp.(4) in
  assert (in_channel = kernel_shp.(3));

  let col_stride = stride.(0) in
  let row_stride = stride.(1) in
  let dpt_stride = stride.(2) in

  let output_cols, output_rows, output_dpts =
    Owl_utils.calc_transpose_conv3d_output_shape padding input_cols input_rows input_dpts kernel_cols kernel_rows kernel_dpts row_stride col_stride dpt_stride
  in
  let output = empty (kind input) [|batches; output_cols; output_rows; output_dpts; out_channel|] in

  _owl_cuboid_conv_backward_input (kind input)
    output kernel input batches
    output_cols output_rows output_dpts out_channel
    kernel_cols kernel_rows kernel_dpts
    input_cols input_rows input_dpts in_channel
    dpt_stride row_stride col_stride;

  output


(* gradient of transpose_conv3d w.r.t the input *)
let transpose_conv3d_backward_input input kernel stride output' =
>>>>>>> 18ad1030
  assert (num_dims input = 5);
  assert (num_dims kernel = 5);
  assert (num_dims output' = 5);
  assert (Array.length stride = 3);

  let input_shp = shape input in
  let batches = input_shp.(0) in
  let input_cols = input_shp.(1) in
  let input_rows = input_shp.(2) in
  let input_dpts = input_shp.(3) in
  let in_channel = input_shp.(4) in

  let kernel_shp = shape kernel in
  let kernel_cols = kernel_shp.(0) in
  let kernel_rows = kernel_shp.(1) in
  let kernel_dpts = kernel_shp.(2) in
  let out_channel = kernel_shp.(4) in
  assert (in_channel = kernel_shp.(3));

  let output_shp = shape output' in
  let output_cols = output_shp.(1) in
  let output_rows = output_shp.(2) in
  let output_dpts =  output_shp.(3) in
  assert (batches = output_shp.(0));
  assert (out_channel = output_shp.(4));

  let col_stride = stride.(0) in
  let row_stride = stride.(1) in
  let dpt_stride = stride.(2) in

<<<<<<< HEAD
  _owl_cuboid_conv_backward_kernel (kind input)
    input out output' batches
    input_cols input_rows input_dpts in_channel
    kernel_cols kernel_rows kernel_dpts
    output_cols output_rows output_dpts out_channel
    dpt_stride row_stride col_stride
=======
  let input' = empty (kind input) (shape input) in

  let dummy_pad_typ = 0 in
  _owl_cuboid_conv (kind input)
    output' kernel input' batches
    output_cols output_rows output_dpts out_channel
    kernel_cols kernel_rows kernel_dpts
    input_cols input_rows input_dpts in_channel
    dpt_stride row_stride col_stride dummy_pad_typ;

  input'


(* gradient of transpose_conv3d w.r.t the kernel *)
let transpose_conv3d_backward_kernel input kernel stride output' =
  assert (num_dims input = 5);
  assert (num_dims kernel = 5);
  assert (num_dims output' = 5);
  assert (Array.length stride = 3);

  let input_shp = shape input in
  let batches = input_shp.(0) in
  let input_cols = input_shp.(1) in
  let input_rows = input_shp.(2) in
  let input_dpts = input_shp.(3) in
  let in_channel = input_shp.(4) in

  let kernel_shp = shape kernel in
  let kernel_cols = kernel_shp.(0) in
  let kernel_rows = kernel_shp.(1) in
  let kernel_dpts = kernel_shp.(2) in
  let out_channel = kernel_shp.(4) in
  assert (in_channel = kernel_shp.(3));

  let output_shp = shape output' in
  let output_cols = output_shp.(1) in
  let output_rows = output_shp.(2) in
  let output_dpts =  output_shp.(3) in
  assert (batches = output_shp.(0));
  assert (out_channel = output_shp.(4));

  let col_stride = stride.(0) in
  let row_stride = stride.(1) in
  let dpt_stride = stride.(2) in

  let kernel' = empty (kind kernel) (shape kernel) in

  _owl_cuboid_conv_backward_kernel (kind input)
    output' kernel' input batches
    output_cols output_rows output_dpts out_channel
    kernel_cols kernel_rows kernel_dpts
    input_cols input_rows input_dpts in_channel
    dpt_stride row_stride col_stride;

  kernel'
>>>>>>> 18ad1030


(* conv1d: 3d input and 3d kernel, refer to tensorlfow doc
  input : [batch; input_column; input_channel]
  kernel: [kernel_column; input_channel; output_channel]
  stride: [column_stride]
  output: [batch; output_column; output_channel]
 *)
let conv1d ?(padding=SAME) input kernel stride =
  assert (num_dims input = 3);
  assert (num_dims kernel = 3);
  assert (Array.length stride = 1);

  let input_shp = shape input in
  let batches = input_shp.(0) in
  let input_cols = input_shp.(1) in
  let in_channel = input_shp.(2) in
  let input = reshape input [|batches; 1; input_cols; in_channel|] in

  let kernel_shp = shape kernel in
  let kernel_cols = kernel_shp.(0) in
  let out_channel = kernel_shp.(2) in
  assert (in_channel = kernel_shp.(1));
  let kernel = reshape kernel [|1; kernel_cols; in_channel; out_channel|] in

  let col_stride = stride.(0) in
  let stride = [|1; col_stride|] in

  let output = conv2d ~padding input kernel stride in
  let output_shp = shape output in
  let output_cols = output_shp.(2) in
  let output = reshape output [|batches; output_cols; out_channel|] in
  output


let conv1d_ ~out ?(padding=SAME) input kernel stride =
  assert (num_dims input = 3);
  assert (num_dims kernel = 3);
  assert (Array.length stride = 1);

  let input_shp = shape input in
  let batches = input_shp.(0) in
  let input_cols = input_shp.(1) in
  let in_channel = input_shp.(2) in
  let input = reshape input [|batches; 1; input_cols; in_channel|] in

  let kernel_shp = shape kernel in
  let kernel_cols = kernel_shp.(0) in
  let out_channel = kernel_shp.(2) in
  assert (in_channel = kernel_shp.(1));
  let kernel = reshape kernel [|1; kernel_cols; in_channel; out_channel|] in

  let col_stride = stride.(0) in
  let stride = [|1; col_stride|] in

  conv2d_ ~out ~padding input kernel stride


(* gradient of conv1d w.r.t the input *)
let conv1d_backward_input input kernel stride output' =
  assert (num_dims input = 3);
  assert (num_dims kernel = 3);
  assert (num_dims output' = 3);
  assert (Array.length stride = 1);

  let input_shp = shape input in
  let batches = input_shp.(0) in
  let input_cols = input_shp.(1) in
  let in_channel = input_shp.(2) in
  let input_rows = 1 in
  let input = reshape input [|batches; input_rows; input_cols; in_channel|] in

  let kernel_shp = shape kernel in
  let kernel_cols = kernel_shp.(0) in
  let out_channel = kernel_shp.(2) in
  assert (in_channel = kernel_shp.(1));
  let kernel_rows = 1 in
  let kernel = reshape kernel [|kernel_rows; kernel_cols; in_channel; out_channel|] in

  let output'_shp = shape output' in
  let output_cols = output'_shp.(1) in
  assert (batches = output'_shp.(0));
  assert (out_channel = output'_shp.(2));
  let output_rows = 1 in
  let output' = reshape output' [|batches; output_rows; output_cols; out_channel|] in

  let col_stride = stride.(0) in
  let row_stride = 1 in
  let stride = [|row_stride; col_stride|] in

  let input' = conv2d_backward_input input kernel stride output' in
  reshape input' input_shp


let conv1d_backward_input_ ~out input kernel stride output' =
  assert (num_dims input = 3);
  assert (num_dims kernel = 3);
  assert (num_dims output' = 3);
  assert (Array.length stride = 1);

  let input_shp = shape input in
  let batches = input_shp.(0) in
  let input_cols = input_shp.(1) in
  let in_channel = input_shp.(2) in
  let input_rows = 1 in
  let input = reshape input [|batches; input_rows; input_cols; in_channel|] in

  let kernel_shp = shape kernel in
  let kernel_cols = kernel_shp.(0) in
  let out_channel = kernel_shp.(2) in
  assert (in_channel = kernel_shp.(1));
  let kernel_rows = 1 in
  let kernel = reshape kernel [|kernel_rows; kernel_cols; in_channel; out_channel|] in

  let output'_shp = shape output' in
  let output_cols = output'_shp.(1) in
  assert (batches = output'_shp.(0));
  assert (out_channel = output'_shp.(2));
  let output_rows = 1 in
  let output' = reshape output' [|batches; output_rows; output_cols; out_channel|] in

  let col_stride = stride.(0) in
  let row_stride = 1 in
  let stride = [|row_stride; col_stride|] in

  conv2d_backward_input_ ~out input kernel stride output'


(* gradient of conv1d w.r.t the kernel *)
let conv1d_backward_kernel input kernel stride output' =
  assert (num_dims input = 3);
  assert (num_dims kernel = 3);
  assert (num_dims output' = 3);
  assert (Array.length stride = 1);

  let input_shp = shape input in
  let batches = input_shp.(0) in
  let input_cols = input_shp.(1) in
  let in_channel = input_shp.(2) in
  let input_rows = 1 in
  let input = reshape input [|batches; input_rows; input_cols; in_channel|] in

  let kernel_shp = shape kernel in
  let kernel_cols = kernel_shp.(0) in
  let out_channel = kernel_shp.(2) in
  assert (in_channel = kernel_shp.(1));
  let kernel_rows = 1 in
  let kernel = reshape kernel [|kernel_rows; kernel_cols; in_channel; out_channel|] in

  let output'_shp = shape output' in
  let output_cols = output'_shp.(1) in
  assert (batches = output'_shp.(0));
  assert (out_channel = output'_shp.(2));
  let output_rows = 1 in
  let output' = reshape output' [|batches; output_rows; output_cols; out_channel|] in

  let col_stride = stride.(0) in
  let row_stride = 1 in
  let stride = [|row_stride; col_stride|] in

  let kernel' = conv2d_backward_kernel input kernel stride output' in
  reshape kernel' kernel_shp


<<<<<<< HEAD
let conv1d_backward_kernel_ ~out input kernel stride output' =
=======
let transpose_conv1d ?(padding=SAME) input kernel stride =
  assert (num_dims input = 3);
  assert (num_dims kernel = 3);
  assert (Array.length stride = 1);

  let input_shp = shape input in
  let batches = input_shp.(0) in
  let input_cols = input_shp.(1) in
  let in_channel = input_shp.(2) in
  let input = reshape input [|batches; 1; input_cols; in_channel|] in

  let kernel_shp = shape kernel in
  let kernel_cols = kernel_shp.(0) in
  let out_channel = kernel_shp.(2) in
  assert (in_channel = kernel_shp.(1));
  let kernel = reshape kernel [|1;kernel_cols; in_channel; out_channel|] in

  let col_stride = stride.(0) in
  let stride = [|1; col_stride|] in

  let output = transpose_conv2d ~padding input kernel stride in
  let output_shp = shape output in
  let output_cols = output_shp.(2) in
  let output = reshape output [|batches; output_cols; out_channel|] in
  output


(* gradient of transpose_conv1d w.r.t the input *)
let transpose_conv1d_backward_input input kernel stride output' =
  assert (num_dims input = 3);
  assert (num_dims kernel = 3);
  assert (num_dims output' = 3);
  assert (Array.length stride = 1);

  let input_shp = shape input in
  let batches = input_shp.(0) in
  let input_cols = input_shp.(1) in
  let in_channel = input_shp.(2) in
  let input_rows = 1 in
  let input = reshape input [|batches; input_rows; input_cols; in_channel|] in

  let kernel_shp = shape kernel in
  let kernel_cols = kernel_shp.(0) in
  let out_channel = kernel_shp.(2) in
  assert (in_channel = kernel_shp.(1));
  let kernel_rows = 1 in
  let kernel = reshape kernel [|kernel_rows; kernel_cols; in_channel; out_channel|] in

  let output'_shp = shape output' in
  let output_cols = output'_shp.(1) in
  assert (batches = output'_shp.(0));
  assert (out_channel = output'_shp.(2));
  let output_rows = 1 in
  let output' = reshape output' [|batches; output_rows; output_cols; out_channel|] in

  let col_stride = stride.(0) in
  let row_stride = 1 in
  let stride = [|row_stride; col_stride|] in

  let input' = transpose_conv2d_backward_input input kernel stride output' in
  reshape input' input_shp


(* gradient of transpose_conv1d w.r.t the kernel *)
let transpose_conv1d_backward_kernel input kernel stride output' =
>>>>>>> 18ad1030
  assert (num_dims input = 3);
  assert (num_dims kernel = 3);
  assert (num_dims output' = 3);
  assert (Array.length stride = 1);

  let input_shp = shape input in
  let batches = input_shp.(0) in
  let input_cols = input_shp.(1) in
  let in_channel = input_shp.(2) in
  let input_rows = 1 in
  let input = reshape input [|batches; input_rows; input_cols; in_channel|] in

  let kernel_shp = shape kernel in
  let kernel_cols = kernel_shp.(0) in
  let out_channel = kernel_shp.(2) in
  assert (in_channel = kernel_shp.(1));
  let kernel_rows = 1 in
  let kernel = reshape kernel [|kernel_rows; kernel_cols; in_channel; out_channel|] in

  let output'_shp = shape output' in
  let output_cols = output'_shp.(1) in
  assert (batches = output'_shp.(0));
  assert (out_channel = output'_shp.(2));
  let output_rows = 1 in
  let output' = reshape output' [|batches; output_rows; output_cols; out_channel|] in

  let col_stride = stride.(0) in
  let row_stride = 1 in
  let stride = [|row_stride; col_stride|] in

<<<<<<< HEAD
  conv2d_backward_kernel_ ~out input kernel stride output'
=======
  let kernel' = transpose_conv2d_backward_kernel input kernel stride output' in
  reshape kernel' kernel_shp
>>>>>>> 18ad1030


(* max_pool2d: 4d input and 2d kernel, refer to tensorlfow doc
  input : [batch; input_column; input_row; input_channel]
  kernel: [kernel_column; kernel_row]
  stride: [column_stride; row_stride]
  output: [batch; output_column; output_row; input_channel]
 *)
let max_pool2d ?(padding=SAME) input kernel stride =
  assert (num_dims input = 4);
  assert (Array.length kernel = 2);
  assert (Array.length stride = 2);

  let input_shp = shape input in
  let batches = input_shp.(0) in
  let input_cols = input_shp.(1) in
  let input_rows = input_shp.(2) in
  let in_channel = input_shp.(3) in

  let kernel_cols = kernel.(0) in
  let kernel_rows = kernel.(1) in

  let col_stride = stride.(0) in
  let row_stride = stride.(1) in
  let col_in_stride = 1 in
  let row_in_stride = 1 in

  let output_cols, output_rows =
    Owl_utils.calc_conv2d_output_shape padding input_cols input_rows kernel_cols kernel_rows row_stride col_stride
  in
  let output = empty (kind input) [|batches; output_cols; output_rows; in_channel|] in

  let pad_typ = match padding with SAME -> 0 | VALID -> 1 in

  _owl_spatial_max_pooling (kind input)
    input output batches input_cols input_rows in_channel
    kernel_cols kernel_rows output_cols output_rows
    row_stride col_stride pad_typ row_in_stride col_in_stride;

  output


let max_pool2d_ ~out ?(padding=SAME) input kernel stride =
  assert (num_dims input = 4);
  assert (Array.length kernel = 2);
  assert (Array.length stride = 2);

  let input_shp = shape input in
  let batches = input_shp.(0) in
  let input_cols = input_shp.(1) in
  let input_rows = input_shp.(2) in
  let in_channel = input_shp.(3) in

  let kernel_cols = kernel.(0) in
  let kernel_rows = kernel.(1) in

  let col_stride = stride.(0) in
  let row_stride = stride.(1) in
  let col_in_stride = 1 in
  let row_in_stride = 1 in

  let output_cols, output_rows =
    Owl_utils.calc_conv2d_output_shape padding input_cols input_rows kernel_cols kernel_rows row_stride col_stride
  in
  let pad_typ = match padding with SAME -> 0 | VALID -> 1 in

  _owl_spatial_max_pooling (kind input)
    input out batches input_cols input_rows in_channel
    kernel_cols kernel_rows output_cols output_rows
    row_stride col_stride pad_typ row_in_stride col_in_stride


(* max_pool1d: 3d input and 1d kernel, refer to tensorlfow doc
  input : [batch; input_column; input_channel]
  kernel: [kernel_column]
  stride: [column_stride]
  output: [batch; output_column; input_channel]
 *)
let max_pool1d ?(padding=SAME) input kernel stride =
  assert (num_dims input = 3);
  assert (Array.length kernel = 1);
  assert (Array.length stride = 1);

  let input_shp = shape input in
  let batches = input_shp.(0) in
  let input_cols = input_shp.(1) in
  let in_channel = input_shp.(2) in
  let input = reshape input [|batches; 1; input_cols; in_channel|] in

  let kernel_cols = kernel.(0) in
  let kernel = [|1; kernel_cols|] in

  let col_stride = stride.(0) in
  let stride = [|1; col_stride|] in

  let output = max_pool2d ~padding input kernel stride in
  let output_shp = shape output in
  let output_cols = output_shp.(2) in
  let output = reshape output [|batches; output_cols; in_channel|] in
  output


let max_pool1d_ ~out ?(padding=SAME) input kernel stride =
  assert (num_dims input = 3);
  assert (Array.length kernel = 1);
  assert (Array.length stride = 1);

  let input_shp = shape input in
  let batches = input_shp.(0) in
  let input_cols = input_shp.(1) in
  let in_channel = input_shp.(2) in
  let input = reshape input [|batches; 1; input_cols; in_channel|] in

  let kernel_cols = kernel.(0) in
  let kernel = [|1; kernel_cols|] in

  let col_stride = stride.(0) in
  let stride = [|1; col_stride|] in

  max_pool2d_ ~padding ~out input kernel stride


(* similar to max_pool2d *)
let avg_pool2d ?(padding=SAME) input kernel stride =
  assert (num_dims input = 4);
  assert (Array.length kernel = 2);
  assert (Array.length stride = 2);

  let input_shp = shape input in
  let batches = input_shp.(0) in
  let input_cols = input_shp.(1) in
  let input_rows = input_shp.(2) in
  let in_channel = input_shp.(3) in

  let kernel_cols = kernel.(0) in
  let kernel_rows = kernel.(1) in

  let col_stride = stride.(0) in
  let row_stride = stride.(1) in
  let col_in_stride = 1 in
  let row_in_stride = 1 in

  let output_cols, output_rows =
    Owl_utils.calc_conv2d_output_shape padding input_cols input_rows kernel_cols kernel_rows row_stride col_stride
  in
  let output = empty (kind input) [|batches; output_cols; output_rows; in_channel|] in

  let pad_typ = match padding with SAME -> 0 | VALID -> 1 in

  _owl_spatial_avg_pooling (kind input)
    input output batches input_cols input_rows in_channel
    kernel_cols kernel_rows output_cols output_rows
    row_stride col_stride pad_typ row_in_stride col_in_stride;

  output


let avg_pool2d_ ~out ?(padding=SAME) input kernel stride =
  assert (num_dims input = 4);
  assert (Array.length kernel = 2);
  assert (Array.length stride = 2);

  let input_shp = shape input in
  let batches = input_shp.(0) in
  let input_cols = input_shp.(1) in
  let input_rows = input_shp.(2) in
  let in_channel = input_shp.(3) in

  let kernel_cols = kernel.(0) in
  let kernel_rows = kernel.(1) in

  let col_stride = stride.(0) in
  let row_stride = stride.(1) in
  let col_in_stride = 1 in
  let row_in_stride = 1 in

  let output_cols, output_rows =
    Owl_utils.calc_conv2d_output_shape padding input_cols input_rows kernel_cols kernel_rows row_stride col_stride
  in
  let pad_typ = match padding with SAME -> 0 | VALID -> 1 in

  _owl_spatial_avg_pooling (kind input)
    input out batches input_cols input_rows in_channel
    kernel_cols kernel_rows output_cols output_rows
    row_stride col_stride pad_typ row_in_stride col_in_stride


(* similar to max_pool1d *)
let avg_pool1d ?(padding=SAME) input kernel stride =
  assert (num_dims input = 3);
  assert (Array.length kernel = 1);
  assert (Array.length stride = 1);

  let input_shp = shape input in
  let batches = input_shp.(0) in
  let input_cols = input_shp.(1) in
  let in_channel = input_shp.(2) in
  let input = reshape input [|batches; 1; input_cols; in_channel|] in

  let kernel_cols = kernel.(0) in
  let kernel = [|1; kernel_cols|] in

  let col_stride = stride.(0) in
  let stride = [|1; col_stride|] in

  let output = avg_pool2d ~padding input kernel stride in
  let output_shp = shape output in
  let output_cols = output_shp.(2) in
  let output = reshape output [|batches; output_cols; in_channel|] in
  output


let avg_pool1d_ ~out ?(padding=SAME) input kernel stride =
  assert (num_dims input = 3);
  assert (Array.length kernel = 1);
  assert (Array.length stride = 1);

  let input_shp = shape input in
  let batches = input_shp.(0) in
  let input_cols = input_shp.(1) in
  let in_channel = input_shp.(2) in
  let input = reshape input [|batches; 1; input_cols; in_channel|] in

  let kernel_cols = kernel.(0) in
  let kernel = [|1; kernel_cols|] in

  let col_stride = stride.(0) in
  let stride = [|1; col_stride|] in

  avg_pool2d_ ~out ~padding input kernel stride


(* max_pool3d: 5d input and 3d kernel, refer to tensorflow doc
  input : [batch; input_column; input_row; input_depth; input_channel]
  kernel: [kernel_column; kernel_row; kernel_depth]
  stride: [column_stride; row_stride; depth_stride]
  output: [batch; output_column; output_row; output_dpts; input_channel]
 *)
let max_pool3d ?(padding=SAME) input kernel stride =
  assert (num_dims input = 5);
  assert (Array.length kernel = 3);
  assert (Array.length stride = 3);

  let input_shp = shape input in
  let batches = input_shp.(0) in
  let input_cols = input_shp.(1) in
  let input_rows = input_shp.(2) in
  let input_dpts = input_shp.(3) in
  let in_channel = input_shp.(4) in

  let kernel_cols = kernel.(0) in
  let kernel_rows = kernel.(1) in
  let kernel_dpts = kernel.(2) in

  let col_stride = stride.(0) in
  let row_stride = stride.(1) in
  let dpt_stride = stride.(2) in

  let output_cols, output_rows, output_dpts =
    Owl_utils.calc_conv3d_output_shape padding input_cols input_rows input_dpts kernel_cols kernel_rows kernel_dpts row_stride col_stride dpt_stride
  in
  let output = empty (kind input) [|batches; output_cols; output_rows; output_dpts; in_channel|] in

  let pad_typ = match padding with SAME -> 0 | VALID -> 1 in

  _owl_cuboid_max_pooling (kind input)
    input output batches
    input_cols input_rows input_dpts in_channel
    kernel_cols kernel_rows kernel_dpts
    output_cols output_rows output_dpts
    dpt_stride row_stride col_stride pad_typ;

  output


let max_pool3d_ ~out ?(padding=SAME) input kernel stride =
  assert (num_dims input = 5);
  assert (Array.length kernel = 3);
  assert (Array.length stride = 3);

  let input_shp = shape input in
  let batches = input_shp.(0) in
  let input_cols = input_shp.(1) in
  let input_rows = input_shp.(2) in
  let input_dpts = input_shp.(3) in
  let in_channel = input_shp.(4) in

  let kernel_cols = kernel.(0) in
  let kernel_rows = kernel.(1) in
  let kernel_dpts = kernel.(2) in

  let col_stride = stride.(0) in
  let row_stride = stride.(1) in
  let dpt_stride = stride.(2) in

  let output_cols, output_rows, output_dpts =
    Owl_utils.calc_conv3d_output_shape padding input_cols input_rows input_dpts kernel_cols kernel_rows kernel_dpts row_stride col_stride dpt_stride
  in
  let pad_typ = match padding with SAME -> 0 | VALID -> 1 in

  _owl_cuboid_max_pooling (kind input)
    input out batches
    input_cols input_rows input_dpts in_channel
    kernel_cols kernel_rows kernel_dpts
    output_cols output_rows output_dpts
    dpt_stride row_stride col_stride pad_typ


(* simiar to max_pool3d *)
let avg_pool3d ?(padding=SAME) input kernel stride =
  assert (num_dims input = 5);
  assert (Array.length kernel = 3);
  assert (Array.length stride = 3);

  let input_shp = shape input in
  let batches = input_shp.(0) in
  let input_cols = input_shp.(1) in
  let input_rows = input_shp.(2) in
  let input_dpts = input_shp.(3) in
  let in_channel = input_shp.(4) in

  let kernel_cols = kernel.(0) in
  let kernel_rows = kernel.(1) in
  let kernel_dpts = kernel.(2) in

  let col_stride = stride.(0) in
  let row_stride = stride.(1) in
  let dpt_stride = stride.(2) in

  let output_cols, output_rows, output_dpts =
    Owl_utils.calc_conv3d_output_shape padding input_cols input_rows input_dpts kernel_cols kernel_rows kernel_dpts row_stride col_stride dpt_stride
  in
  let output = empty (kind input) [|batches; output_cols; output_rows; output_dpts; in_channel|] in

  let pad_typ = match padding with SAME -> 0 | VALID -> 1 in

  _owl_cuboid_avg_pooling (kind input)
    input output batches
    input_cols input_rows input_dpts in_channel
    kernel_cols kernel_rows kernel_dpts
    output_cols output_rows output_dpts
    dpt_stride row_stride col_stride pad_typ;

  output


let avg_pool3d_ ~out ?(padding=SAME) input kernel stride =
  assert (num_dims input = 5);
  assert (Array.length kernel = 3);
  assert (Array.length stride = 3);

  let input_shp = shape input in
  let batches = input_shp.(0) in
  let input_cols = input_shp.(1) in
  let input_rows = input_shp.(2) in
  let input_dpts = input_shp.(3) in
  let in_channel = input_shp.(4) in

  let kernel_cols = kernel.(0) in
  let kernel_rows = kernel.(1) in
  let kernel_dpts = kernel.(2) in

  let col_stride = stride.(0) in
  let row_stride = stride.(1) in
  let dpt_stride = stride.(2) in

  let output_cols, output_rows, output_dpts =
    Owl_utils.calc_conv3d_output_shape padding input_cols input_rows input_dpts kernel_cols kernel_rows kernel_dpts row_stride col_stride dpt_stride
  in
  let pad_typ = match padding with SAME -> 0 | VALID -> 1 in

  _owl_cuboid_avg_pooling (kind input)
    input out batches
    input_cols input_rows input_dpts in_channel
    kernel_cols kernel_rows kernel_dpts
    output_cols output_rows output_dpts
    dpt_stride row_stride col_stride pad_typ


(* similar to max_pool2d, but also return the flatten indices of the max values *)
let max_pool2d_argmax ?(padding=SAME) input kernel stride =
  assert (num_dims input = 4);
  assert (Array.length kernel = 2);
  assert (Array.length stride = 2);

  let input_shp = shape input in
  let batches = input_shp.(0) in
  let input_cols = input_shp.(1) in
  let input_rows = input_shp.(2) in
  let in_channel = input_shp.(3) in

  let kernel_cols = kernel.(0) in
  let kernel_rows = kernel.(1) in

  let col_stride = stride.(0) in
  let row_stride = stride.(1) in

  let output_cols, output_rows =
    Owl_utils.calc_conv2d_output_shape padding input_cols input_rows kernel_cols kernel_rows row_stride col_stride
  in
  let output = empty (kind input) [|batches; output_cols; output_rows; in_channel|] in
  let argmax = Genarray.create int64 c_layout [|batches; output_cols; output_rows; in_channel|] in

  let pad_top, pad_left, _, _ =
    Owl_utils.calc_conv2d_padding input_cols input_rows kernel_cols kernel_rows output_cols output_rows row_stride col_stride
  in

  _owl_spatial_max_pooling_argmax (kind input)
    input output argmax
    batches input_cols input_rows in_channel
    kernel_cols kernel_rows output_cols output_rows
    row_stride col_stride pad_top pad_left;

  output, argmax

(* calculate the gradient of max_pool2d *)
let max_pool3d_backward padding input kernel stride output' =
  assert (num_dims input = 5);
  assert (Array.length kernel = 3);
  assert (Array.length stride = 3);

  let input_shp = shape input in
  let batches = input_shp.(0) in
  let input_cols = input_shp.(1) in
  let input_rows = input_shp.(2) in
  let input_dpts = input_shp.(3) in
  let in_channel = input_shp.(4) in

  let kernel_cols = kernel.(0) in
  let kernel_rows = kernel.(1) in
  let kernel_dpts = kernel.(2) in

  let col_stride = stride.(0) in
  let row_stride = stride.(1) in
  let dpt_stride = stride.(2) in

  let output_cols, output_rows, output_dpts =
    Owl_utils.calc_conv3d_output_shape padding input_cols input_rows input_dpts kernel_cols kernel_rows kernel_dpts row_stride col_stride dpt_stride
  in
  let pad_typ = match padding with SAME -> 0 | VALID -> 1 in
  let input' = empty (kind input) (shape input) in

  _owl_cuboid_max_pooling_backward (kind input)
    input output' input'
    batches input_cols input_rows input_dpts in_channel
    kernel_cols kernel_rows kernel_dpts
    output_cols output_rows output_dpts
    col_stride row_stride dpt_stride
    pad_typ;

  input'


let max_pool3d_backward_ ~out padding input kernel stride output' =
  assert (num_dims input = 5);
  assert (Array.length kernel = 3);
  assert (Array.length stride = 3);

  let input_shp = shape input in
  let batches = input_shp.(0) in
  let input_cols = input_shp.(1) in
  let input_rows = input_shp.(2) in
  let input_dpts = input_shp.(3) in
  let in_channel = input_shp.(4) in

  let kernel_cols = kernel.(0) in
  let kernel_rows = kernel.(1) in
  let kernel_dpts = kernel.(2) in

  let col_stride = stride.(0) in
  let row_stride = stride.(1) in
  let dpt_stride = stride.(2) in

  let output_cols, output_rows, output_dpts =
    Owl_utils.calc_conv3d_output_shape padding input_cols input_rows input_dpts kernel_cols kernel_rows kernel_dpts row_stride col_stride dpt_stride
  in
  let pad_typ = match padding with SAME -> 0 | VALID -> 1 in

  _owl_cuboid_max_pooling_backward (kind input)
    input output' out
    batches input_cols input_rows input_dpts in_channel
    kernel_cols kernel_rows kernel_dpts
    output_cols output_rows output_dpts
    col_stride row_stride dpt_stride
    pad_typ


(* calculate the gradient of max_pool2d *)
let max_pool2d_backward padding input kernel stride output' =
  assert (num_dims input = 4);
  assert (Array.length kernel = 2);
  assert (Array.length stride = 2);

  let input_shp = shape input in
  let batches = input_shp.(0) in
  let input_cols = input_shp.(1) in
  let input_rows = input_shp.(2) in
  let in_channel = input_shp.(3) in

  let kernel_cols = kernel.(0) in
  let kernel_rows = kernel.(1) in

  let col_stride = stride.(0) in
  let row_stride = stride.(1) in

  let output_cols, output_rows =
    Owl_utils.calc_conv2d_output_shape padding input_cols input_rows kernel_cols kernel_rows row_stride col_stride
  in
  let pad_top, pad_left, _, _ =
    Owl_utils.calc_conv2d_padding input_cols input_rows kernel_cols kernel_rows output_cols output_rows row_stride col_stride
  in
  let input' = empty (kind input) (shape input) in

  _owl_spatial_max_pooling_backward (kind input)
    input output' input'
    batches input_cols input_rows in_channel
    kernel_cols kernel_rows output_cols output_rows
    row_stride col_stride pad_top pad_left;

  input'


let max_pool2d_backward_ ~out padding input kernel stride output' =
  assert (num_dims input = 4);
  assert (Array.length kernel = 2);
  assert (Array.length stride = 2);

  let input_shp = shape input in
  let batches = input_shp.(0) in
  let input_cols = input_shp.(1) in
  let input_rows = input_shp.(2) in
  let in_channel = input_shp.(3) in

  let kernel_cols = kernel.(0) in
  let kernel_rows = kernel.(1) in

  let col_stride = stride.(0) in
  let row_stride = stride.(1) in

  let output_cols, output_rows =
    Owl_utils.calc_conv2d_output_shape padding input_cols input_rows kernel_cols kernel_rows row_stride col_stride
  in
  let pad_top, pad_left, _, _ =
    Owl_utils.calc_conv2d_padding input_cols input_rows kernel_cols kernel_rows output_cols output_rows row_stride col_stride
  in

  _owl_spatial_max_pooling_backward (kind input)
    input output' out
    batches input_cols input_rows in_channel
    kernel_cols kernel_rows output_cols output_rows
    row_stride col_stride pad_top pad_left


(* calculate the gradient of max_pool1d *)
let max_pool1d_backward padding input kernel stride output' =
  assert (num_dims input = 3);
  assert (Array.length kernel = 1);
  assert (Array.length stride = 1);

  let input_shp = shape input in
  let batches = input_shp.(0) in
  let input_cols = input_shp.(1) in
  let input_rows = 1 in
  let in_channel = input_shp.(2) in
  let input = reshape input [|batches; input_rows; input_cols; in_channel|] in

  let kernel_cols = kernel.(0) in
  let kernel_rows = 1 in
  let kernel = [|kernel_rows; kernel_cols|] in

  let col_stride = stride.(0) in
  let row_stride = 1 in
  let stride = [|row_stride; col_stride|] in

  let output'_shp = shape output' in
  let output_cols = output'_shp.(1) in
  let output_rows = 1 in
  let out_channel = output'_shp.(2) in
  let output' = reshape output' [|batches; output_rows; output_cols; out_channel|] in

  let input' = max_pool2d_backward padding input kernel stride output' in
  reshape input' input_shp


let max_pool1d_backward_ ~out padding input kernel stride output' =
  assert (num_dims input = 3);
  assert (Array.length kernel = 1);
  assert (Array.length stride = 1);

  let input_shp = shape input in
  let batches = input_shp.(0) in
  let input_cols = input_shp.(1) in
  let input_rows = 1 in
  let in_channel = input_shp.(2) in
  let input = reshape input [|batches; input_rows; input_cols; in_channel|] in

  let kernel_cols = kernel.(0) in
  let kernel_rows = 1 in
  let kernel = [|kernel_rows; kernel_cols|] in

  let col_stride = stride.(0) in
  let row_stride = 1 in
  let stride = [|row_stride; col_stride|] in

  let output'_shp = shape output' in
  let output_cols = output'_shp.(1) in
  let output_rows = 1 in
  let out_channel = output'_shp.(2) in
  let output' = reshape output' [|batches; output_rows; output_cols; out_channel|] in

  max_pool2d_backward_ ~out padding input kernel stride output'


(* calculate the gradient of max_pool2d *)
let avg_pool3d_backward padding input kernel stride output' =
  assert (num_dims input = 5);
  assert (Array.length kernel = 3);
  assert (Array.length stride = 3);

  let input_shp = shape input in
  let batches = input_shp.(0) in
  let input_cols = input_shp.(1) in
  let input_rows = input_shp.(2) in
  let input_dpts = input_shp.(3) in
  let in_channel = input_shp.(4) in

  let kernel_cols = kernel.(0) in
  let kernel_rows = kernel.(1) in
  let kernel_dpts = kernel.(2) in

  let col_stride = stride.(0) in
  let row_stride = stride.(1) in
  let dpt_stride = stride.(2) in

  let output_cols, output_rows, output_dpts =
    Owl_utils.calc_conv3d_output_shape padding input_cols input_rows input_dpts kernel_cols kernel_rows kernel_dpts row_stride col_stride dpt_stride
  in
  let pad_typ = match padding with SAME -> 0 | VALID -> 1 in
  let input' = empty (kind input) (shape input) in

  _owl_cuboid_avg_pooling_backward (kind input)
    input' output'
    batches input_cols input_rows input_dpts in_channel
    kernel_cols kernel_rows kernel_dpts
    output_cols output_rows output_dpts
    col_stride row_stride dpt_stride
    pad_typ;

  input'


let avg_pool3d_backward_ ~out padding input kernel stride output' =
  assert (num_dims input = 5);
  assert (Array.length kernel = 3);
  assert (Array.length stride = 3);

  let input_shp = shape input in
  let batches = input_shp.(0) in
  let input_cols = input_shp.(1) in
  let input_rows = input_shp.(2) in
  let input_dpts = input_shp.(3) in
  let in_channel = input_shp.(4) in

  let kernel_cols = kernel.(0) in
  let kernel_rows = kernel.(1) in
  let kernel_dpts = kernel.(2) in

  let col_stride = stride.(0) in
  let row_stride = stride.(1) in
  let dpt_stride = stride.(2) in

  let output_cols, output_rows, output_dpts =
    Owl_utils.calc_conv3d_output_shape padding input_cols input_rows input_dpts kernel_cols kernel_rows kernel_dpts row_stride col_stride dpt_stride
  in
  let pad_typ = match padding with SAME -> 0 | VALID -> 1 in

  _owl_cuboid_avg_pooling_backward (kind input)
    out output'
    batches input_cols input_rows input_dpts in_channel
    kernel_cols kernel_rows kernel_dpts
    output_cols output_rows output_dpts
    col_stride row_stride dpt_stride
    pad_typ


(* calculate the gradient of avg_pool2d *)
let avg_pool2d_backward padding input kernel stride output' =
  assert (num_dims input = 4);
  assert (Array.length kernel = 2);
  assert (Array.length stride = 2);

  let input_shp = shape input in
  let batches = input_shp.(0) in
  let input_cols = input_shp.(1) in
  let input_rows = input_shp.(2) in
  let in_channel = input_shp.(3) in

  let kernel_cols = kernel.(0) in
  let kernel_rows = kernel.(1) in

  let col_stride = stride.(0) in
  let row_stride = stride.(1) in

  let output_cols, output_rows =
    Owl_utils.calc_conv2d_output_shape padding input_cols input_rows kernel_cols kernel_rows row_stride col_stride
  in
  let pad_top, pad_left, _, _ =
    Owl_utils.calc_conv2d_padding input_cols input_rows kernel_cols kernel_rows output_cols output_rows row_stride col_stride
  in
  let input' = empty (kind input) (shape input) in

  _owl_spatial_avg_pooling_backward (kind input)
    input' output'
    batches input_cols input_rows in_channel
    kernel_cols kernel_rows output_cols output_rows
    row_stride col_stride pad_top pad_left;

  input'


let avg_pool2d_backward_ ~out padding input kernel stride output' =
  assert (num_dims input = 4);
  assert (Array.length kernel = 2);
  assert (Array.length stride = 2);

  let input_shp = shape input in
  let batches = input_shp.(0) in
  let input_cols = input_shp.(1) in
  let input_rows = input_shp.(2) in
  let in_channel = input_shp.(3) in

  let kernel_cols = kernel.(0) in
  let kernel_rows = kernel.(1) in

  let col_stride = stride.(0) in
  let row_stride = stride.(1) in

  let output_cols, output_rows =
    Owl_utils.calc_conv2d_output_shape padding input_cols input_rows kernel_cols kernel_rows row_stride col_stride
  in
  let pad_top, pad_left, _, _ =
    Owl_utils.calc_conv2d_padding input_cols input_rows kernel_cols kernel_rows output_cols output_rows row_stride col_stride
  in

  _owl_spatial_avg_pooling_backward (kind input)
    out output'
    batches input_cols input_rows in_channel
    kernel_cols kernel_rows output_cols output_rows
    row_stride col_stride pad_top pad_left


(* calculate the gradient of avg_pool1d *)
let avg_pool1d_backward padding input kernel stride output' =
  assert (num_dims input = 3);
  assert (Array.length kernel = 1);
  assert (Array.length stride = 1);

  let input_shp = shape input in
  let batches = input_shp.(0) in
  let input_cols = input_shp.(1) in
  let input_rows = 1 in
  let in_channel = input_shp.(2) in
  let input = reshape input [|batches; input_rows; input_cols; in_channel|] in

  let kernel_cols = kernel.(0) in
  let kernel_rows = 1 in
  let kernel = [|kernel_rows; kernel_cols|] in

  let col_stride = stride.(0) in
  let row_stride = 1 in
  let stride = [|row_stride; col_stride|] in

  let output'_shp = shape output' in
  let output_cols = output'_shp.(1) in
  let output_rows = 1 in
  let out_channel = output'_shp.(2) in
  let output' = reshape output' [|batches; output_rows; output_cols; out_channel|] in

  let input' = avg_pool2d_backward padding input kernel stride output' in
  reshape input' input_shp


let avg_pool1d_backward_ ~out padding input kernel stride output' =
  assert (num_dims input = 3);
  assert (Array.length kernel = 1);
  assert (Array.length stride = 1);

  let input_shp = shape input in
  let batches = input_shp.(0) in
  let input_cols = input_shp.(1) in
  let input_rows = 1 in
  let in_channel = input_shp.(2) in
  let input = reshape input [|batches; input_rows; input_cols; in_channel|] in

  let kernel_cols = kernel.(0) in
  let kernel_rows = 1 in
  let kernel = [|kernel_rows; kernel_cols|] in

  let col_stride = stride.(0) in
  let row_stride = 1 in
  let stride = [|row_stride; col_stride|] in

  let output'_shp = shape output' in
  let output_cols = output'_shp.(1) in
  let output_rows = 1 in
  let out_channel = output'_shp.(2) in
  let output' = reshape output' [|batches; output_rows; output_cols; out_channel|] in

  avg_pool2d_backward_ ~out padding input kernel stride output'


let _diff a x =
  let _stride = strides x in
  let _slicez = slice_size x in
  let m = (numel x) / _slicez.(a) in
  let n = _slicez.(a) - _stride.(a) in
  let incx_m = _slicez.(a) in
  let incx_n = 1 in
  let incy_m = _slicez.(a) - _stride.(a) in
  let incy_n = 1 in
  let ofsx = _stride.(a) in
  let ofsy = 0 in

  let k = kind x in
  let s = shape x in
  s.(a) <- s.(a) - 1;
  let y = empty k s in
  _owl_diff k m n x ofsx incx_m incx_n y ofsy incy_m incy_n;
  y


let diff ?(axis=(-1)) ?(n=1) x =
  let d = num_dims x in
  let a = Owl_utils.adjust_index axis d in
  assert (n < nth_dim x a);
  let y = ref x in
  for i = 1 to n do
    y := _diff a !y
  done;
  !y


let one_hot depth idx =
  let sx = shape idx in
  let sy = Array.append sx [|depth|] in
  let k = kind idx in
  let n = numel idx in
  let y = zeros (kind idx) sy in
  _owl_one_hot k n ~ofsx:0 ~incx:1 ~ofsy:0 ~incy:depth idx y;
  y


let one_hot_ ~out depth idx =
  let k = kind idx in
  let n = numel idx in
  reset out;
  _owl_one_hot k n ~ofsx:0 ~incx:1 ~ofsy:0 ~incy:depth idx out



(* TODO: optimise performance, slow along the low dimension *)
let cumulative_op ?(axis=(-1)) _cumop x y =
  let d = num_dims x in
  let a = Owl_utils.adjust_index axis d in

  let _stride = strides x in
  let _slicez = slice_size x in
  let m = (numel x) / _slicez.(a) in
  let n = _slicez.(a) - _stride.(a) in
  let incx_m = _slicez.(a) in
  let incx_n = 1 in
  let incy_m = _slicez.(a) in
  let incy_n = 1 in
  let ofsx = 0 in
  let ofsy = _stride.(a) in

  _cumop m n x ofsx incx_m incx_n y ofsy incy_m incy_n


let cumsum ?axis x =
  let x = copy x in
  let _cumop = _owl_cumsum (kind x) in
  cumulative_op ?axis _cumop x x;
  x


let cumprod ?axis x =
  let x = copy x in
  let _cumop = _owl_cumprod (kind x) in
  cumulative_op ?axis _cumop x x;
  x


let cummin ?axis x =
  let x = copy x in
  let _cumop = _owl_cummin (kind x) in
  cumulative_op ?axis _cumop x x;
  x


let cummax ?axis x =
  let x = copy x in
  let _cumop = _owl_cummax (kind x) in
  cumulative_op ?axis _cumop x x;
  x


let modf x =
  let x = copy x in
  let y = empty (kind x) (shape x) in
  (* the last parameter zero is just a dummy parameter *)
  _owl_modf (kind x) (numel x) x y (Owl_const.zero (kind x));
  x, y


let sub_ndarray parts x =
  let n = Array.fold_left (+) 0 parts in
  assert (n = (shape x).(0));
  let m = Array.length parts in
  let ofs = ref (-parts.(0)) in

  Array.init m (fun i ->
    ofs := !ofs + parts.(i);
    sub_left x !ofs parts.(i)
  )


let split ?(axis=0) parts x =
  let x_shp = shape x in
  let x_dim = num_dims x in
  let _d = Array.fold_left ( + ) 0 parts in

  let a = Owl_utils.adjust_index axis _d in
  assert (a < x_dim);
  assert (_d = x_shp.(a));

  let _pos = ref 0 in
  let slices = Array.map (fun d ->
    let s_def = Array.make x_dim (R_ [||]) in
    s_def.(a) <- R_ [|!_pos; !_pos + d - 1|];
    _pos := !_pos + d;
    Owl_slicing.get_slice_array_typ s_def x
  ) parts
  in
  slices


let split_vh parts x =
  assert (num_dims x >= 2);
  let parts_a0 = Array.map (fun p -> fst p.(0)) parts in
  Array.mapi (fun i part ->
    let parts_a1 = Array.map snd parts.(i) in
    split ~axis:1 parts_a1 part
  ) (sub_ndarray parts_a0 x)


let sum' x = _owl_sum (kind x) (numel x) x


let prod' x = _owl_prod (kind x) (numel x) x


(* TODO: performance can be optimised by removing embedded loops *)
(* generic fold funtion *)
let foldi ?axis f a x =
  let x' = flatten x |> array1_of_genarray in
  match axis with
  | Some axis -> (
      let m, n, o, s = Owl_utils.reduce_params axis x in
      let start_x = ref 0 in
      let start_y = ref 0 in
      let incy = ref 0 in
      let k = ref 0 in

      let y = create (kind x) s a in
      let y' = flatten y |> array1_of_genarray in

      for i = 0 to m - 1 do
        for j = 0 to n - 1 do
          let b = Array1.unsafe_get y' (!start_y + !incy) in
          let c = Array1.unsafe_get x' (!start_x + j) in
          Array1.unsafe_set y' (!start_y + !incy) (f !k b c);
          if !incy + 1 = o then incy := 0
          else incy := !incy + 1;
          k := !k + 1;
        done;
        start_x := !start_x + n;
        start_y := !start_y + o;
      done;
      y
    )
  | None   -> (
      let b = ref a in
      for i = 0 to (numel x) - 1 do
        let c = Array1.unsafe_get x' i in
        b := f i !b c
      done;
      create (kind x) [|1|] !b
    )


let fold ?axis f a x = foldi ?axis (fun _ b c ->  f b c) a x


let foldi_nd ?axis f a x =
  foldi ?axis (fun i b c ->  f (Owl_utils.ind x i) b c) a x


(* generic scan function *)
let scani ?(axis=(-1)) f x =
  let d = num_dims x in
  let a = Owl_utils.adjust_index axis d in

  let _stride = strides x in
  let _slicez = slice_size x in
  let m = (numel x) / _slicez.(a) in
  let n = _slicez.(a) - _stride.(a) in
  let incx = _slicez.(a) in
  let incy = _slicez.(a) in
  let start_x = ref 0 in
  let start_y = ref _stride.(a) in
  let k = ref 0 in

  let y = copy x in
  let y' = flatten y |> array1_of_genarray in

  for i = 0 to m - 1 do
    for j = 0 to n - 1 do
      let b = Array1.unsafe_get y' (!start_x + j) in
      let c = Array1.unsafe_get y' (!start_y + j) in
      Array1.unsafe_set y' (!start_y + j) (f !k b c);
      k := !k + 1
    done;
    start_x := !start_x + incx;
    start_y := !start_y + incy;
  done;
  y


let scan ?axis f x = scani ?axis (fun _ a b -> f a b) x


let scani_nd ?axis f x =
  scani ?axis (fun i a b -> f (Owl_utils.ind x i) a b) x


let sum ?axis x =
  let _kind = kind x in
  match axis with
  | Some a -> (
      let m, n, o, s = Owl_utils.reduce_params a x in
      let y = zeros _kind s in
      _owl_sum_along _kind m n o x y;
      y
    )
  | None   -> _owl_sum _kind (numel x) x |> create _kind [|1|]


let sum_ ~out ~axis x =
  let _kind = kind x in
  let m, n, o, s = Owl_utils.reduce_params axis x in
  (* TODO: this can be optimised, only need to reset first slice actually. *)
  reset out;
  _owl_sum_along _kind m n o x out


let prod ?axis x =
  let _kind = kind x in
  match axis with
  | Some a -> (
      let m, n, o, s = Owl_utils.reduce_params a x in
      let y = ones _kind s in
      _owl_prod_along _kind m n o x y;
      y
    )
  | None   -> _owl_prod _kind (numel x) x |> create _kind [|1|]


let min ?axis x =
  let _kind = kind x in
  match axis with
  | Some a -> (
      let m, n, o, s = Owl_utils.reduce_params a x in
      let y = create _kind s (Owl_const.pos_inf _kind) in
      _owl_min_along _kind m n o x y;
      y
    )
  | None   -> min' x |> create _kind [|1|]


let min_ ~out ~axis x =
  let _kind = kind x in
  let m, n, o, s = Owl_utils.reduce_params axis x in
  (* TODO: this can be optimised, only need to reset first slice actually. *)
  fill out (Owl_const.pos_inf _kind);
  _owl_min_along _kind m n o x out


let max ?axis x =
  let _kind = kind x in
  match axis with
  | Some a -> (
      let m, n, o, s = Owl_utils.reduce_params a x in
      let y = create _kind s (Owl_const.neg_inf _kind) in
      _owl_max_along _kind m n o x y;
      y
    )
  | None   -> max' x |> create _kind [|1|]


let max_ ~out ~axis x =
  let _kind = kind x in
  let m, n, o, s = Owl_utils.reduce_params axis x in
  (* TODO: this can be optimised, only need to reset first slice actually. *)
  fill out (Owl_const.neg_inf _kind);
  _owl_max_along _kind m n o x out


let minmax ?axis x = min ?axis x, max ?axis x


let mean' x =
  let _kind = kind x in
  let _numel = numel x in
  let y = _owl_sum _kind _numel x in
  _mean_elt _kind y _numel


let mean ?axis x =
  let _kind = kind x in
  match axis with
  | Some a -> (
      let y = sum ~axis:a x in
      let n = (shape x).(a) |> float_of_int |> _float_typ_elt _kind in
      _owl_div_scalar _kind (numel y) y y n;
      y
    )
  | None   -> mean' x |> create _kind [|1|]


let var' x =
  let _kind = kind x in
  let mu = mean' x in
  let y = sub_scalar x mu in
  _owl_sqr _kind (numel y) y y;
  let y = sum' y in
  let n = (numel x) - 1 |> Pervasives.max 1 |> float_of_int |> _float_typ_elt _kind in
  _div_elt _kind y n


let var ?axis x =
  let _kind = kind x in
  match axis with
  | Some a -> (
      let a = Owl_utils.adjust_index a (num_dims x) in
      let mu = mean ~axis:a x in
      let y = sub x mu in
      _owl_sqr _kind (numel y) y y;
      let y = sum ~axis:a y in
      let n = (shape x).(a) - 1 |> Pervasives.max 1 |> float_of_int |> _float_typ_elt _kind in
      _owl_div_scalar _kind (numel y) y y n;
      y
    )
  | None   -> var' x |> create _kind [|1|]


let std' x =
  let _kind = kind x in
  let mu = mean' x in
  let y = sub_scalar x mu in
  _owl_sqr _kind (numel y) y y;
  let y = sum' y in
  let n = (numel x) - 1 |> Pervasives.max 1 |> float_of_int |> _float_typ_elt _kind in
  _div_elt _kind y n |> _sqrt_elt _kind


let std ?axis x =
  let _kind = kind x in
  match axis with
  | Some a -> (
      let a = Owl_utils.adjust_index a (num_dims x) in
      let mu = mean ~axis:a x in
      let y = sub x mu in
      _owl_sqr _kind (numel y) y y;
      let y = sum ~axis:a y in
      let n = (shape x).(a) - 1 |> Pervasives.max 1 |> float_of_int |> _float_typ_elt _kind in
      _owl_div_scalar _kind (numel y) y y n;
      _owl_sqrt _kind (numel y) y y;
      y
    )
  | None   -> std' x |> create _kind [|1|]


let l1norm ?axis x =
  let _kind = kind x in
  match axis with
  | Some a -> (
      let m, n, o, s = Owl_utils.reduce_params a x in
      let y = zeros _kind s in
      _owl_l1norm_along _kind m n o x y;
      y
    )
  | None   -> l1norm' x |> create _kind [|1|]


let l2norm_sqr ?axis x =
  let _kind = kind x in
  match axis with
  | Some a -> (
      let m, n, o, s = Owl_utils.reduce_params a x in
      let y = zeros _kind s in
      _owl_l2norm_sqr_along _kind m n o x y;
      y
    )
  | None   -> l2norm_sqr' x |> create _kind [|1|]


let l2norm ?axis x =
  let _kind = kind x in
  match axis with
  | Some a -> (
      let m, n, o, s = Owl_utils.reduce_params a x in
      let y = zeros _kind s in
      _owl_l2norm_sqr_along _kind m n o x y;
      _owl_sqrt _kind (numel y) y y;
      y
    )
  | None   -> l2norm' x |> create _kind [|1|]


let vecnorm ?axis ?(p=2.) x =
  if p = 1. then l1norm ?axis x
  else if p = 2. then l2norm ?axis x
  else (
    let y = abs x in
    if p = infinity then max ?axis y
    else if p = neg_infinity then min ?axis y
    else (
      let q = _float_typ_elt (kind x) (1. /. p) in
      let p = _float_typ_elt (kind x) p in
      let z = pow_scalar y p |> sum ?axis in
      pow_scalar z q
    )
  )


let vecnorm' ?p x =
  let y = vecnorm ?p x in
  get y [|0|]


(* this function is used for searching top/bottom values in [x] *)
let _search_close_to_extreme x n neg_ext cmp_fun =
  let m = numel x in
  let n = Pervasives.min n m in
  let vls = Array.make n neg_ext in
  let idx = Array.make n max_int in
  let y = flatten x |> array1_of_genarray in
  let l = n - 1 in

  let _insert vls idx x p =
    for q = l downto 0 do
      if cmp_fun x vls.(q) then (
        if q < l then (
          vls.(q+1) <- vls.(q);
          idx.(q+1) <- idx.(q);
        );
        vls.(q) <- x;
        idx.(q) <- p;
      )
    done
  in

  for i = 0 to m - 1 do
    if cmp_fun y.{i} vls.(l) then _insert vls idx y.{i} i
  done;

  let k = num_dims x in
  let s = strides x in
  Array.map (fun i ->
    let j = Array.make k 0 in
    Owl_utils.index_1d_nd i j s;
    j
  ) idx


(* FIXME:
  the (<) and (>) functions needs to be changed for complex numbers, since
  Pervasives module may have different way to compare complex numbers.
 *)
let top x n = _search_close_to_extreme x n (Owl_const.neg_inf (kind x)) ( > )

let bottom x n = _search_close_to_extreme x n (Owl_const.pos_inf (kind x)) ( < )



(* fucntions which modify the data in-place, not so pure *)

let add_ ?out x y =
  let out = match out with Some o -> o | None -> x in
  let sx = shape x in
  let sy = shape y in
  if sx = sy then _owl_add (kind x) (numel x) x y out
  else (
    let so = Owl_utils.calc_broadcast_shape1 sx sy in
    assert (shape out = so);
    broadcast_op (_owl_broadcast_add (kind x)) x y ~out |> ignore
  )

let sub_ ?out x y =
  let out = match out with Some o -> o | None -> x in
  let sx = shape x in
  let sy = shape y in
  if sx = sy then _owl_sub (kind x) (numel x) x y out
  else (
    let so = Owl_utils.calc_broadcast_shape1 sx sy in
    assert (shape out = so);
    broadcast_op (_owl_broadcast_sub (kind x)) x y ~out |> ignore
  )

let mul_ ?out x y =
  let out = match out with Some o -> o | None -> x in
  let sx = shape x in
  let sy = shape y in
  if sx = sy then _owl_mul (kind x) (numel x) x y out
  else (
    let so = Owl_utils.calc_broadcast_shape1 sx sy in
    assert (shape out = so);
    broadcast_op (_owl_broadcast_mul (kind x)) x y ~out |> ignore
  )

let div_ ?out x y =
  let out = match out with Some o -> o | None -> x in
  let sx = shape x in
  let sy = shape y in
  if sx = sy then _owl_div (kind x) (numel x) x y out
  else (
    let so = Owl_utils.calc_broadcast_shape1 sx sy in
    assert (shape out = so);
    broadcast_op (_owl_broadcast_div (kind x)) x y ~out |> ignore
  )

let pow_ ?out x y =
  let out = match out with Some o -> o | None -> x in
  let sx = shape x in
  let sy = shape y in
  if sx = sy then _owl_pow (kind x) (numel x) x y out
  else (
    let so = Owl_utils.calc_broadcast_shape1 sx sy in
    assert (shape out = so);
    broadcast_op (_owl_broadcast_pow (kind x)) x y ~out |> ignore
  )

let atan2_ ?out x y =
  let out = match out with Some o -> o | None -> x in
  let sx = shape x in
  let sy = shape y in
  if sx = sy then _owl_atan2 (kind x) (numel x) x y out
  else (
    let so = Owl_utils.calc_broadcast_shape1 sx sy in
    assert (shape out = so);
    broadcast_op (_owl_broadcast_atan2 (kind x)) x y ~out |> ignore
  )

let hypot_ ?out x y =
  let out = match out with Some o -> o | None -> x in
  let sx = shape x in
  let sy = shape y in
  if sx = sy then _owl_hypot (kind x) (numel x) x y out
  else (
    let so = Owl_utils.calc_broadcast_shape1 sx sy in
    assert (shape out = so);
    broadcast_op (_owl_broadcast_hypot (kind x)) x y ~out |> ignore
  )

let fmod_ ?out x y =
  let out = match out with Some o -> o | None -> x in
  let sx = shape x in
  let sy = shape y in
  if sx = sy then _owl_fmod (kind x) (numel x) x y out
  else (
    let so = Owl_utils.calc_broadcast_shape1 sx sy in
    assert (shape out = so);
    broadcast_op (_owl_broadcast_fmod (kind x)) x y ~out |> ignore
  )

let min2_ ?out x y =
  let out = match out with Some o -> o | None -> x in
  let sx = shape x in
  let sy = shape y in
  if sx = sy then _owl_min2 (kind x) (numel x) x y out
  else (
    let so = Owl_utils.calc_broadcast_shape1 sx sy in
    assert (shape out = so);
    broadcast_op (_owl_broadcast_min2 (kind x)) x y ~out |> ignore
  )

let max2_ ?out x y =
  let out = match out with Some o -> o | None -> x in
  let sx = shape x in
  let sy = shape y in
  if sx = sy then _owl_max2 (kind x) (numel x) x y out
  else (
    let so = Owl_utils.calc_broadcast_shape1 sx sy in
    assert (shape out = so);
    broadcast_op (_owl_broadcast_max2 (kind x)) x y ~out |> ignore
  )

let elt_equal_ ?out x y =
  let out = match out with Some o -> o | None -> x in
  let sx = shape x in
  let sy = shape y in
  if sx = sy then _owl_elt_equal (kind x) (numel x) x y out
  else (
    let so = Owl_utils.calc_broadcast_shape1 sx sy in
    assert (shape out = so);
    broadcast_op (_owl_broadcast_elt_equal (kind x)) x y ~out |> ignore
  )

let elt_not_equal_ ?out x y =
  let out = match out with Some o -> o | None -> x in
  let sx = shape x in
  let sy = shape y in
  if sx = sy then _owl_elt_not_equal (kind x) (numel x) x y out
  else (
    let so = Owl_utils.calc_broadcast_shape1 sx sy in
    assert (shape out = so);
    broadcast_op (_owl_broadcast_elt_not_equal (kind x)) x y ~out |> ignore
  )

let elt_less_ ?out x y =
  let out = match out with Some o -> o | None -> x in
  let sx = shape x in
  let sy = shape y in
  if sx = sy then _owl_elt_less (kind x) (numel x) x y out
  else (
    let so = Owl_utils.calc_broadcast_shape1 sx sy in
    assert (shape out = so);
    broadcast_op (_owl_broadcast_elt_less (kind x)) x y ~out |> ignore
  )

let elt_greater_ ?out x y =
  let out = match out with Some o -> o | None -> x in
  let sx = shape x in
  let sy = shape y in
  if sx = sy then _owl_elt_greater (kind x) (numel x) x y out
  else (
    let so = Owl_utils.calc_broadcast_shape1 sx sy in
    assert (shape out = so);
    broadcast_op (_owl_broadcast_elt_greater (kind x)) x y ~out |> ignore
  )

let elt_less_equal_ ?out x y =
  let out = match out with Some o -> o | None -> x in
  let sx = shape x in
  let sy = shape y in
  if sx = sy then _owl_elt_less_equal (kind x) (numel x) x y out
  else (
    let so = Owl_utils.calc_broadcast_shape1 sx sy in
    assert (shape out = so);
    broadcast_op (_owl_broadcast_elt_less_equal (kind x)) x y ~out |> ignore
  )

let elt_greater_equal_ ?out x y =
  let out = match out with Some o -> o | None -> x in
  let sx = shape x in
  let sy = shape y in
  if sx = sy then _owl_elt_equal (kind x) (numel x) x y x
  else (
    let so = Owl_utils.calc_broadcast_shape1 sx sy in
    assert (shape out = so);
    broadcast_op (_owl_broadcast_elt_greater_equal (kind x)) x y ~out |> ignore
  )

let elt_equal_scalar_ ?out x a =
  let out = match out with Some o -> o | None -> x in
  _owl_elt_equal_scalar (kind x) (numel x) x out a

let elt_not_equal_scalar_ ?out x a =
  let out = match out with Some o -> o | None -> x in
  _owl_elt_not_equal_scalar (kind x) (numel x) x out a

let elt_less_scalar_ ?out x a =
  let out = match out with Some o -> o | None -> x in
  _owl_elt_less_scalar (kind x) (numel x) x out a

let elt_greater_scalar_ ?out x a =
  let out = match out with Some o -> o | None -> x in
  _owl_elt_greater_scalar (kind x) (numel x) x out a

let elt_less_equal_scalar_ ?out x a =
  let out = match out with Some o -> o | None -> x in
  _owl_elt_less_equal_scalar (kind x) (numel x) x out a

let elt_greater_equal_scalar_ ?out x a =
  let out = match out with Some o -> o | None -> x in
  _owl_elt_greater_equal_scalar (kind x) (numel x) x out a

let add_scalar_ ?out x a =
  let out = match out with Some o -> o | None -> x in
  _owl_add_scalar (kind x) (numel x) x out a

let sub_scalar_ ?out x a =
  let out = match out with Some o -> o | None -> x in
  add_scalar_ ~out x (_neg_elt (kind x) a)

let mul_scalar_ ?out x a =
  let out = match out with Some o -> o | None -> x in
  _owl_mul_scalar (kind x) (numel x) x out a

let div_scalar_ ?out x a =
  let out = match out with Some o -> o | None -> x in
  _owl_div_scalar (kind x) (numel x) x out a

let pow_scalar_ ?out x a =
  let out = match out with Some o -> o | None -> x in
  _owl_pow_scalar (kind x) (numel x) x out a

let atan2_scalar_ ?out x a =
  let out = match out with Some o -> o | None -> x in
  _owl_atan2_scalar (kind x) (numel x) x out a

let fmod_scalar_ ?out x a =
  let out = match out with Some o -> o | None -> x in
  _owl_fmod_scalar (kind x) (numel x) x out a

let scalar_add_ ?out a x =
  let out = match out with Some o -> o | None -> x in
  _owl_add_scalar (kind x) (numel x) x out a

let scalar_sub_ ?out a x =
  let out = match out with Some o -> o | None -> x in
  _owl_scalar_sub (kind x) (numel x) x out a

let scalar_mul_ ?out a x =
  let out = match out with Some o -> o | None -> x in
  _owl_mul_scalar (kind x) (numel x) x out a

let scalar_div_ ?out a x =
  let out = match out with Some o -> o | None -> x in
  _owl_scalar_div (kind x) (numel x) x out a

let scalar_pow_ ?out a x =
  let out = match out with Some o -> o | None -> x in
  _owl_scalar_pow (kind x) (numel x) x out a

let scalar_atan2_ ?out a x =
  let out = match out with Some o -> o | None -> x in
  _owl_scalar_atan2 (kind x) (numel x) x out a

let scalar_fmod_ ?out a x =
  let out = match out with Some o -> o | None -> x in
  _owl_scalar_fmod (kind x) (numel x) x out a

let conj_ ?out x =
  let out = match out with Some o -> o | None -> x in
  _owl_conj (kind x) (numel x) x out

let abs_ ?out x =
  let out = match out with Some o -> o | None -> x in
  _owl_abs (kind x) (numel x) x out

let neg_ ?out x =
  let out = match out with Some o -> o | None -> x in
  _owl_neg (kind x) (numel x) x out

let reci_ ?out x =
  let out = match out with Some o -> o | None -> x in
  _owl_reci (kind x) (numel x) x out

let signum_ ?out x =
  let out = match out with Some o -> o | None -> x in
  _owl_signum (kind x) (numel x) x out

let sqr_ ?out x =
  let out = match out with Some o -> o | None -> x in
  _owl_sqr (kind x) (numel x) x out

let sqrt_ ?out x =
  let out = match out with Some o -> o | None -> x in
  _owl_sqrt (kind x) (numel x) x out

let cbrt_ ?out x =
  let out = match out with Some o -> o | None -> x in
  _owl_cbrt (kind x) (numel x) x out

let exp_ ?out x =
  let out = match out with Some o -> o | None -> x in
  _owl_exp (kind x) (numel x) x out

let exp2_ ?out x =
  let out = match out with Some o -> o | None -> x in
  _owl_exp2 (kind x) (numel x) x out

let exp10_ ?out x =
  let out = match out with Some o -> o | None -> x in
  _owl_exp10 (kind x) (numel x) x out

let expm1_ ?out x =
  let out = match out with Some o -> o | None -> x in
  _owl_expm1 (kind x) (numel x) x out

let log_ ?out x =
  let out = match out with Some o -> o | None -> x in
  _owl_log (kind x) (numel x) x out

let log2_ ?out x =
  let out = match out with Some o -> o | None -> x in
  _owl_log2 (kind x) (numel x) x out

let log10_ ?out x =
  let out = match out with Some o -> o | None -> x in
  _owl_log10 (kind x) (numel x) x out

let log1p_ ?out x =
  let out = match out with Some o -> o | None -> x in
  _owl_log1p (kind x) (numel x) x out

let sin_ ?out x =
  let out = match out with Some o -> o | None -> x in
  _owl_sin (kind x) (numel x) x out

let cos_ ?out x =
  let out = match out with Some o -> o | None -> x in
  _owl_cos (kind x) (numel x) x out

let tan_ ?out x =
  let out = match out with Some o -> o | None -> x in
  _owl_tan (kind x) (numel x) x out

let asin_ ?out x =
  let out = match out with Some o -> o | None -> x in
  _owl_asin (kind x) (numel x) x out

let acos_ ?out x =
  let out = match out with Some o -> o | None -> x in
  _owl_acos (kind x) (numel x) x out

let atan_ ?out x =
  let out = match out with Some o -> o | None -> x in
  _owl_atan (kind x) (numel x) x out

let sinh_ ?out x =
  let out = match out with Some o -> o | None -> x in
  _owl_sinh (kind x) (numel x) x out

let cosh_ ?out x =
  let out = match out with Some o -> o | None -> x in
  _owl_cosh (kind x) (numel x) x out

let tanh_ ?out x =
  let out = match out with Some o -> o | None -> x in
  _owl_tanh (kind x) (numel x) x out

let asinh_ ?out x =
  let out = match out with Some o -> o | None -> x in
  _owl_asinh (kind x) (numel x) x out

let acosh_ ?out x =
  let out = match out with Some o -> o | None -> x in
  _owl_acosh (kind x) (numel x) x out

let atanh_ ?out x =
  let out = match out with Some o -> o | None -> x in
  _owl_atanh (kind x) (numel x) x out

let floor_ ?out x =
  let out = match out with Some o -> o | None -> x in
  _owl_floor (kind x) (numel x) x out

let ceil_ ?out x =
  let out = match out with Some o -> o | None -> x in
  _owl_ceil (kind x) (numel x) x out

let round_ ?out x =
  let out = match out with Some o -> o | None -> x in
  _owl_round (kind x) (numel x) x out

let trunc_ ?out x =
  let out = match out with Some o -> o | None -> x in
  _owl_trunc (kind x) (numel x) x out

let fix_ ?out x =
  let out = match out with Some o -> o | None -> x in
  _owl_fix (kind x) (numel x) x out

let erf_ ?out x =
  let out = match out with Some o -> o | None -> x in
  _owl_erf (kind x) (numel x) x out

let erfc_ ?out x =
  let out = match out with Some o -> o | None -> x in
  _owl_erfc (kind x) (numel x) x out

let relu_ ?out x =
  let out = match out with Some o -> o | None -> x in
  _owl_relu (kind x) (numel x) x out

let softplus_ ?out x =
  let out = match out with Some o -> o | None -> x in
  _owl_softplus (kind x) (numel x) x out

let softsign_ ?out x =
  let out = match out with Some o -> o | None -> x in
  _owl_softsign (kind x) (numel x) x out

let sigmoid_ ?out x =
  let out = match out with Some o -> o | None -> x in
  _owl_sigmoid (kind x) (numel x) x out

let softmax ?(axis=(-1)) x =
  let x = copy x in
  let axis = Owl_utils.adjust_index axis (num_dims x) in
  sub_ ~out:x x (max ~axis x);
  exp_ ~out:x x;
  let a = sum ~axis x in
  div_ ~out:x x a;
  x

let softmax_ ?out ?(axis=(-1)) x =
  let out = match out with Some o -> o | None -> x in
  let axis = Owl_utils.adjust_index axis (num_dims x) in
  sub_ ~out x (max ~axis x);
  exp_ ~out x;
  let a = sum ~axis x in
  div_ ~out x a

let cumsum_ ?out ?axis x =
  let out = match out with Some o -> o | None -> x in
  let _cumop = _owl_cumsum (kind x) in
  cumulative_op ?axis _cumop x out

let cumprod_ ?out ?axis x =
  let out = match out with Some o -> o | None -> x in
  let _cumop = _owl_cumprod (kind x) in
  cumulative_op ?axis _cumop x out

let cummin_ ?out ?axis x =
  let out = match out with Some o -> o | None -> x in
  let _cumop = _owl_cummin (kind x) in
  cumulative_op ?axis _cumop x out

let cummax_ ?out ?axis x =
  let out = match out with Some o -> o | None -> x in
  let _cumop = _owl_cummax (kind x) in
  cumulative_op ?axis _cumop x out

let cross_entropy' x y =
  let y = copy y in
  log_ ~out:y y;
  mul_ ~out:y y x;
  _neg_elt (kind y) (sum' y)

let dropout_ ?out ?(rate=0.5) x =
  assert (rate >= 0. && rate <= 1.);
  let out = match out with Some o -> o | None -> x in
  if not (out == x) then copy_to x out;
  _owl_dropout (kind x) (numel x) out rate 0


let fused_adagrad_ ?out ~rate ~eps x =
  let out = match out with Some o -> o | None -> x in
  _owl_fused_adagrad (kind x) (numel x) rate eps x out


(** Matrix functions *)

type area = { a : int; b : int; c : int; d : int }


let area a b c d = { a = a; b = b; c = c; d = d }


let area_of x =
  let s = shape x in
  let m, n = s.(0), s.(1) in
  { a = 0; b = 0; c = m - 1; d = n - 1 }


let area_of_row x i =
  let n = (shape x).(1) in
  area i 0 i (n - 1)


let area_of_col x i =
  let m = (shape x).(0) in
  area 0 i (m - 1) i


let equal_area r1 r2 =
  ((r1.c-r1.a = r2.c-r2.a) && (r1.d-r1.b = r2.d-r2.b))


let same_area r1 r2 = r1 = r2


let copy_area_to x1 r1 x2 r2 =
  assert (equal_area r1 r2);
  for i = 0 to r1.c - r1.a do
    for j = 0 to r1.d - r1.b do
      set x2 [|r2.a + i; r2.b + j|]
      (get x1 [|r1.a + i; r1.b + j|])
    done
  done


let copy_area x r =
  let y = empty (kind x) [|r.c - r.a + 1; r.d - r.b + 1|] in
  copy_area_to x r y (area_of y)


let _matrix_shape x =
  let s = shape x in
  assert (Array.length s = 2);
  s.(0), s.(1)


let row_num x =
  assert (num_dims x = 2);
  (shape x).(0)


let col_num x =
  assert (num_dims x = 2);
  (shape x).(1)


let row x i =
  let m, n = _matrix_shape x in
  let i = Owl_utils.adjust_index i m in
  let y = Bigarray.Genarray.slice_left x [|i|] in
  reshape y [|1;n|]


let col x j =
  let m, n = _matrix_shape x in
  let j = Owl_utils.adjust_index j n in
  let _kind = kind x in
  let y = empty _kind [|m;1|] in
  _owl_copy _kind m ~ofsx:j ~incx:n ~ofsy:0 ~incy:1 x y;
  y


let copy_row_to v x i =
  let u = row x i in
  copy_to v u


let copy_col_to v x i =
  let r1 = area_of v in
  let r2 = area_of_col x i in
  copy_area_to v r1 x r2


(* NOTE: same implementaton code as that in Owl_linalg_generic *)
let dot x1 x2 =
  let m, k = _matrix_shape x1 in
  let l, n = _matrix_shape x2 in
  assert (k = l);

  let _kind = kind x1 in
  let alpha = Owl_const.one _kind in
  let beta = Owl_const.zero _kind in
  let x3 = empty _kind [|m; n|] in
  let a = flatten x1 |> Bigarray.array1_of_genarray in
  let b = flatten x2 |> Bigarray.array1_of_genarray in
  let c = flatten x3 |> Bigarray.array1_of_genarray in

  let layout = Owl_cblas_basic.CblasRowMajor in
  let transa = Owl_cblas_basic.CblasNoTrans in
  let transb = Owl_cblas_basic.CblasNoTrans in
  Owl_cblas_basic.gemm layout transa transb m n k alpha a k b n beta c n;
  x3


let dot_ ?(transa=false) ?(transb=false) ?alpha ?beta ~c a b =
  Owl_cblas.gemm ~transa ~transb ?alpha ?beta ~a ~b ~c


let eye k n =
  let x = zeros k [|n;n|] in
  let y = Bigarray.array2_of_genarray x in
  let a = Owl_const.one k in
  for i = 0 to n - 1 do
    Bigarray.Array2.unsafe_set y i i a
  done;
  x


let diag ?(k=0) x =
  let m, n = _matrix_shape x in
  let l = match k >= 0 with
    | true  -> Pervasives.(max 0 (min m (n - k)))
    | false -> Pervasives.(max 0 (min n (m + k)))
  in
  let i, j = match k >= 0 with
    | true  -> 0, k
    | false -> Pervasives.abs k, 0
  in
  let y = empty (kind x) [|1;l|] in
  for k = 0 to l - 1 do
    set y [|0; k|] (get x [|i + k; j + k|])
  done;
  y


let trace x = sum' (diag x)


let to_rows x = Array.init (row_num x) (fun i -> row x i)


let to_cols x = Array.init (col_num x) (fun i -> col x i)


let of_rows l =
  let x = empty (kind l.(0)) [|(Array.length l); (col_num l.(0))|] in
  Array.iteri (fun i v -> copy_row_to v x i) l;
  x


let of_cols l =
  let x = empty (kind l.(0)) [|(row_num l.(0)); (Array.length l)|] in
  Array.iteri (fun i v -> copy_col_to v x i) l;
  x


let of_arrays k x = Array2.of_array k C_layout x |> genarray_of_array2


let to_arrays x =
  let s = shape x in
  let m = s.(0) in
  let n = s.(1) in
  let a0 = Owl_const.zero (kind x) in
  let x = array2_of_genarray x in
  let y = Array.init m (fun _ -> Array.make n a0) in
  for i = 0 to m - 1 do
    for j = 0 to n - 1 do
      y.(i).(j) <- x.{i,j}
    done
  done;
  y


let rows x l =
  let m, n = Array.length l, col_num x in
  let y = empty (kind x) [|m;n|] in
  Array.iteri (fun i j ->
    copy_row_to (row x j) y i
  ) l;
  y


let cols x l =
  let m, n = _matrix_shape x in
  let nl = Array.length l in
  let _kind = kind x in
  let y = empty _kind [|m;nl|] in
  Array.iteri (fun i j ->
    let j = Owl_utils.adjust_index j n in
    _owl_copy _kind m ~ofsx:j ~incx:n ~ofsy:i ~incy:nl x y;
  ) l;
  y


let draw_rows ?(replacement=true) x c =
  let a = Array.init (row_num x) (fun i -> i) in
  let l = match replacement with
    | true  -> Owl_stats.sample a c
    | false -> Owl_stats.choose a c
  in rows x l, l


let draw_cols ?(replacement=true) x c =
  let a = Array.init (col_num x) (fun i -> i) in
  let l = match replacement with
    | true  -> Owl_stats.sample a c
    | false -> Owl_stats.choose a c
  in cols x l, l


let draw_rows2 ?(replacement=true) x y c =
  let x_rows, l = draw_rows ~replacement x c in
  x_rows, rows y l, l


let draw_cols2 ?(replacement=true) x y c =
  let x_cols, l = draw_rows ~replacement x c in
  x_cols, cols y l, l


(*
  simiar to sum_rows in matrix, sum all the slices along an axis.
  The default [axis] is the highest dimension. E.g., for [x] of [|2;3;4;5|],
  [sum_slices ~axis:2] returns an ndarray of shape [|4;5|].

  currently, the operation is done using [gemm], fast but uses more memory.
 *)
let sum_slices ?axis x =
  let axis = match axis with
    | Some a -> a
    | None   -> num_dims x - 1
  in
  (* reshape into 2d matrix *)
  let s = shape x in
  let n = (Owl_utils.calc_slice s).(axis) in
  let m = (numel x) / n in
  let y = reshape x [|m;n|] in
  (* create a row vector of all ones *)
  let v = ones (kind x) [|1;m|] in
  (* sum all the rows using gemm operation *)
  let y = dot v y in
  (* reshape back into ndarray *)
  let s = Array.(sub s axis (length s - axis)) in
  reshape y s


(*
  Simiar to `sum`, but sums the elements along multiple axes specified in an
  array. E.g., for [x] of [|2;3;4;5|], [sum_reduce ~axis:[|1;3|] x] returns an
  ndarray of shape [|2;1;4;1|]; if axis not specified, it returns an ndarray of
  shape [|1;1;1;1|].
 *)
let sum_reduce ?axis x =
  let _kind = kind x in
  let _dims = num_dims x in
  match axis with
  | Some a -> (
      let y = ref x in
      Array.iter (fun i ->
        assert (i < _dims);
        let m, n, o, s = Owl_utils.reduce_params i !y in
        let z = zeros _kind s in
        _owl_sum_along _kind m n o !y z;
        y := z
      ) a;
      !y
    )
  | None   ->
      _owl_sum _kind (numel x) x |> create _kind (Array.make (num_dims x) 1)


let slide ?(axis=(-1)) ?(ofs=0) ?(step=1) ~window x =
  let d = num_dims x in
  let a = if axis >= 0 then axis else d + axis in
  let sx = shape x in
  assert (a < d);
  assert (ofs + window <= sx.(a));

  let _stride = strides x in
  let _slicez = slice_size x in
  let m = (numel x) / _slicez.(a) in
  let n = (sx.(a) - ofs - window) / step + 1 in
  let o = _stride.(a) * window in
  let ofsx_m = _stride.(a) * ofs in
  let incx_m = _slicez.(a) in
  let incx_n = _stride.(a) * step in

  sx.(a) <- n * window;
  let y = empty (kind x) sx in
  let incy_m = (slice_size y).(a) in
  let incy_n = o in

  Owl_ndarray._ndarray_slide (kind x) x y m n o ofsx_m incx_m incx_n incy_m incy_n;
  let sy = Owl_utils.Array.replace a 1 sx [|n;window|] in
  reshape y sy


let draw ?(axis=0) x n =
  let axis = Owl_utils.adjust_index axis (num_dims x) in
  let b = nth_dim x axis in
  let indices = Array.init n (fun _ -> Owl_stats.uniform_int_rvs ~a:0 ~b:(b-1)) in
  let slice = Array.init (num_dims x) (fun i -> if i = axis then L_ indices else R_ [||]) in
  let samples = Owl_slicing.get_fancy_array_typ slice x in
  samples, indices


let _contract1_check_indices idx x =
  let s = shape x in
  let n = num_dims x in
  Array.for_all (fun (i,j) ->
    (i >= 0 && i < n && j >= 0 && j < n) && (s.(i) = s.(j) && i <> j)
  ) idx


let contract1 index_pairs x =
  let d = num_dims x in
  assert (d > 1);
  assert (_contract1_check_indices index_pairs x);

  let permut_1 = Owl_utils.Array.of_tuples index_pairs in
  let permut_0 = Owl_utils.Array.(complement (range 0 (d - 1)) permut_1) in
  let permut = Owl_utils.Array.(permut_0 @ permut_1) in

  let s0 = shape x in
  let i0 = strides x in
  let sa = Array.copy s0 in
  Owl_utils.Array.set_n sa permut_1 1;
  let ia = Owl_utils.calc_stride sa in

  let s1 = Owl_utils.Array.permute permut s0 in
  let i1 = Owl_utils.Array.permute permut i0 in
  let sb = Owl_utils.Array.permute permut sa in
  let ib = Owl_utils.Array.permute permut ia in

  let p = reshape x s1 in
  let q = zeros (kind x) sb in
  let incp = Array.map Int64.of_int i1 |> Array1.of_array int64 c_layout |> genarray_of_array1 in
  let incq = Array.map Int64.of_int ib |> Array1.of_array int64 c_layout |> genarray_of_array1 in

  let rtd = d - (Array.length permut_1) in
  Owl_ndarray._ndarray_contract_one (kind x) p q incp incq (Int64.of_int rtd);
  reshape q (Array.sub sb 0 rtd)


let _contract2_check_indices idx x y =
  let sx = shape x in
  let nx = num_dims x in
  let sy = shape y in
  let ny = num_dims y in
  Array.for_all (fun (i,j) ->
    i >= 0 && i < nx && j >= 0 && j < ny && sx.(i) = sy.(j)
  ) idx


let contract2 index_pairs x y =
  assert (_contract2_check_indices index_pairs x y);

  let dx = num_dims x in
  let permut_x1 = Owl_utils.Array.map fst index_pairs in
  let permut_x0 = Owl_utils.Array.(complement (range 0 (dx - 1)) permut_x1) in
  let permut_x = Owl_utils.Array.(permut_x0 @ permut_x1) in
  let shpx = Owl_utils.Array.permute permut_x (shape x) in
  let incx = Owl_utils.Array.permute permut_x (strides x) in

  let dy = num_dims y in
  let permut_y1 = Owl_utils.Array.map snd index_pairs in
  let permut_y0 = Owl_utils.Array.(complement (range 0 (dy - 1)) permut_y1) in
  let permut_y = Owl_utils.Array.(permut_y0 @ permut_y1) in
  let shpy = Owl_utils.Array.permute permut_y (shape y) in
  let incy = Owl_utils.Array.permute permut_y (strides y) in

  let outer_nx = Array.length permut_x0 in
  let outer_ny = Array.length permut_y0 in
  let inner_nx = Array.length permut_x1 in
  let inner_ny = Array.length permut_y1 in
  assert (inner_nx = inner_ny);

  let shpz_x = Array.sub shpx 0 outer_nx in
  let shpz_y = Array.sub shpy 0 outer_ny in
  let shpz = Owl_utils.Array.(shpz_x @ shpz_y) in
  let z = zeros (kind x) shpz in

  let loop0 = Owl_utils.Array.(shpz @ (sub shpx outer_nx inner_nx)) in
  let incx0 = Owl_utils.Array.(insert incx (make outer_ny 0) outer_nx) in
  let incy0 = Owl_utils.Array.(insert incy (make outer_nx 0) 0) in
  let incz0 = Owl_utils.Array.(strides z @ (make inner_nx 0)) in
  let loop1 = Array.map Int64.of_int loop0 |> Array1.of_array int64 c_layout |> genarray_of_array1 in
  let incx1 = Array.map Int64.of_int incx0 |> Array1.of_array int64 c_layout |> genarray_of_array1 in
  let incy1 = Array.map Int64.of_int incy0 |> Array1.of_array int64 c_layout |> genarray_of_array1 in
  let incz1 = Array.map Int64.of_int incz0 |> Array1.of_array int64 c_layout |> genarray_of_array1 in
  let ndims = Array.length loop0 |> Int64.of_int in
  Owl_ndarray._ndarray_contract_two (kind x) x y z incx1 incy1 incz1 loop1 ndims;
  z


(* Helper functions *)

let float_to_elt x = x

let elt_to_float x = x


(* ends here *)<|MERGE_RESOLUTION|>--- conflicted
+++ resolved
@@ -1849,7 +1849,6 @@
   output
 
 
-<<<<<<< HEAD
 let conv2d_ ~out ?(padding=SAME) input kernel stride =
   assert (num_dims input = 4);
   assert (num_dims kernel = 4);
@@ -1883,12 +1882,8 @@
     row_stride col_stride pad_typ row_in_stride col_in_stride
 
 
-(* transpose 2d convolution *)
-let transpose_conv2d ?(padding=SAME) input kernel stride =
-=======
 (* gradient of conv2d w.r.t the input *)
 let conv2d_backward_input input kernel stride output' =
->>>>>>> 18ad1030
   assert (num_dims input = 4);
   assert (num_dims kernel = 4);
   assert (num_dims output' = 4);
@@ -1927,10 +1922,11 @@
   input'
 
 
-<<<<<<< HEAD
-let transpose_conv2d_ ~out ?(padding=SAME) input kernel stride =
+(* gradient of conv2d w.r.t the kernel *)
+let conv2d_backward_kernel input kernel stride output' =
   assert (num_dims input = 4);
   assert (num_dims kernel = 4);
+  assert (num_dims output' = 4);
   assert (Array.length stride = 2);
 
   let input_shp = shape input in
@@ -1945,28 +1941,28 @@
   let out_channel = kernel_shp.(3) in
   assert (in_channel = kernel_shp.(2));
 
+  let output_shp = shape output' in
+  let output_cols = output_shp.(1) in
+  let output_rows = output_shp.(2) in
+  assert (batches = output_shp.(0));
+  assert (out_channel = output_shp.(3));
+
   let col_stride = stride.(0) in
   let row_stride = stride.(1) in
   let col_in_stride = 1 in
   let row_in_stride = 1 in
 
-  let output_cols, output_rows =
-    Owl_utils.calc_transpose_conv2d_output_shape padding input_cols input_rows kernel_cols kernel_rows row_stride col_stride
-  in
-  let pad_typ = match padding with SAME -> 0 | VALID -> 1 in
-
-  _owl_spatial_trans_conv (kind input)
-    input kernel out batches input_cols input_rows in_channel
+  let kernel' = empty (kind kernel) (shape kernel) in
+
+  _owl_spatial_conv_backward_kernel (kind input)
+    input kernel' output' batches input_cols input_rows in_channel
     kernel_cols kernel_rows output_cols output_rows out_channel
-    row_stride col_stride pad_typ row_in_stride col_in_stride
-
-
-(* gradient of conv2d w.r.t the input *)
-let conv2d_backward_input input kernel stride output' =
-=======
-(* gradient of conv2d w.r.t the kernel *)
-let conv2d_backward_kernel input kernel stride output' =
->>>>>>> 18ad1030
+    row_stride col_stride row_in_stride col_in_stride;
+
+  kernel'
+
+
+let conv2d_backward_input_ ~out input kernel stride output' =
   assert (num_dims input = 4);
   assert (num_dims kernel = 4);
   assert (num_dims output' = 4);
@@ -1995,55 +1991,12 @@
   let col_in_stride = 1 in
   let row_in_stride = 1 in
 
-  let kernel' = empty (kind kernel) (shape kernel) in
-
-  _owl_spatial_conv_backward_kernel (kind input)
-    input kernel' output' batches input_cols input_rows in_channel
-    kernel_cols kernel_rows output_cols output_rows out_channel
-    row_stride col_stride row_in_stride col_in_stride;
-
-  kernel'
-
-
-<<<<<<< HEAD
-let conv2d_backward_input_ ~out input kernel stride output' =
-  assert (num_dims input = 4);
-  assert (num_dims kernel = 4);
-  assert (num_dims output' = 4);
-  assert (Array.length stride = 2);
-
-  let input_shp = shape input in
-  let batches = input_shp.(0) in
-  let input_cols = input_shp.(1) in
-  let input_rows = input_shp.(2) in
-  let in_channel = input_shp.(3) in
-
-  let kernel_shp = shape kernel in
-  let kernel_cols = kernel_shp.(0) in
-  let kernel_rows = kernel_shp.(1) in
-  let out_channel = kernel_shp.(3) in
-  assert (in_channel = kernel_shp.(2));
-
-  let output_shp = shape output' in
-  let output_cols = output_shp.(1) in
-  let output_rows = output_shp.(2) in
-  assert (batches = output_shp.(0));
-  assert (out_channel = output_shp.(3));
-
-  let col_stride = stride.(0) in
-  let row_stride = stride.(1) in
-  let col_in_stride = 1 in
-  let row_in_stride = 1 in
-
   _owl_spatial_conv_backward_input (kind input)
     out kernel output' batches input_cols input_rows in_channel
     kernel_cols kernel_rows output_cols output_rows out_channel
     row_stride col_stride row_in_stride col_in_stride
 
 
-(* gradient of conv2d w.r.t the kernel *)
-let conv2d_backward_kernel input kernel stride output' =
-=======
 (* transpose_conv2d: 4d input and 4d kernel, refer to tensorlfow doc
   input : [batch; input_column; input_row; input_channel]
   kernel: [kernel_column; kernel_row; input_channel; output_channel]
@@ -2051,7 +2004,6 @@
   output: [batch; output_column; output_row; output_channel]
  *)
 let transpose_conv2d ?(padding=SAME) input kernel stride =
->>>>>>> 18ad1030
   assert (num_dims input = 4);
   assert (num_dims kernel = 4);
   assert (Array.length stride = 2);
@@ -2085,6 +2037,37 @@
 
   output
 
+
+let transpose_conv2d_ ~out ?(padding=SAME) input kernel stride =
+  assert (num_dims input = 4);
+  assert (num_dims kernel = 4);
+  assert (Array.length stride = 2);
+
+  let input_shp = shape input in
+  let batches = input_shp.(0) in
+  let input_cols = input_shp.(1) in
+  let input_rows = input_shp.(2) in
+  let in_channel = input_shp.(3) in
+
+  let kernel_shp = shape kernel in
+  let kernel_cols = kernel_shp.(0) in
+  let kernel_rows = kernel_shp.(1) in
+  let out_channel = kernel_shp.(3) in
+  assert (in_channel = kernel_shp.(2));
+
+  let col_stride = stride.(0) in
+  let row_stride = stride.(1) in
+  let col_in_stride = 1 in
+  let row_in_stride = 1 in
+
+  let output_cols, output_rows =
+    Owl_utils.calc_transpose_conv2d_output_shape padding input_cols input_rows kernel_cols kernel_rows row_stride col_stride
+  in
+
+  _owl_spatial_conv_backward_input (kind input)
+    out kernel input batches output_cols output_rows out_channel
+    kernel_cols kernel_rows input_cols input_rows in_channel
+    row_stride col_stride row_in_stride col_in_stride
 
 
 let conv2d_backward_kernel_ ~out input kernel stride output' =
@@ -2191,9 +2174,9 @@
   let col_in_stride = 1 in
   let row_in_stride = 1 in
 
-  _owl_spatial_trans_conv_backward_kernel (kind input)
-    input out output' batches input_cols input_rows in_channel
-    kernel_cols kernel_rows output_cols output_rows out_channel
+  _owl_spatial_conv_backward_kernel (kind input)
+    output' out input batches output_cols output_rows out_channel
+    kernel_cols kernel_rows input_cols input_rows in_channel
     row_stride col_stride row_in_stride col_in_stride
 
 
@@ -2267,10 +2250,11 @@
   let col_in_stride = 1 in
   let row_in_stride = 1 in
 
-  _owl_spatial_trans_conv_backward_input (kind input)
-    out kernel output' batches input_cols input_rows in_channel
-    kernel_cols kernel_rows output_cols output_rows out_channel
-    row_stride col_stride row_in_stride col_in_stride
+  let dummy_pad_typ = 0 in
+  _owl_spatial_conv (kind input)
+    output' kernel out batches output_cols output_rows out_channel
+    kernel_cols kernel_rows input_cols input_rows in_channel
+    row_stride col_stride dummy_pad_typ row_in_stride col_in_stride
 
 
 (* conv3d: 5d input and 5d kernel, refer to tensorflow doc
@@ -2482,9 +2466,45 @@
   kernel'
 
 
-<<<<<<< HEAD
 let conv3d_backward_kernel_ ~out input kernel stride output' =
-=======
+  assert (num_dims input = 5);
+  assert (num_dims kernel = 5);
+  assert (num_dims output' = 5);
+  assert (Array.length stride = 3);
+
+  let input_shp = shape input in
+  let batches = input_shp.(0) in
+  let input_cols = input_shp.(1) in
+  let input_rows = input_shp.(2) in
+  let input_dpts = input_shp.(3) in
+  let in_channel = input_shp.(4) in
+
+  let kernel_shp = shape kernel in
+  let kernel_cols = kernel_shp.(0) in
+  let kernel_rows = kernel_shp.(1) in
+  let kernel_dpts = kernel_shp.(2) in
+  let out_channel = kernel_shp.(4) in
+  assert (in_channel = kernel_shp.(3));
+
+  let output_shp = shape output' in
+  let output_cols = output_shp.(1) in
+  let output_rows = output_shp.(2) in
+  let output_dpts =  output_shp.(3) in
+  assert (batches = output_shp.(0));
+  assert (out_channel = output_shp.(4));
+
+  let col_stride = stride.(0) in
+  let row_stride = stride.(1) in
+  let dpt_stride = stride.(2) in
+
+  _owl_cuboid_conv_backward_kernel (kind input)
+    input out output' batches
+    input_cols input_rows input_dpts in_channel
+    kernel_cols kernel_rows kernel_dpts
+    output_cols output_rows output_dpts out_channel
+    dpt_stride row_stride col_stride
+
+
 (* transpose_conv3d: 5d input and 5d kernel, refer to tensorflow doc
   input : [batch; input_column; input_row; input_depth; input_channel]
   kernel: [kernel_column; kernel_row; kernel_depth; input_channel; output_channel]
@@ -2531,7 +2551,6 @@
 
 (* gradient of transpose_conv3d w.r.t the input *)
 let transpose_conv3d_backward_input input kernel stride output' =
->>>>>>> 18ad1030
   assert (num_dims input = 5);
   assert (num_dims kernel = 5);
   assert (num_dims output' = 5);
@@ -2562,14 +2581,6 @@
   let row_stride = stride.(1) in
   let dpt_stride = stride.(2) in
 
-<<<<<<< HEAD
-  _owl_cuboid_conv_backward_kernel (kind input)
-    input out output' batches
-    input_cols input_rows input_dpts in_channel
-    kernel_cols kernel_rows kernel_dpts
-    output_cols output_rows output_dpts out_channel
-    dpt_stride row_stride col_stride
-=======
   let input' = empty (kind input) (shape input) in
 
   let dummy_pad_typ = 0 in
@@ -2625,7 +2636,6 @@
     dpt_stride row_stride col_stride;
 
   kernel'
->>>>>>> 18ad1030
 
 
 (* conv1d: 3d input and 3d kernel, refer to tensorlfow doc
@@ -2790,9 +2800,40 @@
   reshape kernel' kernel_shp
 
 
-<<<<<<< HEAD
 let conv1d_backward_kernel_ ~out input kernel stride output' =
-=======
+  assert (num_dims input = 3);
+  assert (num_dims kernel = 3);
+  assert (num_dims output' = 3);
+  assert (Array.length stride = 1);
+
+  let input_shp = shape input in
+  let batches = input_shp.(0) in
+  let input_cols = input_shp.(1) in
+  let in_channel = input_shp.(2) in
+  let input_rows = 1 in
+  let input = reshape input [|batches; input_rows; input_cols; in_channel|] in
+
+  let kernel_shp = shape kernel in
+  let kernel_cols = kernel_shp.(0) in
+  let out_channel = kernel_shp.(2) in
+  assert (in_channel = kernel_shp.(1));
+  let kernel_rows = 1 in
+  let kernel = reshape kernel [|kernel_rows; kernel_cols; in_channel; out_channel|] in
+
+  let output'_shp = shape output' in
+  let output_cols = output'_shp.(1) in
+  assert (batches = output'_shp.(0));
+  assert (out_channel = output'_shp.(2));
+  let output_rows = 1 in
+  let output' = reshape output' [|batches; output_rows; output_cols; out_channel|] in
+
+  let col_stride = stride.(0) in
+  let row_stride = 1 in
+  let stride = [|row_stride; col_stride|] in
+
+  conv2d_backward_kernel_ ~out input kernel stride output'
+
+
 let transpose_conv1d ?(padding=SAME) input kernel stride =
   assert (num_dims input = 3);
   assert (num_dims kernel = 3);
@@ -2808,7 +2849,7 @@
   let kernel_cols = kernel_shp.(0) in
   let out_channel = kernel_shp.(2) in
   assert (in_channel = kernel_shp.(1));
-  let kernel = reshape kernel [|1;kernel_cols; in_channel; out_channel|] in
+  let kernel = reshape kernel [|1; kernel_cols; in_channel; out_channel|] in
 
   let col_stride = stride.(0) in
   let stride = [|1; col_stride|] in
@@ -2858,7 +2899,6 @@
 
 (* gradient of transpose_conv1d w.r.t the kernel *)
 let transpose_conv1d_backward_kernel input kernel stride output' =
->>>>>>> 18ad1030
   assert (num_dims input = 3);
   assert (num_dims kernel = 3);
   assert (num_dims output' = 3);
@@ -2889,12 +2929,8 @@
   let row_stride = 1 in
   let stride = [|row_stride; col_stride|] in
 
-<<<<<<< HEAD
-  conv2d_backward_kernel_ ~out input kernel stride output'
-=======
   let kernel' = transpose_conv2d_backward_kernel input kernel stride output' in
   reshape kernel' kernel_shp
->>>>>>> 18ad1030
 
 
 (* max_pool2d: 4d input and 2d kernel, refer to tensorlfow doc
