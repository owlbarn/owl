(*
 * OWL - an OCaml numerical library for scientific computing
 * Copyright (c) 2016-2018 Liang Wang <liang.wang@cl.cam.ac.uk>
 *)

open Owl_types

open Bigarray

open Owl_ndarray


type ('a, 'b) t = ('a, 'b, c_layout) Genarray.t

type ('a, 'b) kind = ('a, 'b) Bigarray.kind


(* Basic functions from Genarray module *)

let empty kind dimension = Genarray.create kind c_layout dimension


let get x i = Genarray.get x i


let set x i a = Genarray.set x i a


let get_fancy axis x = Owl_slicing.get_fancy_list_typ axis x


let set_fancy axis x y = Owl_slicing.set_fancy_list_typ axis x y


let get_slice axis x = Owl_slicing.get_slice_list_typ axis x


let set_slice axis x y = Owl_slicing.set_slice_list_typ axis x y


let num_dims x = Genarray.num_dims x


let shape x = Genarray.dims x


let nth_dim x i = Genarray.nth_dim x i


let numel x = Owl_utils.numel x


let kind x = Genarray.kind x


let layout x = Genarray.layout x


let size_in_bytes x = Genarray.size_in_bytes x


let sub_left = Genarray.sub_left


let sub_right = Genarray.sub_right


let slice_left = Genarray.slice_left


let slice_right = Genarray.slice_right


let copy_to src dst =
  let k = kind src in
  let n = numel src in
  _owl_copy k n ~ofsx:0 ~incx:1 ~ofsy:0 ~incy:1 src dst


let fill x a = Genarray.fill x a


let reshape x d =
  let minus_one = Owl_utils.Array.count d (-1) in
  assert (minus_one <= 1);
  if minus_one = 0 then reshape x d
  else (
    let n = numel x in
    let m = Array.fold_right ( * ) d (-1) in
    let e = Array.map (fun a -> if a = -1 then n / m else a) d in
    reshape x e
  )


let reset x = Genarray.fill x (Owl_const.zero (kind x))


let mmap fd ?pos kind shared dims = Unix.map_file fd ?pos kind c_layout shared dims


let flatten x = reshape x [|numel x|]


let init k d f =
  let x = empty k d in
  let y = array1_of_genarray (flatten x) in
  let n = numel x in
  for i = 0 to n - 1 do
    Array1.unsafe_set y i (f i)
  done;
  x


let init_nd k d f =
  let x = empty k d in
  let y = array1_of_genarray (flatten x) in
  let n = numel x in
  let s = Owl_utils.calc_stride d in
  let j = Array.copy s in
  for i = 0 to n - 1 do
    Owl_utils.index_1d_nd i j s;
    Array1.unsafe_set y i (f j)
  done;
  x


let same_shape x y = (shape x) = (shape y)


let copy x =
  let y = empty (kind x) (shape x) in
  _owl_copy (kind x) (numel x) ~ofsx:0 ~incx:1 ~ofsy:0 ~incy:1 x y;
  y


let reverse x =
  let y = copy x in
  let n = numel x in
  _owl_copy (kind x) n ~ofsx:0 ~incx:1 ~ofsy:(n-1) ~incy:(-1) x y;
  y


let tile x reps =
  (* check the validity of reps *)
  if Array.exists ((>) 1) reps then
    failwith "tile: repitition must be >= 1";
  (* align and promote the shape *)
  let a = num_dims x in
  let b = Array.length reps in
  let x, reps = match a < b with
    | true ->
        let d = Owl_utils.Array.pad `Left 1 (b - a) (shape x) in
        (reshape x d), reps
    | false ->
        let r = Owl_utils.Array.pad `Left 1 (a - b) reps in
        x, r
  in
  (* calculate the smallest continuous slice dx *)
  let i = ref (Array.length reps - 1) in
  let sx = shape x in
  let dx = ref sx.(!i) in
  while reps.(!i) = 1 && !i - 1 >= 0 do
    i := !i - 1;
    dx := !dx * sx.(!i);
  done;
  (* project x and y to 1-dimensional arrays *)
  let sy = Owl_utils.Array.map2i (fun _ a b -> a * b) sx reps in
  let _kind = kind x in
  let y = empty _kind sy in
  let stride_x = Owl_utils.calc_stride (shape x) in
  let stride_y = Owl_utils.calc_stride (shape y) in
  (* recursively tile the data within y *)
  let rec _tile ofsx ofsy lvl =
    if lvl = !i then
      _owl_repeat _kind !dx reps.(lvl) x ofsx 1 0 y ofsy 1 !dx
    else (
      for j = 0 to sx.(lvl) - 1 do
        let ofsx' = ofsx + j * stride_x.(lvl) in
        let ofsy' = ofsy + j * stride_y.(lvl) in
        _tile ofsx' ofsy' (lvl + 1);
      done;
      let _len = stride_y.(lvl) * sx.(lvl) in
      for k = 1 to reps.(lvl) - 1 do
        _owl_copy _kind _len ~ofsx:ofsy ~incx:1 ~ofsy:(ofsy + (k * _len)) ~incy:1 y y
      done;
    )
  in
  _tile 0 0 0; y


let repeat ?(axis=(-1)) x reps =
  let highest_dim = Array.length (shape x) - 1 in
  (* by default, repeat at the highest dimension *)
  let axis = Owl_utils.adjust_index axis (num_dims x) in
  (* calculate the new shape of y based on reps *)
  let _kind = kind x in
  let _shape_y = shape x in
  _shape_y.(axis) <- _shape_y.(axis) * reps;
  let y = empty _kind _shape_y in
  (* if repeat at the highest dimension, use this strategy *)
  if axis = highest_dim then (
    for i = 0 to reps - 1 do
      _owl_copy _kind (numel x) ~ofsx:0 ~incx:1 ~ofsy:i ~incy:reps x y
    done;
  )
  (* if repeat at another dimension, use this block copying *)
  else (
    let _stride_x = Owl_utils.calc_stride (shape x) in
    let _slice_sz = _stride_x.(axis) in
    (* be careful of the index, this is fortran layout *)
    for i = 0 to (numel x) / _slice_sz - 1 do
      let ofsx = i * _slice_sz in
      for j = 0 to reps - 1 do
        let ofsy = (i * reps + j) * _slice_sz in
        _owl_copy _kind _slice_sz ~ofsx ~incx:1 ~ofsy ~incy:1 x y
      done;
    done;
  );
  (* reshape y' back to ndarray before return result *)
  reshape y _shape_y


let concatenate ?(axis=0) xs =
  let axis = Owl_utils.adjust_index axis (num_dims xs.(0)) in
  (* get the shapes of all inputs and etc. *)
  let shapes = Array.map shape xs in
  let shape0 = Array.copy shapes.(0) in
  shape0.(axis) <- 0;
  let acc_dim = ref 0 in
  (* validate all the input shapes; update step_sz *)
  let step_sz = Array.(make (length xs) 0) in
  Array.iteri (fun i shape1 ->
    step_sz.(i) <- (Owl_utils.calc_slice shape1).(axis);
    acc_dim := !acc_dim + shape1.(axis);
    shape1.(axis) <- 0;
    assert (shape0 = shape1);
  ) shapes;
  (* allocalte space for new array *)
  let _kind = kind xs.(0) in
  shape0.(axis) <- !acc_dim;
  let y = empty _kind shape0 in
  (* calculate the number of copies *)
  let slice_sz = (Owl_utils.calc_slice shape0).(axis) in
  let m = numel y / slice_sz in
  let n = Array.length xs in
  (* init the copy location for all inputs *)
  let x_ofs = Array.make n 0 in
  (* copy data in the flattened space *)
  let y_ofs = ref 0 in
  for i = 0 to m - 1 do
    for j = 0 to n - 1 do
      _owl_copy _kind step_sz.(j) ~ofsx:x_ofs.(j) ~incx:1 ~ofsy:!y_ofs ~incy:1 xs.(j) y;
      x_ofs.(j) <- x_ofs.(j) + step_sz.(j);
      y_ofs := !y_ofs + step_sz.(j);
    done;
  done;
  (* all done, return the combined result *)
  y


let concat_vertical x1 x2 = concatenate ~axis:0 [|x1;x2|]


let concat_horizontal x1 x2 = concatenate ~axis:(num_dims x1 - 1) [|x1;x2|]


let concat_vh xs = Array.map (concatenate ~axis:1) xs |> concatenate ~axis:0


let squeeze ?(axis=[||]) x =
  let a = match Array.length axis with
    | 0 -> Array.init (num_dims x) (fun i -> i)
    | _ -> axis
  in
  let s = Owl_utils.Array.filteri (fun i v ->
    not (v == 1 && Array.mem i a)
  ) (shape x)
  in
  reshape x s


let expand ?(hi=false) x d =
  let d0 = d - (num_dims x) in
  match d0 > 0 with
  | true  -> (
      if hi = true then
        Owl_utils.Array.pad `Right 1 d0 (shape x) |> reshape x
      else
        Owl_utils.Array.pad `Left 1 d0 (shape x) |> reshape x
    )
  | false -> x


let resize ?(head=true) x d =
  let n0 = numel x in
  let n1 = Array.fold_left (fun a b -> a * b) 1 d in
  let ofsx, ofsy =
    match head, n0 < n1 with
    | true, true   -> 0, 0
    | true, false  -> 0, 0
    | false, true  -> 0, (n1 - n0)
    | false, false -> (n0 - n1), 0
  in
  match n0 < n1 with
  | true  -> (
      let k = kind x in
      let y = empty k d in
      fill y (Owl_const.zero k);
      _owl_copy k n0 ~ofsx ~incx:1 ~ofsy ~incy:1 x y;
      y
    )
  | false -> (
      let _x = reshape_1 x n0 in
      let _y = Array1.sub _x ofsx n1 |> genarray_of_array1 in
      reshape _y d
    )


let sort x =
  let y = copy x in
  Owl_ndarray._owl_sort (kind y) (numel y) y;
  y

let sort_ x = Owl_ndarray._owl_sort (kind x) (numel x) x


let strides x = x |> shape |> Owl_utils.calc_stride


let slice_size x = x |> shape |> Owl_utils.calc_slice


let ind = Owl_utils.ind

let i1d = Owl_utils.i1d


(* align and calculate the output shape for broadcasting over [x0] and [x1] *)
let broadcast_align_shape x0 x1 =
  (* align the rank of inputs *)
  let d0 = num_dims x0 in
  let d1 = num_dims x1 in
  let d3 = max d0 d1 in
  let y0 = expand ~hi:false x0 d3 in
  let y1 = expand ~hi:false x1 d3 in
  (* check whether the shape is valid *)
  let s0 = shape y0 in
  let s1 = shape y1 in
  Array.iter2 (fun a b ->
    Owl_exception.(check (not(a <> 1 && b <> 1 && a <> b)) NOT_BROADCASTABLE);
  ) s0 s1;
  (* calculate the output shape *)
  let s2 = Array.map2 max s0 s1 in
  (* calculate the strides *)
  let t0 = Owl_utils.calc_stride s0 |> Array.map Int64.of_int |> Array1.of_array int64 c_layout |> genarray_of_array1 in
  let t1 = Owl_utils.calc_stride s1 |> Array.map Int64.of_int |> Array1.of_array int64 c_layout |> genarray_of_array1 in
  let t2 = Owl_utils.calc_stride s2 |> Array.map Int64.of_int |> Array1.of_array int64 c_layout |> genarray_of_array1 in
  (* return aligned arrays, shapes, strides *)
  y0, y1, s0, s1, s2, t0, t1, t2


(* general broadcast operation for add/sub/mul/div and etc.
  This function compares the dimension element-wise from the highest to the
  lowest with the following broadcast rules (same as numpy):
  1. equal; 2. either is 1.
 *)
let broadcast_op ?out op x0 x1 =
  (* align the input rank, calculate the output shape and stride *)
  let y0, y1, s0, s1, s2, t0, t1, t2 = broadcast_align_shape x0 x1 in
  let y2 = match out with
    | Some y2 -> y2
    | None    -> empty (kind x0) s2
  in
  (* call the specific map function *)
  op y0 t0 y1 t1 y2 t2;
  y2


(* the following functions are for broadcasting among x, y, z three variables. *)
let broadcast_align_shape2 x0 x1 x2 =
  let s0, s1, s2 = Owl_utils_array.align3 `Left 1 (shape x0) (shape x1) (shape x2) in
  let y0 = reshape x0 s0 in
  let y1 = reshape x1 s1 in
  let y2 = reshape x2 s2 in
  let s3 = Owl_utils_array.map3 (fun a b c -> max a (max b c)) s0 s1 s2 in

  Owl_utils_array.iter4 (fun a b c d ->
    Owl_exception.(check (not(a <> 1 && a <> d)) NOT_BROADCASTABLE);
    Owl_exception.(check (not(b <> 1 && b <> d)) NOT_BROADCASTABLE);
    Owl_exception.(check (not(c <> 1 && c <> d)) NOT_BROADCASTABLE);
  ) s0 s1 s2 s3;

  (* calculate the strides *)
  let t0 = Owl_utils.calc_stride s0 |> Array.map Int64.of_int |> Array1.of_array int64 c_layout |> genarray_of_array1 in
  let t1 = Owl_utils.calc_stride s1 |> Array.map Int64.of_int |> Array1.of_array int64 c_layout |> genarray_of_array1 in
  let t2 = Owl_utils.calc_stride s2 |> Array.map Int64.of_int |> Array1.of_array int64 c_layout |> genarray_of_array1 in
  let t3 = Owl_utils.calc_stride s3 |> Array.map Int64.of_int |> Array1.of_array int64 c_layout |> genarray_of_array1 in
  (* return aligned arrays, shapes, strides *)
  y0, y1, y2, s0, s1, s2, s3, t0, t1, t2, t3


let broadcast_op2 ?out op x0 x1 x2 =
  (* align the input rank, calculate the output shape and stride *)
  let y0, y1, y2, s0, s1, s2, s3, t0, t1, t2, t3 = broadcast_align_shape2 x0 x1 x2 in
  let y3 = match out with
    | Some y3 -> y3
    | None    -> empty (kind x0) s3
  in
  (* call the specific map function *)
  op y0 t0 y1 t1 y2 t2 y3 t3;
  y3


(* mathematical functions *)

let min_i x =
  let y = flatten x |> array1_of_genarray in
  let i = _owl_min_i (kind x) (numel x) x in
  let s = Owl_utils.calc_stride (shape x) in
  let j = Array.copy s in
  Owl_utils.index_1d_nd i j s;
  y.{i}, j

let max_i x =
  let y = flatten x |> array1_of_genarray in
  let i = _owl_max_i (kind x) (numel x) x in
  let s = Owl_utils.calc_stride (shape x) in
  let j = Array.copy s in
  Owl_utils.index_1d_nd i j s;
  y.{i}, j

let minmax_i x = min_i x, max_i x

let min' x = x |> min_i |> fst

let max' x = x |> max_i |> fst

let minmax' x =
  let minx_i, maxx_i = minmax_i x in
  fst minx_i, fst maxx_i

let add x y =
  match same_shape x y with
  | true  -> (
      let y = copy y in
      _owl_add (kind x) (numel x) x y y;
      y
    )
  | false -> broadcast_op (_owl_broadcast_add (kind x)) x y

let sub x y =
  match same_shape x y with
  | true  -> (
      let y = copy y in
      _owl_sub (kind x) (numel x) x y y;
      y
    )
  | false -> broadcast_op (_owl_broadcast_sub (kind x)) x y

let mul x y =
  match same_shape x y with
  | true  -> (
      let y = copy y in
      _owl_mul (kind x) (numel x) x y y;
      y
    )
  | false -> broadcast_op (_owl_broadcast_mul (kind x)) x y

let div x y =
  match same_shape x y with
  | true  -> (
      let y = copy y in
      _owl_div (kind x) (numel x) x y y;
      y
    )
  | false -> broadcast_op (_owl_broadcast_div (kind x)) x y

let add_scalar x a =
  let x = copy x in
  _owl_add_scalar (kind x) (numel x) x x a;
  x

let sub_scalar x a = add_scalar x (_neg_elt (kind x) a)

let mul_scalar x a =
  let x = copy x in
  _owl_mul_scalar (kind x) (numel x) x x a;
  x

let div_scalar x a =
  let x = copy x in
  _owl_div_scalar (kind x) (numel x) x x a;
  x

let pow x y =
  match same_shape x y with
  | true  -> (
      let y = copy y in
      _owl_pow (kind x) (numel x) x y y;
      y
    )
  | false -> broadcast_op (_owl_broadcast_pow (kind x)) x y

let atan2 x y =
  match same_shape x y with
  | true  -> (
      let y = copy y in
      _owl_atan2 (kind x) (numel x) x y y;
      y
    )
  | false -> broadcast_op (_owl_broadcast_atan2 (kind x)) x y

let hypot x y =
  match same_shape x y with
  | true  -> (
      let y = copy y in
      _owl_hypot (kind x) (numel x) x y y;
      y
    )
  | false -> broadcast_op (_owl_broadcast_hypot (kind x)) x y

let min2 x y =
  match same_shape x y with
  | true  -> (
      let y = copy y in
      _owl_min2 (kind x) (numel x) x y y;
      y
    )
  | false -> broadcast_op (_owl_broadcast_min2 (kind x)) x y

let max2 x y =
  match same_shape x y with
  | true  -> (
      let y = copy y in
      _owl_max2 (kind x) (numel x) x y y;
      y
    )
  | false -> broadcast_op (_owl_broadcast_max2 (kind x)) x y

let fmod x y =
  match same_shape x y with
  | true  -> (
      let y = copy y in
      _owl_fmod (kind x) (numel x) x y y;
      y
    )
  | false -> broadcast_op (_owl_broadcast_fmod (kind x)) x y

let fmod_scalar x a =
  let y = empty (kind x) (shape x) in
  _owl_fmod_scalar (kind x) (numel y) x y a;
  y

let scalar_fmod a x =
  let y = empty (kind x) (shape x) in
  _owl_scalar_fmod (kind x) (numel y) x y a;
  y


let fma x y z =
  let xshp = shape x in
  let yshp = shape y in
  let zshp = shape z in
  let rshp = Owl_utils.calc_broadcast_shape2 xshp yshp zshp in
  let out = empty (kind x) rshp in
  if xshp = yshp && yshp = zshp then
    Owl_ndarray_fma._ndarray_fma (kind x) (numel x) x y z out
  else (
    let _op = Owl_ndarray_fma._ndarray_fma_broadcast (kind x) in
    broadcast_op2 _op ~out x y z |> ignore
  );
  out


let fma_ ?out x y z =
  let out = match out with Some o -> o | None -> x in
  let xshp = shape x in
  let yshp = shape y in
  let zshp = shape z in
  if xshp = yshp && yshp = zshp then
    Owl_ndarray_fma._ndarray_fma (kind x) (numel x) x y z out
  else (
    let _op = Owl_ndarray_fma._ndarray_fma_broadcast (kind x) in
    broadcast_op2 _op ~out x y z |> ignore
  )


let ssqr_diff' x y = _owl_ssqr_diff (kind x) (numel x) x y

let abs x =
  let y = copy x in
  _owl_abs (kind x) (numel y) x y;
  y

let abs2 x =
  let y = copy x in
  _owl_abs2 (kind x) (numel y) x y;
  y

let conj x =
  let y = copy x in
  _owl_conj (kind x) (numel y) x y;
  y

let neg x =
  let y = copy x in
  _owl_neg (kind x) (numel y) x y;
  y

let reci x =
  let y = copy x in
  _owl_reci (kind x) (numel y) x y;
  y

let signum x =
  let y = copy x in
  _owl_signum (kind x) (numel y) x y;
  y

let sqr x =
  let y = copy x in
  _owl_sqr (kind x) (numel y) x y;
  y

let sqrt x =
  let y = copy x in
  _owl_sqrt (kind x) (numel y) x y;
  y

let cbrt x =
  let y = copy x in
  _owl_cbrt (kind x) (numel y) x y;
  y

let exp x =
  let y = copy x in
  _owl_exp (kind x) (numel y) x y;
  y

let exp2 x =
  let y = copy x in
  _owl_exp2 (kind x) (numel y) x y;
  y

let exp10 x =
  let y = copy x in
  _owl_exp10 (kind x) (numel y) x y;
  y

let expm1 x =
  let y = copy x in
  _owl_expm1 (kind x) (numel y) x y;
  y

let log x =
  let y = copy x in
  _owl_log (kind x) (numel y) x y;
  y

let log10 x =
  let y = copy x in
  _owl_log10 (kind x) (numel y) x y;
  y

let log2 x =
  let y = copy x in
  _owl_log2 (kind x) (numel y) x y;
  y

let log1p x =
  let y = copy x in
  _owl_log1p (kind x) (numel y) x y;
  y

let sin x =
  let y = copy x in
  _owl_sin (kind x) (numel y) x y;
  y

let cos x =
  let y = copy x in
  _owl_cos (kind x) (numel y) x y;
  y

let tan x =
  let y = copy x in
  _owl_tan (kind x) (numel y) x y;
  y

let asin x =
  let y = copy x in
  _owl_asin (kind x) (numel y) x y;
  y

let acos x =
  let y = copy x in
  _owl_acos (kind x) (numel y) x y;
  y

let atan x =
  let y = copy x in
  _owl_atan (kind x) (numel y) x y;
  y

let sinh x =
  let y = copy x in
  _owl_sinh (kind x) (numel y) x y;
  y

let cosh x =
  let y = copy x in
  _owl_cosh (kind x) (numel y) x y;
  y

let tanh x =
  let y = copy x in
  _owl_tanh (kind x) (numel y) x y;
  y

let asinh x =
  let y = copy x in
  _owl_asinh (kind x) (numel y) x y;
  y

let acosh x =
  let y = copy x in
  _owl_acosh (kind x) (numel y) x y;
  y

let atanh x =
  let y = copy x in
  _owl_atanh (kind x) (numel y) x y;
  y

let floor x =
  let y = copy x in
  _owl_floor (kind x) (numel y) x y;
  y

let ceil x =
  let y = copy x in
  _owl_ceil (kind x) (numel y) x y;
  y

let round x =
  let y = copy x in
  _owl_round (kind x) (numel y) x y;
  y

let trunc x =
  let y = copy x in
  _owl_trunc (kind x) (numel y) x y;
  y

let fix x =
  let y = copy x in
  _owl_fix (kind x) (numel y) x y;
  y

let angle x =
  let y = copy x in
  _owl_angle (kind x) (numel y) x y;
  y

let proj x =
  let y = copy x in
  _owl_proj (kind x) (numel y) x y;
  y

let erf x =
  let y = copy x in
  _owl_erf (kind x) (numel y) x y;
  y

let erfc x =
  let y = copy x in
  _owl_erfc (kind x) (numel y) x y;
  y

let logistic x =
  let y = copy x in
  _owl_logistic (kind x) (numel y) x y;
  y

let relu x =
  let y = copy x in
  _owl_relu (kind x) (numel y) x y;
  y

let elu ?(alpha=1.0) x =
  let y = empty (kind x) (shape x) in
  _owl_elu (kind x) (numel x) x y alpha;
  y

let leaky_relu ?(alpha=0.2) x =
  let y = empty (kind x) (shape x) in
  _owl_leaky_relu (kind x) (numel x) x y alpha;
  y

let softplus x =
  let y = copy x in
  _owl_softplus (kind x) (numel y) x y;
  y

let softsign x =
  let y = copy x in
  _owl_softsign (kind x) (numel y) x y;
  y

let sigmoid x =
  let y = copy x in
  _owl_sigmoid (kind x) (numel y) x y;
  y

let ssqr' x a = _owl_ssqr (kind x) (numel x) a x

let l1norm' x =
  let _kind = kind x in
  _owl_l1norm _kind (numel x) x |> _float_typ_elt _kind

let l2norm_sqr' x =
  let _kind = kind x in
  _owl_l2norm_sqr _kind (numel x) x |> _float_typ_elt _kind

let l2norm' x =
  let _kind = kind x in
  _owl_l2norm_sqr _kind (numel x) x |> Owl_maths.sqrt |> _float_typ_elt _kind

let log_sum_exp' x = _owl_log_sum_exp (kind x) (numel x) x

let scalar_pow a x =
  let x = copy x in
  _owl_scalar_pow (kind x) (numel x) x x a;
  x

let pow_scalar x a =
  let x = copy x in
  _owl_pow_scalar (kind x) (numel x) x x a;
  x

let scalar_atan2 a x =
  let x = copy x in
  _owl_scalar_atan2 (kind x) (numel x) x x a;
  x

let atan2_scalar x a =
  let x = copy x in
  _owl_atan2_scalar (kind x) (numel x) x x a;
  x

let scalar_add a x =
  let x = copy x in
  _owl_add_scalar (kind x) (numel x) x x a;
  x

let scalar_sub a x =
  let x = copy x in
  _owl_scalar_sub (kind x) (numel x) x x a;
  x

let scalar_mul a x =
  let x = copy x in
  let x' = flatten x |> array1_of_genarray in
  Owl_cblas_basic.scal (numel x) a x' 1;
  x

let scalar_div a x =
  let x = copy x in
  _owl_scalar_div (kind x) (numel x) x x a;
  x

let reci_tol ?tol x =
  let tol = match tol with
    | Some t -> t
    | None   -> _float_typ_elt (kind x) (Owl_utils.eps Float32)
  in
  let y = copy x in
  _owl_reci_tol (kind x) (numel y) x y tol;
  y

(* element-wise comparison functions *)

let elt_equal x y =
  match same_shape x y with
  | true  -> (
      let z = empty (kind x) (shape x) in
      _owl_elt_equal (kind x) (numel z) x y z;
      z
    )
  | false -> broadcast_op (_owl_broadcast_elt_equal (kind x)) x y

let elt_not_equal x y =
  match same_shape x y with
  | true  -> (
      let z = empty (kind x) (shape x) in
      _owl_elt_not_equal (kind x) (numel z) x y z;
      z
    )
  | false -> broadcast_op (_owl_broadcast_elt_not_equal (kind x)) x y

let elt_less x y =
  match same_shape x y with
  | true  -> (
      let z = empty (kind x) (shape x) in
      _owl_elt_less (kind x) (numel z) x y z;
      z
    )
  | false -> broadcast_op (_owl_broadcast_elt_less (kind x)) x y

let elt_greater x y =
  match same_shape x y with
  | true  -> (
      let z = empty (kind x) (shape x) in
      _owl_elt_greater (kind x) (numel z) x y z;
      z
    )
  | false -> broadcast_op (_owl_broadcast_elt_greater (kind x)) x y

let elt_less_equal x y =
  match same_shape x y with
  | true  -> (
      let z = empty (kind x) (shape x) in
      _owl_elt_less_equal (kind x) (numel z) x y z;
      z
    )
  | false -> broadcast_op (_owl_broadcast_elt_less_equal (kind x)) x y

let elt_greater_equal x y =
  match same_shape x y with
  | true  -> (
      let z = empty (kind x) (shape x) in
      _owl_elt_greater_equal (kind x) (numel z) x y z;
      z
    )
  | false -> broadcast_op (_owl_broadcast_elt_greater_equal (kind x)) x y

let elt_equal_scalar x a =
  let y = empty (kind x) (shape x) in
  _owl_elt_equal_scalar (kind x) (numel x) x y a;
  y

let elt_not_equal_scalar x a =
  let y = empty (kind x) (shape x) in
  _owl_elt_not_equal_scalar (kind x) (numel x) x y a;
  y

let elt_less_scalar x a =
  let y = empty (kind x) (shape x) in
  _owl_elt_less_scalar (kind x) (numel x) x y a;
  y

let elt_greater_scalar x a =
  let y = empty (kind x) (shape x) in
  _owl_elt_greater_scalar (kind x) (numel x) x y a;
  y

let elt_less_equal_scalar x a =
  let y = empty (kind x) (shape x) in
  _owl_elt_less_equal_scalar (kind x) (numel x) x y a;
  y

let elt_greater_equal_scalar x a =
  let y = empty (kind x) (shape x) in
  _owl_elt_greater_equal_scalar (kind x) (numel x) x y a;
  y


let uniform k ?a ?b d =
  let a = match a with Some a -> a | None -> Owl_const.zero k in
  let b = match b with Some b -> b | None -> Owl_const.one k in
  let x = empty k d in
  _owl_uniform k (numel x) x a b;
  x


let uniform_ ?a ?b ~out =
  let k = kind out in
  let a = match a with Some a -> a | None -> Owl_const.zero k in
  let b = match b with Some b -> b | None -> Owl_const.one k in
  _owl_uniform k (numel out) out a b


let gaussian k ?mu ?sigma d =
  let mu = match mu with Some a -> a | None -> Owl_const.zero k in
  let sigma = match sigma with Some a -> a | None -> Owl_const.one k in
  let x = empty k d in
  _owl_gaussian k (numel x) x mu sigma;
  x

let linspace k a b n =
  let x = empty k [|n|] in
  _owl_linspace k n a b x;
  x

let logspace k ?(base=Owl_const.e) a b n =
  let x = empty k [|n|] in (
    if base = 2. then
      _owl_logspace_2 k n a b x
    else if base = 10. then
      _owl_logspace_10 k n a b x
    else if base = Owl_const.e then
      _owl_logspace_e k n a b x
    else
      _owl_logspace_base k n base a b x
  );
  x


let bernoulli k ?(p=0.5) d =
  assert (p >= 0. && p <= 1.);
  let x = empty k d in
  (_owl_bernoulli k) (numel x) x p 0;
  x


let bernoulli_ ?(p=0.5) ~out =
  assert (p >= 0. && p <= 1.);
  let k = kind out in
  (_owl_bernoulli k) (numel out) out p 0


let create kind dimension a =
  let x = empty kind dimension in
  let _ = fill x a in
  x


let create_ ~out a = fill out a


let zeros kind dimension = create kind dimension (Owl_const.zero kind)


let zeros_ ~out = reset out


let ones kind dimension = create kind dimension (Owl_const.one kind)


let ones_ ~out = fill out (Owl_const.one (kind out))


let sequential k ?a ?step dimension =
  let a = match a with
    | Some a -> a
    | None   -> Owl_const.zero k
  in
  let step = match step with
    | Some step -> step
    | None      -> Owl_const.one k
  in
  let x = empty k dimension in
  _owl_sequential k (numel x) x a step;
  x

let dropout ?(rate=0.5) x =
  assert (rate >= 0. && rate <= 1.);
  let x = copy x in
  _owl_dropout (kind x) (numel x) x rate 0;
  x


let argsort x =
  let y = sequential Int64 (shape x) in
  Owl_ndarray._owl_argsort (kind x) (numel x) x y;
  y


(* advanced operations *)

let iteri f x =
  let x' = flatten x |> array1_of_genarray in
  for i = 0 to (Array1.dim x') - 1 do
    let a = Array1.unsafe_get x' i in
    f i a
  done


let iter f x =
  let x' = flatten x |> array1_of_genarray in
  for i = 0 to (Array1.dim x') - 1 do
    let a = Array1.unsafe_get x' i in
    f a
  done


let iter2i f x y =
  assert (same_shape x y);
  let x' = flatten x |> array1_of_genarray in
  let y' = flatten y |> array1_of_genarray in
  for i = 0 to (Array1.dim x') - 1 do
    let a = Array1.unsafe_get x' i in
    let b = Array1.unsafe_get y' i in
    f i a b
  done


let iter2 f x y =
  assert (same_shape x y);
  let x' = flatten x |> array1_of_genarray in
  let y' = flatten y |> array1_of_genarray in
  for i = 0 to (Array1.dim x') - 1 do
    let a = Array1.unsafe_get x' i in
    let b = Array1.unsafe_get y' i in
    f a b
  done


let mapi f x =
  let y = copy x in
  let y' = flatten y |> array1_of_genarray in
  for i = 0 to (Array1.dim y') - 1 do
    let a = Array1.unsafe_get y' i in
    Array1.unsafe_set y' i (f i a)
  done;
  y


let map f x =
  let y = copy x in
  let y' = flatten y |> array1_of_genarray in
  for i = 0 to (Array1.dim y') - 1 do
    let a = Array1.unsafe_get y' i in
    Array1.unsafe_set y' i (f a)
  done;
  y


let map2i f x y =
  assert (same_shape x y);
  let z = copy x in
  let y' = flatten y |> array1_of_genarray in
  let z' = flatten z |> array1_of_genarray in
  for i = 0 to (Array1.dim z') - 1 do
    let a = Array1.unsafe_get z' i in
    let b = Array1.unsafe_get y' i in
    Array1.unsafe_set z' i (f i a b)
  done;
  z


let map2 f x y =
  assert (same_shape x y);
  let z = copy x in
  let y' = flatten y |> array1_of_genarray in
  let z' = flatten z |> array1_of_genarray in
  for i = 0 to (Array1.dim z') - 1 do
    let a = Array1.unsafe_get z' i in
    let b = Array1.unsafe_get y' i in
    Array1.unsafe_set z' i (f a b)
  done;
  z


let iteri_nd f x = iteri (fun i a -> f (Owl_utils.ind x i) a) x


let mapi_nd f x = mapi (fun i a -> f (Owl_utils.ind x i) a) x


let iter2i_nd f x y =
  assert (same_shape x y);
  iter2i (fun i a b -> f (Owl_utils.ind x i) a b) x y


let map2i_nd f x y =
  assert (same_shape x y);
  map2i (fun i a b -> f (Owl_utils.ind x i) a b) x y


let iteri_slice ?(axis=0) f x =
  let d = num_dims x in
  let axis = Owl_utils.adjust_index axis d in
  let m = (numel x) / (strides x).(axis) in
  let s = Array.sub (shape x) (axis + 1) (d - axis - 1) in
  let n = s.(0) in
  s.(0) <- m * s.(0);
  let y = reshape x s in
  let ofs = ref (-n) in

  for i = 0 to m - 1 do
    ofs := !ofs + n;
    f i (sub_left y !ofs n)
  done


let iter_slice ?axis f x = iteri_slice ?axis (fun _ y -> f y) x


let mapi_slice ?(axis=0) f x =
  let d = num_dims x in
  let axis = Owl_utils.adjust_index axis d in
  let m = (numel x) / (strides x).(axis) in
  let s = Array.sub (shape x) (axis + 1) (d - axis - 1) in
  let n = s.(0) in
  s.(0) <- m * s.(0);
  let y = reshape x s in
  let ofs = ref (-n) in

  Array.init m (fun i ->
    ofs := !ofs + n;
    f i (sub_left y !ofs n)
  )


let map_slice ?axis f x = mapi_slice ?axis (fun _ y -> f y) x


let filteri_slice ?axis f x =
  let s = Owl_utils.Stack.make () in
  iteri_slice ?axis (fun i y ->
    if (f i y) then Owl_utils.Stack.push s y
  ) x;
  Owl_utils.Stack.to_array s


let filter_slice ?axis f x = filteri_slice ?axis (fun _ y -> f y) x


let foldi_slice ?axis f a x =
  let acc = ref a in
  iteri_slice ?axis (fun i y -> acc := f i !acc y) x;
  !acc

let fold_slice ?axis f x = foldi_slice ?axis (fun _ y -> f y) x


(* manipulation functions *)

let _check_transpose_axis axis d =
  let info = "check_transpose_axis fails" in
  if Array.length axis <> d then
    failwith info;
  let h = Hashtbl.create 16 in
  Array.iter (fun x ->
    if x < 0 || x >= d then failwith info;
    if Hashtbl.mem h x = true then failwith info;
    Hashtbl.add h x 0
  ) axis


let matrix_transpose x =
  let k = kind x in
  let s = shape x in
  let m, n = s.(0), s.(1) in
  let y = empty k [|n;m|] in
  Owl_matrix._matrix_transpose k x y;
  y


let matrix_transpose_ ~out x =
  let k = kind x in
  Owl_matrix._matrix_transpose k x out


let transpose ?axis x =
  let d = num_dims x in
  let a = match axis with
    | Some a -> a
    | None   -> Array.init d (fun i -> d - i - 1)
  in
  (* trivial case *)
  if a = Array.init d (fun i -> i) then copy x
  else (
    (* check if axis is a correct permutation *)
    _check_transpose_axis a d;
    if d = 2 then matrix_transpose x
    else (
      let sx = shape x in
      let sy = Array.map (fun j -> sx.(j)) a in
      let y = empty (kind x) sy in
      (* calculate the inverse of the permutation *)
      let b = Array.make d 0 in
      Array.iteri (fun i j -> b.(j) <- i) a;
      let _incy = strides y in
      let _incy = Array.map (fun j -> Int32.of_int _incy.(j)) b in
      let _incx = Array.map Int32.of_int (strides x) in
      let incx = Array1.of_array Int32 C_layout _incx |> genarray_of_array1 in
      let incy = Array1.of_array Int32 C_layout _incy |> genarray_of_array1 in
      Owl_ndarray._ndarray_transpose (kind x) x y incx incy;
      y
    )
  )


let transpose_ ~out ?axis x =
  let d = num_dims x in
  let a = match axis with
    | Some a -> a
    | None   -> Array.init d (fun i -> d - i - 1)
  in
  (* trivial case *)
  if a = Array.init d (fun i -> i) then copy_to x out
  else (
    (* check if axis is a correct permutation *)
    _check_transpose_axis a d;
    if d = 2 then matrix_transpose_ ~out x
    else (
      let sx = shape x in
      let sy = Array.map (fun j -> sx.(j)) a in
      (* calculate the inverse of the permutation *)
      let b = Array.make d 0 in
      Array.iteri (fun i j -> b.(j) <- i) a;
      let _incy = Owl_utils.calc_stride sy in
      let _incy = Array.map (fun j -> Int32.of_int _incy.(j)) b in
      let _incx = Array.map Int32.of_int (strides x) in
      let incx = Array1.of_array Int32 C_layout _incx |> genarray_of_array1 in
      let incy = Array1.of_array Int32 C_layout _incy |> genarray_of_array1 in
      Owl_ndarray._ndarray_transpose (kind x) x out incx incy
    )
  )


let swap a0 a1 x =
  let d = num_dims x in
  let a = Array.init d (fun i -> i) in
  let t = a.(a0) in
  a.(a0) <- a.(a1);
  a.(a1) <- t;
  transpose ~axis:a x


let filteri f x =
  let s = Owl_utils.Stack.make () in
  iteri (fun i y ->
    if f i y = true then
      Owl_utils.Stack.push s i
  ) x;
  Owl_utils.Stack.to_array s


let filter f x = filteri (fun _ y -> f y) x


let filteri_nd f x =
  let s = Owl_utils.Stack.make () in
  iteri (fun i y ->
    let i' = Owl_utils.ind x i in
    if f i' y = true then
      Owl_utils.Stack.push s i'
  ) x;
  Owl_utils.Stack.to_array s


let flip ?(axis=0) x =
  let a = Array.init (num_dims x) (fun _ -> R_ [||]) in
  a.(axis) <- R_ [|-1;0|];
  Owl_slicing.get_slice_array_typ a x


let rotate x degree =
  assert (degree mod 90 = 0);
  let k = (degree mod 360) / 90 in
  let _kind = kind x in

  if num_dims x < 2 || k = 0 then
    copy x
  else if k = 1 then (
    let sx = shape x in
    let sy = Array.copy sx in
    sy.(0) <- sx.(1);
    sy.(1) <- sx.(0);
    let y = empty _kind sy in

    let m = sx.(0) in
    let n = (numel x) / m in

    if m <= n then (
      let ofsx = ref 0 in
      for i = 1 to m do
        _owl_copy _kind n ~ofsx:!ofsx ~incx:1 ~ofsy:(m - i) ~incy:m x y;
        ofsx := !ofsx + n
      done
    )
    else (
      let ofsy = ref (m - 1) in
      for i = 0 to n - 1 do
        _owl_copy _kind m ~ofsx:i ~incx:n ~ofsy:!ofsy ~incy:(-1) x y;
        ofsy := !ofsy + m
      done
    );
    y
  )
  else if k = 2 then (
    let sx = shape x in
    let y = empty _kind sx in
    let m = sx.(0) in
    let n = (numel x) / m in

    if m <= n then (
      let ofsx = ref 0 in
      let ofsy = ref (m * n - 1) in
      for i = 0 to m - 1 do
        _owl_copy _kind n ~ofsx:!ofsx ~incx:1 ~ofsy:!ofsy ~incy:(-1) x y;
        ofsx := !ofsx + n;
        ofsy := !ofsy - n
      done
    )
    else (
      let ofsy = m * n - 1 in
      for i = 0 to n - 1 do
        _owl_copy _kind m ~ofsx:i ~incx:n ~ofsy:(ofsy - i) ~incy:(-n) x y
      done
    );
    y
  )
  else (
    let sx = shape x in
    let sy = Array.copy sx in
    sy.(0) <- sx.(1);
    sy.(1) <- sx.(0);
    let y = empty (kind x) sy in

    let m = sx.(0) in
    let n = (numel x) / m in

    if m <= n then (
      let ofsx = ref 0 in
      let ofsy = (n - 1) * m in
      for i = 0 to m - 1 do
        _owl_copy _kind n ~ofsx:!ofsx ~incx:1 ~ofsy:(ofsy + i) ~incy:(-m) x y;
        ofsx := !ofsx + n
      done
    )
    else (
      let ofsy = ref ((n - 1) * m) in
      for i = 0 to n - 1 do
        _owl_copy _kind m ~ofsx:i ~incx:n ~ofsy:!ofsy ~incy:1 x y;
        ofsy := !ofsy - m
      done
    );
    y
  )


let get_index x axis =
  let d = num_dims x in
  assert (Array.length axis = d);
  let n = Array.length axis.(0) in
  let indices = Array.make_matrix n d 0 in
  Array.iteri (fun j a ->
    Array.iteri (fun i b -> indices.(i).(j) <- b) a
  ) axis;
  Array.map (fun i -> Bigarray.Genarray.get x i) indices


let set_index x axis a =
  let d = num_dims x in
  assert (Array.length axis = d);
  let n = Array.length axis.(0) in
  let indices = Array.make_matrix n d 0 in
  Array.iteri (fun j a ->
    Array.iteri (fun i b -> indices.(i).(j) <- b) a
  ) axis;
  if Array.length a = 1 then
    Array.iteri (fun i j -> Bigarray.Genarray.set x j a.(0)) indices
  else
    Array.iteri (fun i j -> Bigarray.Genarray.set x j a.(i)) indices


(* some comparison functions *)

let is_zero x = _owl_is_zero (kind x) (numel x) x = 1

let is_positive x = _owl_is_positive (kind x) (numel x) x = 1

let is_negative x = _owl_is_negative (kind x) (numel x) x = 1

let is_nonnegative x = _owl_is_nonnegative (kind x) (numel x) x = 1

let is_nonpositive x = _owl_is_nonpositive (kind x) (numel x) x = 1

let is_normal x = _owl_is_normal (kind x) (numel x) x = 1

let not_nan x = _owl_not_nan (kind x) (numel x) x = 1

let not_inf x = _owl_not_inf (kind x) (numel x) x = 1

let equal x y = ( = ) x y

let not_equal x y = ( <> ) x y

let greater x y = _owl_greater (kind x) (numel x) x y = 1

let less x y = _owl_less (kind x) (numel x) x y = 1

let greater_equal x y = _owl_greater_equal (kind x) (numel x) x y = 1

let less_equal x y = _owl_less_equal (kind x) (numel x) x y = 1

let equal_scalar x a = _owl_equal_scalar (kind x) (numel x) x a = 1

let not_equal_scalar x a = _owl_equal_scalar (kind x) (numel x) x a = 1

let less_scalar x a = _owl_less_scalar (kind x) (numel x) x a = 1

let greater_scalar x a = _owl_greater_scalar (kind x) (numel x) x a = 1

let less_equal_scalar x a = _owl_less_equal_scalar (kind x) (numel x) x a = 1

let greater_equal_scalar x a = _owl_greater_equal_scalar (kind x) (numel x) x a = 1

let approx_equal ?eps x y =
  let eps = match eps with
    | Some eps -> eps
    | None     -> Owl_utils.eps Float32
  in
  _owl_approx_equal (kind x) (numel x) x y eps = 1

let approx_equal_scalar ?eps x a =
  let eps = match eps with
    | Some eps -> eps
    | None     -> Owl_utils.eps Float32
  in
  _owl_approx_equal_scalar (kind x) (numel x) x a eps = 1

let approx_elt_equal ?eps x y =
  let eps = match eps with
    | Some eps -> eps
    | None     -> Owl_utils.eps Float32
  in
  let _eps : type a b. (a, b) kind -> float -> a =
    fun k a -> match k with
    | Float32   -> a
    | Float64   -> a
    | Complex32 -> Complex.({re = a; im = 0.})
    | Complex64 -> Complex.({re = a; im = 0.})
    | _         -> failwith "Owl_dense_ndarray_generic:approx_elt_equal"
  in
  let k = kind x in
  let z = create k (shape x) (_eps k eps) in
  _owl_approx_elt_equal k (numel z) x y z;
  z

let approx_elt_equal_scalar ?eps x a =
  let eps = match eps with
    | Some eps -> eps
    | None     -> Owl_utils.eps Float32
  in
  let _eps : type a b. (a, b) kind -> float -> a =
    fun k a -> match k with
    | Float32   -> a
    | Float64   -> a
    | Complex32 -> Complex.({re = a; im = 0.})
    | Complex64 -> Complex.({re = a; im = 0.})
    | _         -> failwith "Owl_dense_ndarray_generic:approx_elt_equal"
  in
  let k = kind x in
  let y = create k (shape x) (_eps k eps) in
  _owl_approx_elt_equal_scalar k (numel y) x y a;
  y

let exists f x =
  let b = ref false in
  try iter (fun y ->
    if (f y) then (
      b := true;
      failwith "found";
    )
  ) x; !b
  with Failure _ -> !b

let not_exists f x = not (exists f x)

let for_all f x = let g y = not (f y) in not_exists g x

let nnz x = _owl_nnz (kind x) (numel x) x

let density x = (nnz x |> float_of_int) /. (numel x |> float_of_int)


(* input/output functions *)

let print_index i =
  Printf.printf "[ ";
  Array.iter (fun x -> Printf.printf "%i " x) i;
  Printf.printf "] "

let print_element k v =
  let s = (Owl_utils.elt_to_str k) v in
  Printf.printf "%s" s

let print ?max_row ?max_col ?header ?fmt x =
  let n = (shape x).(num_dims x - 1) in
  let max_row = match max_row with
    | Some a -> Some a
    | None   -> Some ((numel x) / n)
  in
  let max_col = match max_col with
    | Some a -> Some a
    | None   -> Some n
  in
  Owl_pretty.print_dsnda ?max_row ?max_col ?header ?elt_to_str_fun:fmt x

let pp_dsnda formatter x = Owl_pretty.pp_dsnda formatter x

let save x f = Owl_io.marshal_to_file x f

let load k f = Owl_io.marshal_from_file f

let of_array k x d =
  let n = Array.fold_left (fun a b -> a * b) 1 d in
  assert (Array.length x = n);
  let y = Array1.of_array k C_layout x |> genarray_of_array1 in
  reshape y d

let to_array x =
  let n = numel x in
  let y = flatten x |> array1_of_genarray in
  Array.init n (fun i -> y.{i})

let complex
  : type a b c d. (a, b) kind -> (c, d) kind -> (a, b) t -> (a, b) t -> (c, d) t
  = fun real_kind complex_kind re im ->
  assert (shape re = shape im);
  let x = empty complex_kind (shape re) in
  _owl_to_complex real_kind complex_kind (numel re) re im x;
  x

let polar
  : type a b c d. (a, b) kind -> (c, d) kind -> (a, b) t -> (a, b) t -> (c, d) t
  = fun real_kind complex_kind rho theta ->
  assert (shape rho = shape theta);
  let x = empty complex_kind (shape rho) in
  _owl_polar real_kind complex_kind (numel rho) rho theta x;
  x


(* math operations. code might be verbose for performance concern. *)

let re_c2s x =
  let y = empty Float32 (shape x) in
  _owl_re_c2s (numel x) x y;
  y

let re_z2d x =
  let y = empty Float64 (shape x) in
  _owl_re_z2d (numel x) x y;
  y

let im_c2s x =
  let y = empty Float32 (shape x) in
  _owl_im_c2s (numel x) x y;
  y

let im_z2d x =
  let y = empty Float64 (shape x) in
  _owl_im_z2d (numel x) x y;
  y

let abs_c2s x = abs x |> re_c2s

let abs_z2d x = abs x |> re_z2d

let abs2_c2s x = abs2 x |> re_c2s

let abs2_z2d x = abs2 x |> re_z2d


(* cast functions *)

let cast
  : type a b c d. (a, b) kind -> (c, d) t -> (a, b) t
  = fun dst_typ x ->
  let src_typ = kind x in
  let y = empty dst_typ (shape x) in
  match src_typ, dst_typ with
  | Float32,   Float32   -> copy x
  | Float64,   Float64   -> copy x
  | Complex32, Complex32 -> copy x
  | Complex64, Complex64 -> copy x
  | Float32,   Float64   -> _owl_cast_s2d (numel x) x y; y
  | Float64,   Float32   -> _owl_cast_d2s (numel x) x y; y
  | Float32,   Complex32 -> _owl_cast_s2c (numel x) x y; y
  | Float64,   Complex64 -> _owl_cast_d2z (numel x) x y; y
  | Float32,   Complex64 -> _owl_cast_s2z (numel x) x y; y
  | Float64,   Complex32 -> _owl_cast_d2c (numel x) x y; y
  | Complex32, Complex64 -> _owl_cast_c2z (numel x) x y; y
  | Complex64, Complex32 -> _owl_cast_z2c (numel x) x y; y
  | _                    -> failwith "Owl_dense_ndarray_generic:cast"


let cast_s2d x = cast Float64 x

let cast_d2s x = cast Float32 x

let cast_c2z x = cast Complex64 x

let cast_z2c x = cast Complex32 x

let cast_s2c x = cast Complex32 x

let cast_d2z x = cast Complex64 x

let cast_s2z x = cast Complex64 x

let cast_d2c x = cast Complex32 x


(* clipping functions *)

let clip_by_value ?amin ?amax x =
  let k = kind x in
  let amin = match amin with
    | Some a -> a
    | None   -> Owl_const.neg_inf k
  in
  let amax = match amax with
    | Some a -> a
    | None   -> Owl_const.pos_inf k
  in
  let y = copy x in
  _owl_clip_by_value k (numel x) amin amax y;
  y

let clip_by_l2norm t x =
  let a = l2norm' x in
  match a > t with
  | true  -> mul_scalar x (t /. a)
  | false -> x


(* padding and its helper functions *)

let _expand_padding_index d s =
  let ls = Array.length s in
  let ld = Array.length d in
  let d = Owl_utils.Array.pad `Right [|0;0|] (ls - ld) d in
  Array.map (function
    | [||]  -> [|0;0|]
    | [|x|] -> [|x;x|]
    | x     -> x
  ) d

(*
  p1: padding index
  ls: slice size of the source
  l0: stride size of the source
  l1: stride size of the destination
  i0: current source nd index
  i1: current destination nd index
  d0: current depth of index
  d1: depth threshold
  s0: shape of the source
  s1: shape of the destination
  x0: source
  x1: destination
 *)
let rec _copy_to_padding p1 ls l0 l1 i0 i1 d0 d1 s0 s1 x0 x1 =
  if d0 < d1 then (
    for i = 0 to s0.(d0) - 1 do
      i0.(d0) <- i;
      i1.(d0) <- i + p1.(d0).(0);
      _copy_to_padding p1 ls l0 l1 i0 i1 (d0 + 1) d1 s0 s1 x0 x1;
      i0.(d0) <- 0;
      i1.(d0) <- p1.(d0).(0);
    done
  )
  else (
    (* print_index i0; Printf.printf " === "; print_index i1; print_endline ""; *)
    let j0 = Owl_utils.index_nd_1d i0 l0 in
    let j1 = Owl_utils.index_nd_1d i1 l1 in
    _owl_copy (kind x0) ls.(d0) ~ofsx:j0 ~incx:1 ~ofsy:j1 ~incy:1 x0 x1
  )

(* according to the expanded padding index, calcuate the highest dimension
  with padding, so we can figure out the minimum continuous block size.
 *)
let _highest_padding_dimension p =
  let l = Array.length p - 1 in
  let d = ref l in
  (try for i = l downto 0 do
    d := i;
    if p.(i) <> [|0;0|] then failwith "stop"
  done with exn -> ());
  !d

let pad ?v d x =
  let k = kind x in
  let v = match v with
    | Some v -> v
    | None   -> Owl_const.zero k
  in
  let s0 = shape x in
  let p1 = _expand_padding_index (Owl_utils.llss2aarr d) s0 in
  let s1 = Array.map2 (fun m n -> m + n.(0) + n.(1)) s0 p1 in
  let y = create k s1 v in
  (* prepare variables for block copying *)
  let ls = Owl_utils.calc_slice s0 in
  let l0 = Owl_utils.calc_stride s0 in
  let l1 = Owl_utils.calc_stride s1 in
  let i0 = Array.make (num_dims x) 0 in
  let i1 = Array.map (fun a -> a.(0)) p1 in
  let d0 = 0 in
  let d1 = _highest_padding_dimension p1 in
  _copy_to_padding p1 ls l0 l1 i0 i1 d0 d1 s0 s1 x y;
  y



(* NOTE
  The following functions (i.e., conv2d* and conv3d* and etc.) are for neural
  network functionality. Currently I keep them here because Algodiff functor
  uses this module as parameter. In future, I might wrap them into separate
  modules to reduce the compplexity of the generic module.
 *)


(* conv2d: 4d input and 4d kernel, refer to tensorlfow doc
  input : [batch; input_column; input_row; input_channel]
  kernel: [kernel_column; kernel_row; input_channel; output_channel]
  stride: [column_stride; row_stride]
  output: [batch; output_column; output_row; output_channel]
 *)
let conv2d ?(padding=SAME) input kernel stride =
  assert (num_dims input = 4);
  assert (num_dims kernel = 4);
  assert (Array.length stride = 2);

  let input_shp = shape input in
  let batches = input_shp.(0) in
  let input_cols = input_shp.(1) in
  let input_rows = input_shp.(2) in
  let in_channel = input_shp.(3) in

  let kernel_shp = shape kernel in
  let kernel_cols = kernel_shp.(0) in
  let kernel_rows = kernel_shp.(1) in
  let out_channel = kernel_shp.(3) in
  assert (in_channel = kernel_shp.(2));

  let col_stride = stride.(0) in
  let row_stride = stride.(1) in
  let col_in_stride = 1 in
  let row_in_stride = 1 in

  let output_cols, output_rows =
    Owl_utils.calc_conv2d_output_shape padding input_cols input_rows kernel_cols kernel_rows row_stride col_stride
  in
  let output = empty (kind input) [|batches; output_cols; output_rows; out_channel|] in

  let pad_typ = match padding with SAME -> 0 | VALID -> 1 in

  _owl_spatial_conv (kind input)
    input kernel output batches input_cols input_rows in_channel
    kernel_cols kernel_rows output_cols output_rows out_channel
    row_stride col_stride pad_typ row_in_stride col_in_stride;

  output


let conv2d_ ~out ?(padding=SAME) input kernel stride =
  assert (num_dims input = 4);
  assert (num_dims kernel = 4);
  assert (Array.length stride = 2);

  let input_shp = shape input in
  let batches = input_shp.(0) in
  let input_cols = input_shp.(1) in
  let input_rows = input_shp.(2) in
  let in_channel = input_shp.(3) in

  let kernel_shp = shape kernel in
  let kernel_cols = kernel_shp.(0) in
  let kernel_rows = kernel_shp.(1) in
  let out_channel = kernel_shp.(3) in
  assert (in_channel = kernel_shp.(2));

  let col_stride = stride.(0) in
  let row_stride = stride.(1) in
  let col_in_stride = 1 in
  let row_in_stride = 1 in

  let output_cols, output_rows =
    Owl_utils.calc_conv2d_output_shape padding input_cols input_rows kernel_cols kernel_rows row_stride col_stride
  in
  let pad_typ = match padding with SAME -> 0 | VALID -> 1 in

  _owl_spatial_conv (kind input)
    input kernel out batches input_cols input_rows in_channel
    kernel_cols kernel_rows output_cols output_rows out_channel
    row_stride col_stride pad_typ row_in_stride col_in_stride


(* gradient of conv2d w.r.t the input *)
let conv2d_backward_input input kernel stride output' =
  assert (num_dims input = 4);
  assert (num_dims kernel = 4);
  assert (num_dims output' = 4);
  assert (Array.length stride = 2);

  let input_shp = shape input in
  let batches = input_shp.(0) in
  let input_cols = input_shp.(1) in
  let input_rows = input_shp.(2) in
  let in_channel = input_shp.(3) in

  let kernel_shp = shape kernel in
  let kernel_cols = kernel_shp.(0) in
  let kernel_rows = kernel_shp.(1) in
  let out_channel = kernel_shp.(3) in
  assert (in_channel = kernel_shp.(2));

  let output_shp = shape output' in
  let output_cols = output_shp.(1) in
  let output_rows = output_shp.(2) in
  assert (batches = output_shp.(0));
  assert (out_channel = output_shp.(3));

  let col_stride = stride.(0) in
  let row_stride = stride.(1) in
  let col_in_stride = 1 in
  let row_in_stride = 1 in

  let input' = empty (kind input) (shape input) in

  _owl_spatial_conv_backward_input (kind input')
    input' kernel output' batches input_cols input_rows in_channel
    kernel_cols kernel_rows output_cols output_rows out_channel
    row_stride col_stride row_in_stride col_in_stride;

  input'


(* gradient of conv2d w.r.t the kernel *)
let conv2d_backward_kernel input kernel stride output' =
  assert (num_dims input = 4);
  assert (num_dims kernel = 4);
  assert (num_dims output' = 4);
  assert (Array.length stride = 2);

  let input_shp = shape input in
  let batches = input_shp.(0) in
  let input_cols = input_shp.(1) in
  let input_rows = input_shp.(2) in
  let in_channel = input_shp.(3) in

  let kernel_shp = shape kernel in
  let kernel_cols = kernel_shp.(0) in
  let kernel_rows = kernel_shp.(1) in
  let out_channel = kernel_shp.(3) in
  assert (in_channel = kernel_shp.(2));

  let output_shp = shape output' in
  let output_cols = output_shp.(1) in
  let output_rows = output_shp.(2) in
  assert (batches = output_shp.(0));
  assert (out_channel = output_shp.(3));

  let col_stride = stride.(0) in
  let row_stride = stride.(1) in
  let col_in_stride = 1 in
  let row_in_stride = 1 in

  let kernel' = empty (kind kernel) (shape kernel) in

  _owl_spatial_conv_backward_kernel (kind input)
    input kernel' output' batches input_cols input_rows in_channel
    kernel_cols kernel_rows output_cols output_rows out_channel
    row_stride col_stride row_in_stride col_in_stride;

  kernel'


<<<<<<< HEAD
let upsample_kernel2d kernel rate =
  if rate = [|1;1|] then kernel else (
    let kernel_shp  = shape kernel in
    let kernel_cols = kernel_shp.(0) in
    let kernel_rows = kernel_shp.(1) in
    let in_channel  = kernel_shp.(2) in
    let out_channel = kernel_shp.(3) in
    let col_rate    = rate.(0) in
    let row_rate    = rate.(1) in

    let col_up = kernel_cols + (kernel_cols - 1) * (col_rate - 1) in
    let row_up = kernel_rows + (kernel_rows - 1) * (row_rate - 1) in
    let new_kernel = zeros (kind kernel)
      [|col_up; row_up; in_channel; out_channel|] in

    let kernel_array = to_array kernel in
    let cnt = ref 0 in
    for c = 0 to (kernel_cols - 1) do
      for r = 0 to (kernel_rows - 1) do
        for i = 0 to (in_channel - 1) do
          for o = 0 to (out_channel - 1) do
            let v = kernel_array.(!cnt) in
            cnt := !cnt + 1;
            set new_kernel [|c * col_rate; r * row_rate; i; o|] v;
          done
        done
      done
    done;
    new_kernel
  )


let downsample_kernel2d kernel rate =
  if rate = [|1;1|] then kernel else (
    let kernel_shp  = shape kernel in
    let kernel_cols = kernel_shp.(0) in
    let kernel_rows = kernel_shp.(1) in
    let in_channel  = kernel_shp.(2) in
    let out_channel = kernel_shp.(3) in
    let col_rate    = rate.(0) in
    let row_rate    = rate.(1) in

    let col_down = (kernel_cols + (col_rate - 1)) / col_rate in
    let row_down = (kernel_rows + (row_rate - 1)) / row_rate in
    let new_kernel = zeros (kind kernel)
      [|col_down; row_down; in_channel; out_channel|] in

    let kernel_array = to_array new_kernel in
    let cnt = ref 0 in
    for c = 0 to (col_down - 1) do
      for r = 0 to (row_down - 1) do
        for i = 0 to (in_channel - 1) do
          for o = 0 to (out_channel - 1) do
            let v = get kernel [|c * col_rate; r * row_rate; i; o|] in
            kernel_array.(!cnt) <- v;
            cnt := !cnt + 1
          done
        done
      done
    done;
    of_array (kind kernel) kernel_array [|col_down; row_down; in_channel; out_channel|]
  )


(* dilated_conv2d: 4d input and 4d kernel, refer to tensorlfow doc
  input : [batch; input_column; input_row; input_channel]
  kernel: [kernel_column; kernel_row; input_channel; output_channel]
  stride: [column_stride; row_stride]
  rate  : [col_dilation_stride; row_dilation_rate]
  output: [batch; output_column; output_row; output_channel]
 *)
let dilated_conv2d ?(padding=SAME) ?(stride=[|1;1|]) input kernel rate =
  assert (num_dims input = 4);
  assert (num_dims kernel = 4);
  assert (Array.length stride = 2);
  assert (Array.length rate = 2);

  let input_shp = shape input in
  let batches = input_shp.(0) in
  let input_cols = input_shp.(1) in
  let input_rows = input_shp.(2) in
  let in_channel = input_shp.(3) in

  let kernel = upsample_kernel2d kernel rate in

  let kernel_shp = shape kernel in
  let kernel_cols = kernel_shp.(0) in
  let kernel_rows = kernel_shp.(1) in
  let out_channel = kernel_shp.(3) in
  assert (in_channel = kernel_shp.(2));

  let col_stride = stride.(0) in
  let row_stride = stride.(1) in
  let col_in_stride = 1 in
  let row_in_stride = 1 in

  let output_cols, output_rows =
    Owl_utils.calc_conv2d_output_shape padding input_cols input_rows kernel_cols kernel_rows row_stride col_stride
  in
  let output = empty (kind input) [|batches; output_cols; output_rows; out_channel|] in

  let pad_typ = match padding with SAME -> 0 | VALID -> 1 in

  _owl_spatial_conv (kind input)
    input kernel output batches input_cols input_rows in_channel
    kernel_cols kernel_rows output_cols output_rows out_channel
    row_stride col_stride pad_typ row_in_stride col_in_stride;

  output


(* gradient of dilated_conv2d w.r.t the input *)
let dilated_conv2d_backward_input ?(stride=[|1;1|]) input kernel output' rate =
=======
let conv2d_backward_input_ ~out input kernel stride output' =
>>>>>>> 2dd58f45
  assert (num_dims input = 4);
  assert (num_dims kernel = 4);
  assert (num_dims output' = 4);
  assert (Array.length stride = 2);
<<<<<<< HEAD
  assert (Array.length rate = 2);
=======
>>>>>>> 2dd58f45

  let input_shp = shape input in
  let batches = input_shp.(0) in
  let input_cols = input_shp.(1) in
  let input_rows = input_shp.(2) in
  let in_channel = input_shp.(3) in

<<<<<<< HEAD
  let kernel = upsample_kernel2d kernel rate in

=======
>>>>>>> 2dd58f45
  let kernel_shp = shape kernel in
  let kernel_cols = kernel_shp.(0) in
  let kernel_rows = kernel_shp.(1) in
  let out_channel = kernel_shp.(3) in
  assert (in_channel = kernel_shp.(2));

  let output_shp = shape output' in
  let output_cols = output_shp.(1) in
  let output_rows = output_shp.(2) in
  assert (batches = output_shp.(0));
  assert (out_channel = output_shp.(3));

  let col_stride = stride.(0) in
  let row_stride = stride.(1) in
  let col_in_stride = 1 in
  let row_in_stride = 1 in

<<<<<<< HEAD
  let input' = empty (kind input) (shape input) in

  _owl_spatial_conv_backward_input (kind input')
    input' kernel output' batches input_cols input_rows in_channel
    kernel_cols kernel_rows output_cols output_rows out_channel
    row_stride col_stride row_in_stride col_in_stride;

  input'


(* gradient of dilated_conv2d w.r.t the kernel *)
let dilated_conv2d_backward_kernel ?(stride=[|1;1|]) input kernel output' rate =
  assert (num_dims input = 4);
  assert (num_dims kernel = 4);
  assert (num_dims output' = 4);
  assert (Array.length stride = 2);
  assert (Array.length rate = 2);

  let input_shp = shape input in
  let batches = input_shp.(0) in
  let input_cols = input_shp.(1) in
  let input_rows = input_shp.(2) in
  let in_channel = input_shp.(3) in

  let kernel = upsample_kernel2d kernel rate in

  let kernel_shp = shape kernel in
  let kernel_cols = kernel_shp.(0) in
  let kernel_rows = kernel_shp.(1) in
  let out_channel = kernel_shp.(3) in
  assert (in_channel = kernel_shp.(2));

  let output_shp = shape output' in
  let output_cols = output_shp.(1) in
  let output_rows = output_shp.(2) in
  assert (batches = output_shp.(0));
  assert (out_channel = output_shp.(3));

  let col_stride = stride.(0) in
  let row_stride = stride.(1) in
  let col_in_stride = 1 in
  let row_in_stride = 1 in

  let kernel' = empty (kind kernel) (shape kernel) in

  _owl_spatial_conv_backward_kernel (kind input)
    input kernel' output' batches input_cols input_rows in_channel
    kernel_cols kernel_rows output_cols output_rows out_channel
    row_stride col_stride row_in_stride col_in_stride;

  downsample_kernel2d kernel' rate
=======
  _owl_spatial_conv_backward_input (kind input)
    out kernel output' batches input_cols input_rows in_channel
    kernel_cols kernel_rows output_cols output_rows out_channel
    row_stride col_stride row_in_stride col_in_stride
>>>>>>> 2dd58f45


(* transpose_conv2d: 4d input and 4d kernel, refer to tensorlfow doc
  input : [batch; input_column; input_row; input_channel]
  kernel: [kernel_column; kernel_row; input_channel; output_channel]
  stride: [column_stride; row_stride]
  output: [batch; output_column; output_row; output_channel]
 *)
let transpose_conv2d ?(padding=SAME) input kernel stride =
  assert (num_dims input = 4);
  assert (num_dims kernel = 4);
  assert (Array.length stride = 2);

  let input_shp = shape input in
  let batches = input_shp.(0) in
  let input_cols = input_shp.(1) in
  let input_rows = input_shp.(2) in
  let in_channel = input_shp.(3) in

  let kernel_shp = shape kernel in
  let kernel_cols = kernel_shp.(0) in
  let kernel_rows = kernel_shp.(1) in
  let out_channel = kernel_shp.(3) in
  assert (in_channel = kernel_shp.(2));

  let col_stride = stride.(0) in
  let row_stride = stride.(1) in
  let col_in_stride = 1 in
  let row_in_stride = 1 in

  let output_cols, output_rows =
    Owl_utils.calc_transpose_conv2d_output_shape padding input_cols input_rows kernel_cols kernel_rows row_stride col_stride
  in
  let output = empty (kind input) [|batches; output_cols; output_rows; out_channel|] in

  _owl_spatial_conv_backward_input (kind input)
    output kernel input batches output_cols output_rows out_channel
    kernel_cols kernel_rows input_cols input_rows in_channel
    row_stride col_stride row_in_stride col_in_stride;

  output


let transpose_conv2d_ ~out ?(padding=SAME) input kernel stride =
  assert (num_dims input = 4);
  assert (num_dims kernel = 4);
  assert (Array.length stride = 2);

  let input_shp = shape input in
  let batches = input_shp.(0) in
  let input_cols = input_shp.(1) in
  let input_rows = input_shp.(2) in
  let in_channel = input_shp.(3) in

  let kernel_shp = shape kernel in
  let kernel_cols = kernel_shp.(0) in
  let kernel_rows = kernel_shp.(1) in
  let out_channel = kernel_shp.(3) in
  assert (in_channel = kernel_shp.(2));

  let col_stride = stride.(0) in
  let row_stride = stride.(1) in
  let col_in_stride = 1 in
  let row_in_stride = 1 in

  let output_cols, output_rows =
    Owl_utils.calc_transpose_conv2d_output_shape padding input_cols input_rows kernel_cols kernel_rows row_stride col_stride
  in

  _owl_spatial_conv_backward_input (kind input)
    out kernel input batches output_cols output_rows out_channel
    kernel_cols kernel_rows input_cols input_rows in_channel
    row_stride col_stride row_in_stride col_in_stride


let conv2d_backward_kernel_ ~out input kernel stride output' =
  assert (num_dims input = 4);
  assert (num_dims kernel = 4);
  assert (num_dims output' = 4);
  assert (Array.length stride = 2);

  let input_shp = shape input in
  let batches = input_shp.(0) in
  let input_cols = input_shp.(1) in
  let input_rows = input_shp.(2) in
  let in_channel = input_shp.(3) in

  let kernel_shp = shape kernel in
  let kernel_cols = kernel_shp.(0) in
  let kernel_rows = kernel_shp.(1) in
  let out_channel = kernel_shp.(3) in
  assert (in_channel = kernel_shp.(2));

  let output_shp = shape output' in
  let output_cols = output_shp.(1) in
  let output_rows = output_shp.(2) in
  assert (batches = output_shp.(0));
  assert (out_channel = output_shp.(3));

  let col_stride = stride.(0) in
  let row_stride = stride.(1) in
  let col_in_stride = 1 in
  let row_in_stride = 1 in

  _owl_spatial_conv_backward_kernel (kind input)
    input out output' batches input_cols input_rows in_channel
    kernel_cols kernel_rows output_cols output_rows out_channel
    row_stride col_stride row_in_stride col_in_stride


(* gradient of transpose_conv2d w.r.t the kernel *)
let transpose_conv2d_backward_kernel input kernel stride output' =
  assert (num_dims input = 4);
  assert (num_dims kernel = 4);
  assert (num_dims output' = 4);
  assert (Array.length stride = 2);

  let input_shp = shape input in
  let batches = input_shp.(0) in
  let input_cols = input_shp.(1) in
  let input_rows = input_shp.(2) in
  let in_channel = input_shp.(3) in

  let kernel_shp = shape kernel in
  let kernel_cols = kernel_shp.(0) in
  let kernel_rows = kernel_shp.(1) in
  let out_channel = kernel_shp.(3) in
  assert (in_channel = kernel_shp.(2));

  let output_shp = shape output' in
  let output_cols = output_shp.(1) in
  let output_rows = output_shp.(2) in
  assert (batches = output_shp.(0));
  assert (out_channel = output_shp.(3));

  let col_stride = stride.(0) in
  let row_stride = stride.(1) in
  let col_in_stride = 1 in
  let row_in_stride = 1 in

  let kernel' = empty (kind kernel) (shape kernel) in

  _owl_spatial_conv_backward_kernel (kind input)
    output' kernel' input batches output_cols output_rows out_channel
    kernel_cols kernel_rows input_cols input_rows in_channel
    row_stride col_stride row_in_stride col_in_stride;

  kernel'


let transpose_conv2d_backward_kernel_ ~out input kernel stride output' =
  assert (num_dims input = 4);
  assert (num_dims kernel = 4);
  assert (num_dims output' = 4);
  assert (Array.length stride = 2);

  let input_shp = shape input in
  let batches = input_shp.(0) in
  let input_cols = input_shp.(1) in
  let input_rows = input_shp.(2) in
  let in_channel = input_shp.(3) in

  let kernel_shp = shape kernel in
  let kernel_cols = kernel_shp.(0) in
  let kernel_rows = kernel_shp.(1) in
  let out_channel = kernel_shp.(3) in
  assert (in_channel = kernel_shp.(2));

  let output_shp = shape output' in
  let output_cols = output_shp.(1) in
  let output_rows = output_shp.(2) in
  assert (batches = output_shp.(0));
  assert (out_channel = output_shp.(3));

  let col_stride = stride.(0) in
  let row_stride = stride.(1) in
  let col_in_stride = 1 in
  let row_in_stride = 1 in

  _owl_spatial_conv_backward_kernel (kind input)
    output' out input batches output_cols output_rows out_channel
    kernel_cols kernel_rows input_cols input_rows in_channel
    row_stride col_stride row_in_stride col_in_stride


(* gradient of transpose_conv2d w.r.t the input *)
let transpose_conv2d_backward_input input kernel stride output' =
  assert (num_dims input = 4);
  assert (num_dims kernel = 4);
  assert (num_dims output' = 4);
  assert (Array.length stride = 2);

  let input_shp = shape input in
  let batches = input_shp.(0) in
  let input_cols = input_shp.(1) in
  let input_rows = input_shp.(2) in
  let in_channel = input_shp.(3) in

  let kernel_shp = shape kernel in
  let kernel_cols = kernel_shp.(0) in
  let kernel_rows = kernel_shp.(1) in
  let out_channel = kernel_shp.(3) in
  assert (in_channel = kernel_shp.(2));

  let output_shp = shape output' in
  let output_cols = output_shp.(1) in
  let output_rows = output_shp.(2) in
  assert (batches = output_shp.(0));
  assert (out_channel = output_shp.(3));

  let col_stride = stride.(0) in
  let row_stride = stride.(1) in
  let col_in_stride = 1 in
  let row_in_stride = 1 in

  let input' = empty (kind input) (shape input) in

  let dummy_pad_typ = 0 in
  _owl_spatial_conv (kind input)
    output' kernel input' batches output_cols output_rows out_channel
    kernel_cols kernel_rows input_cols input_rows in_channel
    row_stride col_stride dummy_pad_typ row_in_stride col_in_stride;

  input'


let transpose_conv2d_backward_input_ ~out input kernel stride output' =
  assert (num_dims input = 4);
  assert (num_dims kernel = 4);
  assert (num_dims output' = 4);
  assert (Array.length stride = 2);

  let input_shp = shape input in
  let batches = input_shp.(0) in
  let input_cols = input_shp.(1) in
  let input_rows = input_shp.(2) in
  let in_channel = input_shp.(3) in

  let kernel_shp = shape kernel in
  let kernel_cols = kernel_shp.(0) in
  let kernel_rows = kernel_shp.(1) in
  let out_channel = kernel_shp.(3) in
  assert (in_channel = kernel_shp.(2));

  let output_shp = shape output' in
  let output_cols = output_shp.(1) in
  let output_rows = output_shp.(2) in
  assert (batches = output_shp.(0));
  assert (out_channel = output_shp.(3));

  let col_stride = stride.(0) in
  let row_stride = stride.(1) in
  let col_in_stride = 1 in
  let row_in_stride = 1 in

  let dummy_pad_typ = 0 in
  _owl_spatial_conv (kind input)
    output' kernel out batches output_cols output_rows out_channel
    kernel_cols kernel_rows input_cols input_rows in_channel
    row_stride col_stride dummy_pad_typ row_in_stride col_in_stride


(* conv3d: 5d input and 5d kernel, refer to tensorflow doc
  input : [batch; input_column; input_row; input_depth; input_channel]
  kernel: [kernel_column; kernel_row; kernel_depth; input_channel; output_channel]
  stride: [column_stride; row_stride; depth_stride]
  output: [batch; output_column; output_row; output_dpts; output_channel]
 *)
let conv3d ?(padding=SAME) input kernel stride =
  assert (num_dims input = 5);
  assert (num_dims kernel = 5);
  assert (Array.length stride = 3);

  let input_shp = shape input in
  let batches = input_shp.(0) in
  let input_cols = input_shp.(1) in
  let input_rows = input_shp.(2) in
  let input_dpts = input_shp.(3) in
  let in_channel = input_shp.(4) in

  let kernel_shp = shape kernel in
  let kernel_cols = kernel_shp.(0) in
  let kernel_rows = kernel_shp.(1) in
  let kernel_dpts = kernel_shp.(2) in
  let out_channel = kernel_shp.(4) in
  assert (in_channel = kernel_shp.(3));

  let col_stride = stride.(0) in
  let row_stride = stride.(1) in
  let dpt_stride = stride.(2) in

  let output_cols, output_rows, output_dpts =
    Owl_utils.calc_conv3d_output_shape padding input_cols input_rows input_dpts kernel_cols kernel_rows kernel_dpts row_stride col_stride dpt_stride
  in
  let output = empty (kind input) [|batches; output_cols; output_rows; output_dpts; out_channel|] in

  let pad_typ = match padding with SAME -> 0 | VALID -> 1 in

  _owl_cuboid_conv (kind input)
    input kernel output batches
    input_cols input_rows input_dpts in_channel
    kernel_cols kernel_rows kernel_dpts
    output_cols output_rows output_dpts out_channel
    dpt_stride row_stride col_stride pad_typ;

  output


let conv3d_ ~out ?(padding=SAME) input kernel stride =
  assert (num_dims input = 5);
  assert (num_dims kernel = 5);
  assert (Array.length stride = 3);

  let input_shp = shape input in
  let batches = input_shp.(0) in
  let input_cols = input_shp.(1) in
  let input_rows = input_shp.(2) in
  let input_dpts = input_shp.(3) in
  let in_channel = input_shp.(4) in

  let kernel_shp = shape kernel in
  let kernel_cols = kernel_shp.(0) in
  let kernel_rows = kernel_shp.(1) in
  let kernel_dpts = kernel_shp.(2) in
  let out_channel = kernel_shp.(4) in
  assert (in_channel = kernel_shp.(3));

  let col_stride = stride.(0) in
  let row_stride = stride.(1) in
  let dpt_stride = stride.(2) in

  let output_cols, output_rows, output_dpts =
    Owl_utils.calc_conv3d_output_shape padding input_cols input_rows input_dpts kernel_cols kernel_rows kernel_dpts row_stride col_stride dpt_stride
  in
  let pad_typ = match padding with SAME -> 0 | VALID -> 1 in

  _owl_cuboid_conv (kind input)
    input kernel out batches
    input_cols input_rows input_dpts in_channel
    kernel_cols kernel_rows kernel_dpts
    output_cols output_rows output_dpts out_channel
    dpt_stride row_stride col_stride pad_typ


(* gradient of conv3d w.r.t the input *)
let conv3d_backward_input input kernel stride output' =
  assert (num_dims input = 5);
  assert (num_dims kernel = 5);
  assert (num_dims output' = 5);
  assert (Array.length stride = 3);

  let input_shp = shape input in
  let batches = input_shp.(0) in
  let input_cols = input_shp.(1) in
  let input_rows = input_shp.(2) in
  let input_dpts = input_shp.(3) in
  let in_channel = input_shp.(4) in

  let kernel_shp = shape kernel in
  let kernel_cols = kernel_shp.(0) in
  let kernel_rows = kernel_shp.(1) in
  let kernel_dpts = kernel_shp.(2) in
  let out_channel = kernel_shp.(4) in
  assert (in_channel = kernel_shp.(3));

  let output_shp = shape output' in
  let output_cols = output_shp.(1) in
  let output_rows = output_shp.(2) in
  let output_dpts =  output_shp.(3) in
  assert (batches = output_shp.(0));
  assert (out_channel = output_shp.(4));

  let col_stride = stride.(0) in
  let row_stride = stride.(1) in
  let dpt_stride = stride.(2) in

  let input' = empty (kind input) (shape input) in

  _owl_cuboid_conv_backward_input (kind input')
    input' kernel output' batches
    input_cols input_rows input_dpts in_channel
    kernel_cols kernel_rows kernel_dpts
    output_cols output_rows output_dpts out_channel
    dpt_stride row_stride col_stride;

  input'


let conv3d_backward_input_ ~out input kernel stride output' =
  assert (num_dims input = 5);
  assert (num_dims kernel = 5);
  assert (num_dims output' = 5);
  assert (Array.length stride = 3);

  let input_shp = shape input in
  let batches = input_shp.(0) in
  let input_cols = input_shp.(1) in
  let input_rows = input_shp.(2) in
  let input_dpts = input_shp.(3) in
  let in_channel = input_shp.(4) in

  let kernel_shp = shape kernel in
  let kernel_cols = kernel_shp.(0) in
  let kernel_rows = kernel_shp.(1) in
  let kernel_dpts = kernel_shp.(2) in
  let out_channel = kernel_shp.(4) in
  assert (in_channel = kernel_shp.(3));

  let output_shp = shape output' in
  let output_cols = output_shp.(1) in
  let output_rows = output_shp.(2) in
  let output_dpts =  output_shp.(3) in
  assert (batches = output_shp.(0));
  assert (out_channel = output_shp.(4));

  let col_stride = stride.(0) in
  let row_stride = stride.(1) in
  let dpt_stride = stride.(2) in

  _owl_cuboid_conv_backward_input (kind input)
    out kernel output' batches
    input_cols input_rows input_dpts in_channel
    kernel_cols kernel_rows kernel_dpts
    output_cols output_rows output_dpts out_channel
    dpt_stride row_stride col_stride


(* gradient of conv3d w.r.t the kernel *)
let conv3d_backward_kernel input kernel stride output' =
  assert (num_dims input = 5);
  assert (num_dims kernel = 5);
  assert (num_dims output' = 5);
  assert (Array.length stride = 3);

  let input_shp = shape input in
  let batches = input_shp.(0) in
  let input_cols = input_shp.(1) in
  let input_rows = input_shp.(2) in
  let input_dpts = input_shp.(3) in
  let in_channel = input_shp.(4) in

  let kernel_shp = shape kernel in
  let kernel_cols = kernel_shp.(0) in
  let kernel_rows = kernel_shp.(1) in
  let kernel_dpts = kernel_shp.(2) in
  let out_channel = kernel_shp.(4) in
  assert (in_channel = kernel_shp.(3));

  let output_shp = shape output' in
  let output_cols = output_shp.(1) in
  let output_rows = output_shp.(2) in
  let output_dpts =  output_shp.(3) in
  assert (batches = output_shp.(0));
  assert (out_channel = output_shp.(4));

  let col_stride = stride.(0) in
  let row_stride = stride.(1) in
  let dpt_stride = stride.(2) in

  let kernel' = empty (kind kernel) (shape kernel) in

  _owl_cuboid_conv_backward_kernel (kind input)
    input kernel' output' batches
    input_cols input_rows input_dpts in_channel
    kernel_cols kernel_rows kernel_dpts
    output_cols output_rows output_dpts out_channel
    dpt_stride row_stride col_stride;

  kernel'


<<<<<<< HEAD
let upsample_kernel3d kernel rate =
  if rate = [|1;1;1|] then kernel else (
    let kernel_shp  = shape kernel in
    let kernel_cols = kernel_shp.(0) in
    let kernel_rows = kernel_shp.(1) in
    let kernel_dpts = kernel_shp.(2) in
    let in_channel  = kernel_shp.(3) in
    let out_channel = kernel_shp.(4) in
    let col_rate    = rate.(0) in
    let row_rate    = rate.(1) in
    let dpt_rate    = rate.(2) in


    let col_up = kernel_cols + (kernel_cols - 1) * (col_rate - 1) in
    let row_up = kernel_rows + (kernel_rows - 1) * (row_rate - 1) in
    let dpt_up = kernel_dpts + (kernel_dpts - 1) * (dpt_rate - 1) in
    let new_kernel = zeros (kind kernel)
      [|col_up; row_up; dpt_up; in_channel; out_channel|] in

    let kernel_array = to_array kernel in
    let cnt = ref 0 in
    for c = 0 to (kernel_cols - 1) do
      for r = 0 to (kernel_rows - 1) do
        for d = 0 to (kernel_dpts - 1) do
          for i = 0 to (in_channel - 1) do
            for o = 0 to (out_channel - 1) do
              let v = kernel_array.(!cnt) in
              cnt := !cnt + 1;
              set new_kernel [|c * col_rate; r * row_rate; d * dpt_rate; i; o|] v;
            done
          done
        done
      done
    done;
    new_kernel
  )


let downsample_kernel3d kernel rate =
  if rate = [|1;1;1|] then kernel else (
    let kernel_shp  = shape kernel in
    let kernel_cols = kernel_shp.(0) in
    let kernel_rows = kernel_shp.(1) in
    let kernel_dpts = kernel_shp.(2) in
    let in_channel  = kernel_shp.(3) in
    let out_channel = kernel_shp.(4) in
    let col_rate    = rate.(0) in
    let row_rate    = rate.(1) in
    let dpt_rate    = rate.(2) in

    let col_down = (kernel_cols + (col_rate - 1)) / col_rate in
    let row_down = (kernel_rows + (row_rate - 1)) / row_rate in
    let dpt_down = (kernel_dpts + (dpt_rate - 1)) / dpt_rate in
    let new_kernel = zeros (kind kernel)
      [|col_down; row_down; dpt_down; in_channel; out_channel|] in

    let kernel_array = to_array new_kernel in
    let cnt = ref 0 in
    for c = 0 to (col_down - 1) do
      for r = 0 to (row_down - 1) do
        for d = 0 to (dpt_down - 1) do
          for i = 0 to (in_channel - 1) do
            for o = 0 to (out_channel - 1) do
              let v = get kernel [|c * col_rate; r * row_rate; d * dpt_rate; i; o|] in
              kernel_array.(!cnt) <- v;
              cnt := !cnt + 1
            done
          done
        done
      done
    done;
    of_array (kind kernel) kernel_array
      [|col_down; row_down; dpt_down; in_channel; out_channel|]
  )


(* dilated_conv3d: 5d input and 5d kernel, refer to tensorflow doc
  input : [batch; input_column; input_row; input_depth; input_channel]
  kernel: [kernel_column; kernel_row; kernel_depth; input_channel; output_channel]
  stride: [column_stride; row_stride; depth_stride]
  rate  : [col_dilation_stride; row_dilation_rate; depth_dilation_rate]
  output: [batch; output_column; output_row; output_dpts; output_channel]
 *)
let dilated_conv3d ?(padding=SAME) ?(stride=[|1;1;1|]) input kernel rate =
  assert (num_dims input = 5);
  assert (num_dims kernel = 5);
  assert (Array.length stride = 3);
  assert (Array.length rate = 3);

  let input_shp = shape input in
  let batches = input_shp.(0) in
  let input_cols = input_shp.(1) in
  let input_rows = input_shp.(2) in
  let input_dpts = input_shp.(3) in
  let in_channel = input_shp.(4) in

  let kernel = upsample_kernel3d kernel rate in

  let kernel_shp = shape kernel in
  let kernel_cols = kernel_shp.(0) in
  let kernel_rows = kernel_shp.(1) in
  let kernel_dpts = kernel_shp.(2) in
  let out_channel = kernel_shp.(4) in
  assert (in_channel = kernel_shp.(3));

  let col_stride = stride.(0) in
  let row_stride = stride.(1) in
  let dpt_stride = stride.(2) in

  let output_cols, output_rows, output_dpts =
    Owl_utils.calc_conv3d_output_shape padding input_cols input_rows input_dpts kernel_cols kernel_rows kernel_dpts row_stride col_stride dpt_stride
  in
  let output = empty (kind input) [|batches; output_cols; output_rows; output_dpts; out_channel|] in

  let pad_typ = match padding with SAME -> 0 | VALID -> 1 in

  _owl_cuboid_conv (kind input)
    input kernel output batches
    input_cols input_rows input_dpts in_channel
    kernel_cols kernel_rows kernel_dpts
    output_cols output_rows output_dpts out_channel
    dpt_stride row_stride col_stride pad_typ;

  output


(* gradient of dilated_conv3d w.r.t the input *)
let dilated_conv3d_backward_input ?(stride=[|1;1;1|]) input kernel output' rate =
=======
let conv3d_backward_kernel_ ~out input kernel stride output' =
>>>>>>> 2dd58f45
  assert (num_dims input = 5);
  assert (num_dims kernel = 5);
  assert (num_dims output' = 5);
  assert (Array.length stride = 3);
<<<<<<< HEAD
  assert (Array.length rate = 3);
=======
>>>>>>> 2dd58f45

  let input_shp = shape input in
  let batches = input_shp.(0) in
  let input_cols = input_shp.(1) in
  let input_rows = input_shp.(2) in
  let input_dpts = input_shp.(3) in
  let in_channel = input_shp.(4) in

<<<<<<< HEAD
  let kernel = upsample_kernel3d kernel rate in

  let kernel_shp = shape kernel in
  let kernel_cols = kernel_shp.(0) in
  let kernel_rows = kernel_shp.(1) in
  let kernel_dpts = kernel_shp.(2) in
  let out_channel = kernel_shp.(4) in
  assert (in_channel = kernel_shp.(3));

  let output_shp = shape output' in
  let output_cols = output_shp.(1) in
  let output_rows = output_shp.(2) in
  let output_dpts =  output_shp.(3) in
  assert (batches = output_shp.(0));
  assert (out_channel = output_shp.(4));

  let col_stride = stride.(0) in
  let row_stride = stride.(1) in
  let dpt_stride = stride.(2) in

  let input' = empty (kind input) (shape input) in

  _owl_cuboid_conv_backward_input (kind input')
    input' kernel output' batches
    input_cols input_rows input_dpts in_channel
    kernel_cols kernel_rows kernel_dpts
    output_cols output_rows output_dpts out_channel
    dpt_stride row_stride col_stride;

  input'


(* gradient of dilated_conv3d w.r.t the kernel *)
let dilated_conv3d_backward_kernel ?(stride=[|1;1;1|]) input kernel output' rate =
  assert (num_dims input = 5);
  assert (num_dims kernel = 5);
  assert (num_dims output' = 5);
  assert (Array.length stride = 3);
  assert (Array.length rate = 3);

  let input_shp = shape input in
  let batches = input_shp.(0) in
  let input_cols = input_shp.(1) in
  let input_rows = input_shp.(2) in
  let input_dpts = input_shp.(3) in
  let in_channel = input_shp.(4) in

  let kernel = upsample_kernel3d kernel rate in
=======
>>>>>>> 2dd58f45
  let kernel_shp = shape kernel in
  let kernel_cols = kernel_shp.(0) in
  let kernel_rows = kernel_shp.(1) in
  let kernel_dpts = kernel_shp.(2) in
  let out_channel = kernel_shp.(4) in
  assert (in_channel = kernel_shp.(3));

  let output_shp = shape output' in
  let output_cols = output_shp.(1) in
  let output_rows = output_shp.(2) in
  let output_dpts =  output_shp.(3) in
  assert (batches = output_shp.(0));
  assert (out_channel = output_shp.(4));

  let col_stride = stride.(0) in
  let row_stride = stride.(1) in
  let dpt_stride = stride.(2) in

<<<<<<< HEAD
  let kernel' = empty (kind kernel) (shape kernel) in

  _owl_cuboid_conv_backward_kernel (kind input)
    input kernel' output' batches
    input_cols input_rows input_dpts in_channel
    kernel_cols kernel_rows kernel_dpts
    output_cols output_rows output_dpts out_channel
    dpt_stride row_stride col_stride;

  downsample_kernel3d kernel' rate
=======
  _owl_cuboid_conv_backward_kernel (kind input)
    input out output' batches
    input_cols input_rows input_dpts in_channel
    kernel_cols kernel_rows kernel_dpts
    output_cols output_rows output_dpts out_channel
    dpt_stride row_stride col_stride
>>>>>>> 2dd58f45


(* transpose_conv3d: 5d input and 5d kernel, refer to tensorflow doc
  input : [batch; input_column; input_row; input_depth; input_channel]
  kernel: [kernel_column; kernel_row; kernel_depth; input_channel; output_channel]
  stride: [column_stride; row_stride; depth_stride]
  output: [batch; output_column; output_row; output_dpts; output_channel]
 *)
let transpose_conv3d ?(padding=SAME) input kernel stride =
  assert (num_dims input = 5);
  assert (num_dims kernel = 5);
  assert (Array.length stride = 3);

  let input_shp = shape input in
  let batches = input_shp.(0) in
  let input_cols = input_shp.(1) in
  let input_rows = input_shp.(2) in
  let input_dpts = input_shp.(3) in
  let in_channel = input_shp.(4) in

  let kernel_shp = shape kernel in
  let kernel_cols = kernel_shp.(0) in
  let kernel_rows = kernel_shp.(1) in
  let kernel_dpts = kernel_shp.(2) in
  let out_channel = kernel_shp.(4) in
  assert (in_channel = kernel_shp.(3));

  let col_stride = stride.(0) in
  let row_stride = stride.(1) in
  let dpt_stride = stride.(2) in

  let output_cols, output_rows, output_dpts =
    Owl_utils.calc_transpose_conv3d_output_shape padding input_cols input_rows input_dpts kernel_cols kernel_rows kernel_dpts row_stride col_stride dpt_stride
  in
  let output = empty (kind input) [|batches; output_cols; output_rows; output_dpts; out_channel|] in

  _owl_cuboid_conv_backward_input (kind input)
    output kernel input batches
    output_cols output_rows output_dpts out_channel
    kernel_cols kernel_rows kernel_dpts
    input_cols input_rows input_dpts in_channel
    dpt_stride row_stride col_stride;

  output


(* gradient of transpose_conv3d w.r.t the input *)
let transpose_conv3d_backward_input input kernel stride output' =
  assert (num_dims input = 5);
  assert (num_dims kernel = 5);
  assert (num_dims output' = 5);
  assert (Array.length stride = 3);

  let input_shp = shape input in
  let batches = input_shp.(0) in
  let input_cols = input_shp.(1) in
  let input_rows = input_shp.(2) in
  let input_dpts = input_shp.(3) in
  let in_channel = input_shp.(4) in

  let kernel_shp = shape kernel in
  let kernel_cols = kernel_shp.(0) in
  let kernel_rows = kernel_shp.(1) in
  let kernel_dpts = kernel_shp.(2) in
  let out_channel = kernel_shp.(4) in
  assert (in_channel = kernel_shp.(3));

  let output_shp = shape output' in
  let output_cols = output_shp.(1) in
  let output_rows = output_shp.(2) in
  let output_dpts =  output_shp.(3) in
  assert (batches = output_shp.(0));
  assert (out_channel = output_shp.(4));

  let col_stride = stride.(0) in
  let row_stride = stride.(1) in
  let dpt_stride = stride.(2) in

  let input' = empty (kind input) (shape input) in

  let dummy_pad_typ = 0 in
  _owl_cuboid_conv (kind input)
    output' kernel input' batches
    output_cols output_rows output_dpts out_channel
    kernel_cols kernel_rows kernel_dpts
    input_cols input_rows input_dpts in_channel
    dpt_stride row_stride col_stride dummy_pad_typ;

  input'


(* gradient of transpose_conv3d w.r.t the kernel *)
let transpose_conv3d_backward_kernel input kernel stride output' =
  assert (num_dims input = 5);
  assert (num_dims kernel = 5);
  assert (num_dims output' = 5);
  assert (Array.length stride = 3);

  let input_shp = shape input in
  let batches = input_shp.(0) in
  let input_cols = input_shp.(1) in
  let input_rows = input_shp.(2) in
  let input_dpts = input_shp.(3) in
  let in_channel = input_shp.(4) in

  let kernel_shp = shape kernel in
  let kernel_cols = kernel_shp.(0) in
  let kernel_rows = kernel_shp.(1) in
  let kernel_dpts = kernel_shp.(2) in
  let out_channel = kernel_shp.(4) in
  assert (in_channel = kernel_shp.(3));

  let output_shp = shape output' in
  let output_cols = output_shp.(1) in
  let output_rows = output_shp.(2) in
  let output_dpts =  output_shp.(3) in
  assert (batches = output_shp.(0));
  assert (out_channel = output_shp.(4));

  let col_stride = stride.(0) in
  let row_stride = stride.(1) in
  let dpt_stride = stride.(2) in

  let kernel' = empty (kind kernel) (shape kernel) in

  _owl_cuboid_conv_backward_kernel (kind input)
    output' kernel' input batches
    output_cols output_rows output_dpts out_channel
    kernel_cols kernel_rows kernel_dpts
    input_cols input_rows input_dpts in_channel
    dpt_stride row_stride col_stride;

  kernel'


(* conv1d: 3d input and 3d kernel, refer to tensorlfow doc
  input : [batch; input_column; input_channel]
  kernel: [kernel_column; input_channel; output_channel]
  stride: [column_stride]
  output: [batch; output_column; output_channel]
 *)
let conv1d ?(padding=SAME) input kernel stride =
  assert (num_dims input = 3);
  assert (num_dims kernel = 3);
  assert (Array.length stride = 1);

  let input_shp = shape input in
  let batches = input_shp.(0) in
  let input_cols = input_shp.(1) in
  let in_channel = input_shp.(2) in
  let input = reshape input [|batches; 1; input_cols; in_channel|] in

  let kernel_shp = shape kernel in
  let kernel_cols = kernel_shp.(0) in
  let out_channel = kernel_shp.(2) in
  assert (in_channel = kernel_shp.(1));
  let kernel = reshape kernel [|1; kernel_cols; in_channel; out_channel|] in

  let col_stride = stride.(0) in
  let stride = [|1; col_stride|] in

  let output = conv2d ~padding input kernel stride in
  let output_shp = shape output in
  let output_cols = output_shp.(2) in
  let output = reshape output [|batches; output_cols; out_channel|] in
  output


let conv1d_ ~out ?(padding=SAME) input kernel stride =
  assert (num_dims input = 3);
  assert (num_dims kernel = 3);
  assert (Array.length stride = 1);

  let input_shp = shape input in
  let batches = input_shp.(0) in
  let input_cols = input_shp.(1) in
  let in_channel = input_shp.(2) in
  let input = reshape input [|batches; 1; input_cols; in_channel|] in

  let kernel_shp = shape kernel in
  let kernel_cols = kernel_shp.(0) in
  let out_channel = kernel_shp.(2) in
  assert (in_channel = kernel_shp.(1));
  let kernel = reshape kernel [|1; kernel_cols; in_channel; out_channel|] in

  let col_stride = stride.(0) in
  let stride = [|1; col_stride|] in

  conv2d_ ~out ~padding input kernel stride


(* gradient of conv1d w.r.t the input *)
let conv1d_backward_input input kernel stride output' =
  assert (num_dims input = 3);
  assert (num_dims kernel = 3);
  assert (num_dims output' = 3);
  assert (Array.length stride = 1);

  let input_shp = shape input in
  let batches = input_shp.(0) in
  let input_cols = input_shp.(1) in
  let in_channel = input_shp.(2) in
  let input_rows = 1 in
  let input = reshape input [|batches; input_rows; input_cols; in_channel|] in

  let kernel_shp = shape kernel in
  let kernel_cols = kernel_shp.(0) in
  let out_channel = kernel_shp.(2) in
  assert (in_channel = kernel_shp.(1));
  let kernel_rows = 1 in
  let kernel = reshape kernel [|kernel_rows; kernel_cols; in_channel; out_channel|] in

  let output'_shp = shape output' in
  let output_cols = output'_shp.(1) in
  assert (batches = output'_shp.(0));
  assert (out_channel = output'_shp.(2));
  let output_rows = 1 in
  let output' = reshape output' [|batches; output_rows; output_cols; out_channel|] in

  let col_stride = stride.(0) in
  let row_stride = 1 in
  let stride = [|row_stride; col_stride|] in

  let input' = conv2d_backward_input input kernel stride output' in
  reshape input' input_shp


let conv1d_backward_input_ ~out input kernel stride output' =
  assert (num_dims input = 3);
  assert (num_dims kernel = 3);
  assert (num_dims output' = 3);
  assert (Array.length stride = 1);

  let input_shp = shape input in
  let batches = input_shp.(0) in
  let input_cols = input_shp.(1) in
  let in_channel = input_shp.(2) in
  let input_rows = 1 in
  let input = reshape input [|batches; input_rows; input_cols; in_channel|] in

  let kernel_shp = shape kernel in
  let kernel_cols = kernel_shp.(0) in
  let out_channel = kernel_shp.(2) in
  assert (in_channel = kernel_shp.(1));
  let kernel_rows = 1 in
  let kernel = reshape kernel [|kernel_rows; kernel_cols; in_channel; out_channel|] in

  let output'_shp = shape output' in
  let output_cols = output'_shp.(1) in
  assert (batches = output'_shp.(0));
  assert (out_channel = output'_shp.(2));
  let output_rows = 1 in
  let output' = reshape output' [|batches; output_rows; output_cols; out_channel|] in

  let col_stride = stride.(0) in
  let row_stride = 1 in
  let stride = [|row_stride; col_stride|] in

  conv2d_backward_input_ ~out input kernel stride output'


(* gradient of conv1d w.r.t the kernel *)
let conv1d_backward_kernel input kernel stride output' =
  assert (num_dims input = 3);
  assert (num_dims kernel = 3);
  assert (num_dims output' = 3);
  assert (Array.length stride = 1);

  let input_shp = shape input in
  let batches = input_shp.(0) in
  let input_cols = input_shp.(1) in
  let in_channel = input_shp.(2) in
  let input_rows = 1 in
  let input = reshape input [|batches; input_rows; input_cols; in_channel|] in

  let kernel_shp = shape kernel in
  let kernel_cols = kernel_shp.(0) in
  let out_channel = kernel_shp.(2) in
  assert (in_channel = kernel_shp.(1));
  let kernel_rows = 1 in
  let kernel = reshape kernel [|kernel_rows; kernel_cols; in_channel; out_channel|] in

  let output'_shp = shape output' in
  let output_cols = output'_shp.(1) in
  assert (batches = output'_shp.(0));
  assert (out_channel = output'_shp.(2));
  let output_rows = 1 in
  let output' = reshape output' [|batches; output_rows; output_cols; out_channel|] in

  let col_stride = stride.(0) in
  let row_stride = 1 in
  let stride = [|row_stride; col_stride|] in

  let kernel' = conv2d_backward_kernel input kernel stride output' in
  reshape kernel' kernel_shp


<<<<<<< HEAD
(* dilated_conv1d: 3d input and 3d kernel, refer to tensorlfow doc
  input : [batch; input_column; input_channel]
  kernel: [kernel_column; input_channel; output_channel]
  stride: [column_stride]
  output: [batch; output_column; output_channel]
 *)
let dilated_conv1d ?(padding=SAME) ?(stride=[|1|]) input kernel rate =
  assert (num_dims input = 3);
  assert (num_dims kernel = 3);
  assert (Array.length stride = 1);

  let input_shp = shape input in
  let batches = input_shp.(0) in
  let input_cols = input_shp.(1) in
  let in_channel = input_shp.(2) in
  let input = reshape input [|batches; 1; input_cols; in_channel|] in

  let kernel_shp = shape kernel in
  let kernel_cols = kernel_shp.(0) in
  let out_channel = kernel_shp.(2) in
  assert (in_channel = kernel_shp.(1));
  let kernel = reshape kernel [|1;kernel_cols; in_channel; out_channel|] in

  let col_stride = stride.(0) in
  let stride = [|1; col_stride|] in

  let output = dilated_conv2d ~padding ~stride input kernel rate in
  let output_shp = shape output in
  let output_cols = output_shp.(2) in
  let output = reshape output [|batches; output_cols; out_channel|] in
  output


(* gradient of dilated_conv1d w.r.t the input *)
let dilated_conv1d_backward_input ?(stride=[|1|]) input kernel output' rate =
  assert (num_dims input = 3);
  assert (num_dims kernel = 3);
  assert (num_dims output' = 3);
  assert (Array.length stride = 1);

  let input_shp = shape input in
  let batches = input_shp.(0) in
  let input_cols = input_shp.(1) in
  let in_channel = input_shp.(2) in
  let input_rows = 1 in
  let input = reshape input [|batches; input_rows; input_cols; in_channel|] in

  let kernel_shp = shape kernel in
  let kernel_cols = kernel_shp.(0) in
  let out_channel = kernel_shp.(2) in
  assert (in_channel = kernel_shp.(1));
  let kernel_rows = 1 in
  let kernel = reshape kernel [|kernel_rows; kernel_cols; in_channel; out_channel|] in

  let output'_shp = shape output' in
  let output_cols = output'_shp.(1) in
  assert (batches = output'_shp.(0));
  assert (out_channel = output'_shp.(2));
  let output_rows = 1 in
  let output' = reshape output' [|batches; output_rows; output_cols; out_channel|] in

  let col_stride = stride.(0) in
  let row_stride = 1 in
  let stride = [|row_stride; col_stride|] in

  let input' = dilated_conv2d_backward_input ~stride input kernel output' rate in
  reshape input' input_shp


(* gradient of dilated_conv1d w.r.t the kernel *)
let dilated_conv1d_backward_kernel ?(stride=[|1|]) input kernel output' rate =
=======
let conv1d_backward_kernel_ ~out input kernel stride output' =
>>>>>>> 2dd58f45
  assert (num_dims input = 3);
  assert (num_dims kernel = 3);
  assert (num_dims output' = 3);
  assert (Array.length stride = 1);

  let input_shp = shape input in
  let batches = input_shp.(0) in
  let input_cols = input_shp.(1) in
  let in_channel = input_shp.(2) in
  let input_rows = 1 in
  let input = reshape input [|batches; input_rows; input_cols; in_channel|] in

  let kernel_shp = shape kernel in
  let kernel_cols = kernel_shp.(0) in
  let out_channel = kernel_shp.(2) in
  assert (in_channel = kernel_shp.(1));
  let kernel_rows = 1 in
  let kernel = reshape kernel [|kernel_rows; kernel_cols; in_channel; out_channel|] in

  let output'_shp = shape output' in
  let output_cols = output'_shp.(1) in
  assert (batches = output'_shp.(0));
  assert (out_channel = output'_shp.(2));
  let output_rows = 1 in
  let output' = reshape output' [|batches; output_rows; output_cols; out_channel|] in

  let col_stride = stride.(0) in
  let row_stride = 1 in
  let stride = [|row_stride; col_stride|] in

<<<<<<< HEAD
  let kernel' = dilated_conv2d_backward_kernel ~stride input kernel output' rate in
  reshape kernel' kernel_shp
=======
  conv2d_backward_kernel_ ~out input kernel stride output'
>>>>>>> 2dd58f45


let transpose_conv1d ?(padding=SAME) input kernel stride =
  assert (num_dims input = 3);
  assert (num_dims kernel = 3);
  assert (Array.length stride = 1);

  let input_shp = shape input in
  let batches = input_shp.(0) in
  let input_cols = input_shp.(1) in
  let in_channel = input_shp.(2) in
  let input = reshape input [|batches; 1; input_cols; in_channel|] in

  let kernel_shp = shape kernel in
  let kernel_cols = kernel_shp.(0) in
  let out_channel = kernel_shp.(2) in
  assert (in_channel = kernel_shp.(1));
  let kernel = reshape kernel [|1; kernel_cols; in_channel; out_channel|] in

  let col_stride = stride.(0) in
  let stride = [|1; col_stride|] in

  let output = transpose_conv2d ~padding input kernel stride in
  let output_shp = shape output in
  let output_cols = output_shp.(2) in
  let output = reshape output [|batches; output_cols; out_channel|] in
  output


(* gradient of transpose_conv1d w.r.t the input *)
let transpose_conv1d_backward_input input kernel stride output' =
  assert (num_dims input = 3);
  assert (num_dims kernel = 3);
  assert (num_dims output' = 3);
  assert (Array.length stride = 1);

  let input_shp = shape input in
  let batches = input_shp.(0) in
  let input_cols = input_shp.(1) in
  let in_channel = input_shp.(2) in
  let input_rows = 1 in
  let input = reshape input [|batches; input_rows; input_cols; in_channel|] in

  let kernel_shp = shape kernel in
  let kernel_cols = kernel_shp.(0) in
  let out_channel = kernel_shp.(2) in
  assert (in_channel = kernel_shp.(1));
  let kernel_rows = 1 in
  let kernel = reshape kernel [|kernel_rows; kernel_cols; in_channel; out_channel|] in

  let output'_shp = shape output' in
  let output_cols = output'_shp.(1) in
  assert (batches = output'_shp.(0));
  assert (out_channel = output'_shp.(2));
  let output_rows = 1 in
  let output' = reshape output' [|batches; output_rows; output_cols; out_channel|] in

  let col_stride = stride.(0) in
  let row_stride = 1 in
  let stride = [|row_stride; col_stride|] in

  let input' = transpose_conv2d_backward_input input kernel stride output' in
  reshape input' input_shp


(* gradient of transpose_conv1d w.r.t the kernel *)
let transpose_conv1d_backward_kernel input kernel stride output' =
  assert (num_dims input = 3);
  assert (num_dims kernel = 3);
  assert (num_dims output' = 3);
  assert (Array.length stride = 1);

  let input_shp = shape input in
  let batches = input_shp.(0) in
  let input_cols = input_shp.(1) in
  let in_channel = input_shp.(2) in
  let input_rows = 1 in
  let input = reshape input [|batches; input_rows; input_cols; in_channel|] in

  let kernel_shp = shape kernel in
  let kernel_cols = kernel_shp.(0) in
  let out_channel = kernel_shp.(2) in
  assert (in_channel = kernel_shp.(1));
  let kernel_rows = 1 in
  let kernel = reshape kernel [|kernel_rows; kernel_cols; in_channel; out_channel|] in

  let output'_shp = shape output' in
  let output_cols = output'_shp.(1) in
  assert (batches = output'_shp.(0));
  assert (out_channel = output'_shp.(2));
  let output_rows = 1 in
  let output' = reshape output' [|batches; output_rows; output_cols; out_channel|] in

  let col_stride = stride.(0) in
  let row_stride = 1 in
  let stride = [|row_stride; col_stride|] in

  let kernel' = transpose_conv2d_backward_kernel input kernel stride output' in
  reshape kernel' kernel_shp


(* max_pool2d: 4d input and 2d kernel, refer to tensorlfow doc
  input : [batch; input_column; input_row; input_channel]
  kernel: [kernel_column; kernel_row]
  stride: [column_stride; row_stride]
  output: [batch; output_column; output_row; input_channel]
 *)
let max_pool2d ?(padding=SAME) input kernel stride =
  assert (num_dims input = 4);
  assert (Array.length kernel = 2);
  assert (Array.length stride = 2);

  let input_shp = shape input in
  let batches = input_shp.(0) in
  let input_cols = input_shp.(1) in
  let input_rows = input_shp.(2) in
  let in_channel = input_shp.(3) in

  let kernel_cols = kernel.(0) in
  let kernel_rows = kernel.(1) in

  let col_stride = stride.(0) in
  let row_stride = stride.(1) in
  let col_in_stride = 1 in
  let row_in_stride = 1 in

  let output_cols, output_rows =
    Owl_utils.calc_conv2d_output_shape padding input_cols input_rows kernel_cols kernel_rows row_stride col_stride
  in
  let output = empty (kind input) [|batches; output_cols; output_rows; in_channel|] in

  let pad_typ = match padding with SAME -> 0 | VALID -> 1 in

  _owl_spatial_max_pooling (kind input)
    input output batches input_cols input_rows in_channel
    kernel_cols kernel_rows output_cols output_rows
    row_stride col_stride pad_typ row_in_stride col_in_stride;

  output


let max_pool2d_ ~out ?(padding=SAME) input kernel stride =
  assert (num_dims input = 4);
  assert (Array.length kernel = 2);
  assert (Array.length stride = 2);

  let input_shp = shape input in
  let batches = input_shp.(0) in
  let input_cols = input_shp.(1) in
  let input_rows = input_shp.(2) in
  let in_channel = input_shp.(3) in

  let kernel_cols = kernel.(0) in
  let kernel_rows = kernel.(1) in

  let col_stride = stride.(0) in
  let row_stride = stride.(1) in
  let col_in_stride = 1 in
  let row_in_stride = 1 in

  let output_cols, output_rows =
    Owl_utils.calc_conv2d_output_shape padding input_cols input_rows kernel_cols kernel_rows row_stride col_stride
  in
  let pad_typ = match padding with SAME -> 0 | VALID -> 1 in

  _owl_spatial_max_pooling (kind input)
    input out batches input_cols input_rows in_channel
    kernel_cols kernel_rows output_cols output_rows
    row_stride col_stride pad_typ row_in_stride col_in_stride


(* max_pool1d: 3d input and 1d kernel, refer to tensorlfow doc
  input : [batch; input_column; input_channel]
  kernel: [kernel_column]
  stride: [column_stride]
  output: [batch; output_column; input_channel]
 *)
let max_pool1d ?(padding=SAME) input kernel stride =
  assert (num_dims input = 3);
  assert (Array.length kernel = 1);
  assert (Array.length stride = 1);

  let input_shp = shape input in
  let batches = input_shp.(0) in
  let input_cols = input_shp.(1) in
  let in_channel = input_shp.(2) in
  let input = reshape input [|batches; 1; input_cols; in_channel|] in

  let kernel_cols = kernel.(0) in
  let kernel = [|1; kernel_cols|] in

  let col_stride = stride.(0) in
  let stride = [|1; col_stride|] in

  let output = max_pool2d ~padding input kernel stride in
  let output_shp = shape output in
  let output_cols = output_shp.(2) in
  let output = reshape output [|batches; output_cols; in_channel|] in
  output


let max_pool1d_ ~out ?(padding=SAME) input kernel stride =
  assert (num_dims input = 3);
  assert (Array.length kernel = 1);
  assert (Array.length stride = 1);

  let input_shp = shape input in
  let batches = input_shp.(0) in
  let input_cols = input_shp.(1) in
  let in_channel = input_shp.(2) in
  let input = reshape input [|batches; 1; input_cols; in_channel|] in

  let kernel_cols = kernel.(0) in
  let kernel = [|1; kernel_cols|] in

  let col_stride = stride.(0) in
  let stride = [|1; col_stride|] in

  max_pool2d_ ~padding ~out input kernel stride


(* similar to max_pool2d *)
let avg_pool2d ?(padding=SAME) input kernel stride =
  assert (num_dims input = 4);
  assert (Array.length kernel = 2);
  assert (Array.length stride = 2);

  let input_shp = shape input in
  let batches = input_shp.(0) in
  let input_cols = input_shp.(1) in
  let input_rows = input_shp.(2) in
  let in_channel = input_shp.(3) in

  let kernel_cols = kernel.(0) in
  let kernel_rows = kernel.(1) in

  let col_stride = stride.(0) in
  let row_stride = stride.(1) in
  let col_in_stride = 1 in
  let row_in_stride = 1 in

  let output_cols, output_rows =
    Owl_utils.calc_conv2d_output_shape padding input_cols input_rows kernel_cols kernel_rows row_stride col_stride
  in
  let output = empty (kind input) [|batches; output_cols; output_rows; in_channel|] in

  let pad_typ = match padding with SAME -> 0 | VALID -> 1 in

  _owl_spatial_avg_pooling (kind input)
    input output batches input_cols input_rows in_channel
    kernel_cols kernel_rows output_cols output_rows
    row_stride col_stride pad_typ row_in_stride col_in_stride;

  output


let avg_pool2d_ ~out ?(padding=SAME) input kernel stride =
  assert (num_dims input = 4);
  assert (Array.length kernel = 2);
  assert (Array.length stride = 2);

  let input_shp = shape input in
  let batches = input_shp.(0) in
  let input_cols = input_shp.(1) in
  let input_rows = input_shp.(2) in
  let in_channel = input_shp.(3) in

  let kernel_cols = kernel.(0) in
  let kernel_rows = kernel.(1) in

  let col_stride = stride.(0) in
  let row_stride = stride.(1) in
  let col_in_stride = 1 in
  let row_in_stride = 1 in

  let output_cols, output_rows =
    Owl_utils.calc_conv2d_output_shape padding input_cols input_rows kernel_cols kernel_rows row_stride col_stride
  in
  let pad_typ = match padding with SAME -> 0 | VALID -> 1 in

  _owl_spatial_avg_pooling (kind input)
    input out batches input_cols input_rows in_channel
    kernel_cols kernel_rows output_cols output_rows
    row_stride col_stride pad_typ row_in_stride col_in_stride


(* similar to max_pool1d *)
let avg_pool1d ?(padding=SAME) input kernel stride =
  assert (num_dims input = 3);
  assert (Array.length kernel = 1);
  assert (Array.length stride = 1);

  let input_shp = shape input in
  let batches = input_shp.(0) in
  let input_cols = input_shp.(1) in
  let in_channel = input_shp.(2) in
  let input = reshape input [|batches; 1; input_cols; in_channel|] in

  let kernel_cols = kernel.(0) in
  let kernel = [|1; kernel_cols|] in

  let col_stride = stride.(0) in
  let stride = [|1; col_stride|] in

  let output = avg_pool2d ~padding input kernel stride in
  let output_shp = shape output in
  let output_cols = output_shp.(2) in
  let output = reshape output [|batches; output_cols; in_channel|] in
  output


let avg_pool1d_ ~out ?(padding=SAME) input kernel stride =
  assert (num_dims input = 3);
  assert (Array.length kernel = 1);
  assert (Array.length stride = 1);

  let input_shp = shape input in
  let batches = input_shp.(0) in
  let input_cols = input_shp.(1) in
  let in_channel = input_shp.(2) in
  let input = reshape input [|batches; 1; input_cols; in_channel|] in

  let kernel_cols = kernel.(0) in
  let kernel = [|1; kernel_cols|] in

  let col_stride = stride.(0) in
  let stride = [|1; col_stride|] in

  avg_pool2d_ ~out ~padding input kernel stride


(* max_pool3d: 5d input and 3d kernel, refer to tensorflow doc
  input : [batch; input_column; input_row; input_depth; input_channel]
  kernel: [kernel_column; kernel_row; kernel_depth]
  stride: [column_stride; row_stride; depth_stride]
  output: [batch; output_column; output_row; output_dpts; input_channel]
 *)
let max_pool3d ?(padding=SAME) input kernel stride =
  assert (num_dims input = 5);
  assert (Array.length kernel = 3);
  assert (Array.length stride = 3);

  let input_shp = shape input in
  let batches = input_shp.(0) in
  let input_cols = input_shp.(1) in
  let input_rows = input_shp.(2) in
  let input_dpts = input_shp.(3) in
  let in_channel = input_shp.(4) in

  let kernel_cols = kernel.(0) in
  let kernel_rows = kernel.(1) in
  let kernel_dpts = kernel.(2) in

  let col_stride = stride.(0) in
  let row_stride = stride.(1) in
  let dpt_stride = stride.(2) in

  let output_cols, output_rows, output_dpts =
    Owl_utils.calc_conv3d_output_shape padding input_cols input_rows input_dpts kernel_cols kernel_rows kernel_dpts row_stride col_stride dpt_stride
  in
  let output = empty (kind input) [|batches; output_cols; output_rows; output_dpts; in_channel|] in

  let pad_typ = match padding with SAME -> 0 | VALID -> 1 in

  _owl_cuboid_max_pooling (kind input)
    input output batches
    input_cols input_rows input_dpts in_channel
    kernel_cols kernel_rows kernel_dpts
    output_cols output_rows output_dpts
    dpt_stride row_stride col_stride pad_typ;

  output


let max_pool3d_ ~out ?(padding=SAME) input kernel stride =
  assert (num_dims input = 5);
  assert (Array.length kernel = 3);
  assert (Array.length stride = 3);

  let input_shp = shape input in
  let batches = input_shp.(0) in
  let input_cols = input_shp.(1) in
  let input_rows = input_shp.(2) in
  let input_dpts = input_shp.(3) in
  let in_channel = input_shp.(4) in

  let kernel_cols = kernel.(0) in
  let kernel_rows = kernel.(1) in
  let kernel_dpts = kernel.(2) in

  let col_stride = stride.(0) in
  let row_stride = stride.(1) in
  let dpt_stride = stride.(2) in

  let output_cols, output_rows, output_dpts =
    Owl_utils.calc_conv3d_output_shape padding input_cols input_rows input_dpts kernel_cols kernel_rows kernel_dpts row_stride col_stride dpt_stride
  in
  let pad_typ = match padding with SAME -> 0 | VALID -> 1 in

  _owl_cuboid_max_pooling (kind input)
    input out batches
    input_cols input_rows input_dpts in_channel
    kernel_cols kernel_rows kernel_dpts
    output_cols output_rows output_dpts
    dpt_stride row_stride col_stride pad_typ


(* simiar to max_pool3d *)
let avg_pool3d ?(padding=SAME) input kernel stride =
  assert (num_dims input = 5);
  assert (Array.length kernel = 3);
  assert (Array.length stride = 3);

  let input_shp = shape input in
  let batches = input_shp.(0) in
  let input_cols = input_shp.(1) in
  let input_rows = input_shp.(2) in
  let input_dpts = input_shp.(3) in
  let in_channel = input_shp.(4) in

  let kernel_cols = kernel.(0) in
  let kernel_rows = kernel.(1) in
  let kernel_dpts = kernel.(2) in

  let col_stride = stride.(0) in
  let row_stride = stride.(1) in
  let dpt_stride = stride.(2) in

  let output_cols, output_rows, output_dpts =
    Owl_utils.calc_conv3d_output_shape padding input_cols input_rows input_dpts kernel_cols kernel_rows kernel_dpts row_stride col_stride dpt_stride
  in
  let output = empty (kind input) [|batches; output_cols; output_rows; output_dpts; in_channel|] in

  let pad_typ = match padding with SAME -> 0 | VALID -> 1 in

  _owl_cuboid_avg_pooling (kind input)
    input output batches
    input_cols input_rows input_dpts in_channel
    kernel_cols kernel_rows kernel_dpts
    output_cols output_rows output_dpts
    dpt_stride row_stride col_stride pad_typ;

  output


let avg_pool3d_ ~out ?(padding=SAME) input kernel stride =
  assert (num_dims input = 5);
  assert (Array.length kernel = 3);
  assert (Array.length stride = 3);

  let input_shp = shape input in
  let batches = input_shp.(0) in
  let input_cols = input_shp.(1) in
  let input_rows = input_shp.(2) in
  let input_dpts = input_shp.(3) in
  let in_channel = input_shp.(4) in

  let kernel_cols = kernel.(0) in
  let kernel_rows = kernel.(1) in
  let kernel_dpts = kernel.(2) in

  let col_stride = stride.(0) in
  let row_stride = stride.(1) in
  let dpt_stride = stride.(2) in

  let output_cols, output_rows, output_dpts =
    Owl_utils.calc_conv3d_output_shape padding input_cols input_rows input_dpts kernel_cols kernel_rows kernel_dpts row_stride col_stride dpt_stride
  in
  let pad_typ = match padding with SAME -> 0 | VALID -> 1 in

  _owl_cuboid_avg_pooling (kind input)
    input out batches
    input_cols input_rows input_dpts in_channel
    kernel_cols kernel_rows kernel_dpts
    output_cols output_rows output_dpts
    dpt_stride row_stride col_stride pad_typ


(* similar to max_pool2d, but also return the flatten indices of the max values *)
let max_pool2d_argmax ?(padding=SAME) input kernel stride =
  assert (num_dims input = 4);
  assert (Array.length kernel = 2);
  assert (Array.length stride = 2);

  let input_shp = shape input in
  let batches = input_shp.(0) in
  let input_cols = input_shp.(1) in
  let input_rows = input_shp.(2) in
  let in_channel = input_shp.(3) in

  let kernel_cols = kernel.(0) in
  let kernel_rows = kernel.(1) in

  let col_stride = stride.(0) in
  let row_stride = stride.(1) in

  let output_cols, output_rows =
    Owl_utils.calc_conv2d_output_shape padding input_cols input_rows kernel_cols kernel_rows row_stride col_stride
  in
  let output = empty (kind input) [|batches; output_cols; output_rows; in_channel|] in
  let argmax = Genarray.create int64 c_layout [|batches; output_cols; output_rows; in_channel|] in

  let pad_top, pad_left, _, _ =
    Owl_utils.calc_conv2d_padding input_cols input_rows kernel_cols kernel_rows output_cols output_rows row_stride col_stride
  in

  _owl_spatial_max_pooling_argmax (kind input)
    input output argmax
    batches input_cols input_rows in_channel
    kernel_cols kernel_rows output_cols output_rows
    row_stride col_stride pad_top pad_left;

  output, argmax

(* calculate the gradient of max_pool2d *)
let max_pool3d_backward padding input kernel stride output' =
  assert (num_dims input = 5);
  assert (Array.length kernel = 3);
  assert (Array.length stride = 3);

  let input_shp = shape input in
  let batches = input_shp.(0) in
  let input_cols = input_shp.(1) in
  let input_rows = input_shp.(2) in
  let input_dpts = input_shp.(3) in
  let in_channel = input_shp.(4) in

  let kernel_cols = kernel.(0) in
  let kernel_rows = kernel.(1) in
  let kernel_dpts = kernel.(2) in

  let col_stride = stride.(0) in
  let row_stride = stride.(1) in
  let dpt_stride = stride.(2) in

  let output_cols, output_rows, output_dpts =
    Owl_utils.calc_conv3d_output_shape padding input_cols input_rows input_dpts kernel_cols kernel_rows kernel_dpts row_stride col_stride dpt_stride
  in
  let pad_typ = match padding with SAME -> 0 | VALID -> 1 in
  let input' = empty (kind input) (shape input) in

  _owl_cuboid_max_pooling_backward (kind input)
    input output' input'
    batches input_cols input_rows input_dpts in_channel
    kernel_cols kernel_rows kernel_dpts
    output_cols output_rows output_dpts
    col_stride row_stride dpt_stride
    pad_typ;

  input'


let max_pool3d_backward_ ~out padding input kernel stride output' =
  assert (num_dims input = 5);
  assert (Array.length kernel = 3);
  assert (Array.length stride = 3);

  let input_shp = shape input in
  let batches = input_shp.(0) in
  let input_cols = input_shp.(1) in
  let input_rows = input_shp.(2) in
  let input_dpts = input_shp.(3) in
  let in_channel = input_shp.(4) in

  let kernel_cols = kernel.(0) in
  let kernel_rows = kernel.(1) in
  let kernel_dpts = kernel.(2) in

  let col_stride = stride.(0) in
  let row_stride = stride.(1) in
  let dpt_stride = stride.(2) in

  let output_cols, output_rows, output_dpts =
    Owl_utils.calc_conv3d_output_shape padding input_cols input_rows input_dpts kernel_cols kernel_rows kernel_dpts row_stride col_stride dpt_stride
  in
  let pad_typ = match padding with SAME -> 0 | VALID -> 1 in

  _owl_cuboid_max_pooling_backward (kind input)
    input output' out
    batches input_cols input_rows input_dpts in_channel
    kernel_cols kernel_rows kernel_dpts
    output_cols output_rows output_dpts
    col_stride row_stride dpt_stride
    pad_typ


(* calculate the gradient of max_pool2d *)
let max_pool2d_backward padding input kernel stride output' =
  assert (num_dims input = 4);
  assert (Array.length kernel = 2);
  assert (Array.length stride = 2);

  let input_shp = shape input in
  let batches = input_shp.(0) in
  let input_cols = input_shp.(1) in
  let input_rows = input_shp.(2) in
  let in_channel = input_shp.(3) in

  let kernel_cols = kernel.(0) in
  let kernel_rows = kernel.(1) in

  let col_stride = stride.(0) in
  let row_stride = stride.(1) in

  let output_cols, output_rows =
    Owl_utils.calc_conv2d_output_shape padding input_cols input_rows kernel_cols kernel_rows row_stride col_stride
  in
  let pad_top, pad_left, _, _ =
    Owl_utils.calc_conv2d_padding input_cols input_rows kernel_cols kernel_rows output_cols output_rows row_stride col_stride
  in
  let input' = empty (kind input) (shape input) in

  _owl_spatial_max_pooling_backward (kind input)
    input output' input'
    batches input_cols input_rows in_channel
    kernel_cols kernel_rows output_cols output_rows
    row_stride col_stride pad_top pad_left;

  input'


let max_pool2d_backward_ ~out padding input kernel stride output' =
  assert (num_dims input = 4);
  assert (Array.length kernel = 2);
  assert (Array.length stride = 2);

  let input_shp = shape input in
  let batches = input_shp.(0) in
  let input_cols = input_shp.(1) in
  let input_rows = input_shp.(2) in
  let in_channel = input_shp.(3) in

  let kernel_cols = kernel.(0) in
  let kernel_rows = kernel.(1) in

  let col_stride = stride.(0) in
  let row_stride = stride.(1) in

  let output_cols, output_rows =
    Owl_utils.calc_conv2d_output_shape padding input_cols input_rows kernel_cols kernel_rows row_stride col_stride
  in
  let pad_top, pad_left, _, _ =
    Owl_utils.calc_conv2d_padding input_cols input_rows kernel_cols kernel_rows output_cols output_rows row_stride col_stride
  in

  _owl_spatial_max_pooling_backward (kind input)
    input output' out
    batches input_cols input_rows in_channel
    kernel_cols kernel_rows output_cols output_rows
    row_stride col_stride pad_top pad_left


(* calculate the gradient of max_pool1d *)
let max_pool1d_backward padding input kernel stride output' =
  assert (num_dims input = 3);
  assert (Array.length kernel = 1);
  assert (Array.length stride = 1);

  let input_shp = shape input in
  let batches = input_shp.(0) in
  let input_cols = input_shp.(1) in
  let input_rows = 1 in
  let in_channel = input_shp.(2) in
  let input = reshape input [|batches; input_rows; input_cols; in_channel|] in

  let kernel_cols = kernel.(0) in
  let kernel_rows = 1 in
  let kernel = [|kernel_rows; kernel_cols|] in

  let col_stride = stride.(0) in
  let row_stride = 1 in
  let stride = [|row_stride; col_stride|] in

  let output'_shp = shape output' in
  let output_cols = output'_shp.(1) in
  let output_rows = 1 in
  let out_channel = output'_shp.(2) in
  let output' = reshape output' [|batches; output_rows; output_cols; out_channel|] in

  let input' = max_pool2d_backward padding input kernel stride output' in
  reshape input' input_shp


let max_pool1d_backward_ ~out padding input kernel stride output' =
  assert (num_dims input = 3);
  assert (Array.length kernel = 1);
  assert (Array.length stride = 1);

  let input_shp = shape input in
  let batches = input_shp.(0) in
  let input_cols = input_shp.(1) in
  let input_rows = 1 in
  let in_channel = input_shp.(2) in
  let input = reshape input [|batches; input_rows; input_cols; in_channel|] in

  let kernel_cols = kernel.(0) in
  let kernel_rows = 1 in
  let kernel = [|kernel_rows; kernel_cols|] in

  let col_stride = stride.(0) in
  let row_stride = 1 in
  let stride = [|row_stride; col_stride|] in

  let output'_shp = shape output' in
  let output_cols = output'_shp.(1) in
  let output_rows = 1 in
  let out_channel = output'_shp.(2) in
  let output' = reshape output' [|batches; output_rows; output_cols; out_channel|] in

  max_pool2d_backward_ ~out padding input kernel stride output'


(* calculate the gradient of max_pool2d *)
let avg_pool3d_backward padding input kernel stride output' =
  assert (num_dims input = 5);
  assert (Array.length kernel = 3);
  assert (Array.length stride = 3);

  let input_shp = shape input in
  let batches = input_shp.(0) in
  let input_cols = input_shp.(1) in
  let input_rows = input_shp.(2) in
  let input_dpts = input_shp.(3) in
  let in_channel = input_shp.(4) in

  let kernel_cols = kernel.(0) in
  let kernel_rows = kernel.(1) in
  let kernel_dpts = kernel.(2) in

  let col_stride = stride.(0) in
  let row_stride = stride.(1) in
  let dpt_stride = stride.(2) in

  let output_cols, output_rows, output_dpts =
    Owl_utils.calc_conv3d_output_shape padding input_cols input_rows input_dpts kernel_cols kernel_rows kernel_dpts row_stride col_stride dpt_stride
  in
  let pad_typ = match padding with SAME -> 0 | VALID -> 1 in
  let input' = empty (kind input) (shape input) in

  _owl_cuboid_avg_pooling_backward (kind input)
    input' output'
    batches input_cols input_rows input_dpts in_channel
    kernel_cols kernel_rows kernel_dpts
    output_cols output_rows output_dpts
    col_stride row_stride dpt_stride
    pad_typ;

  input'


let avg_pool3d_backward_ ~out padding input kernel stride output' =
  assert (num_dims input = 5);
  assert (Array.length kernel = 3);
  assert (Array.length stride = 3);

  let input_shp = shape input in
  let batches = input_shp.(0) in
  let input_cols = input_shp.(1) in
  let input_rows = input_shp.(2) in
  let input_dpts = input_shp.(3) in
  let in_channel = input_shp.(4) in

  let kernel_cols = kernel.(0) in
  let kernel_rows = kernel.(1) in
  let kernel_dpts = kernel.(2) in

  let col_stride = stride.(0) in
  let row_stride = stride.(1) in
  let dpt_stride = stride.(2) in

  let output_cols, output_rows, output_dpts =
    Owl_utils.calc_conv3d_output_shape padding input_cols input_rows input_dpts kernel_cols kernel_rows kernel_dpts row_stride col_stride dpt_stride
  in
  let pad_typ = match padding with SAME -> 0 | VALID -> 1 in

  _owl_cuboid_avg_pooling_backward (kind input)
    out output'
    batches input_cols input_rows input_dpts in_channel
    kernel_cols kernel_rows kernel_dpts
    output_cols output_rows output_dpts
    col_stride row_stride dpt_stride
    pad_typ


(* calculate the gradient of avg_pool2d *)
let avg_pool2d_backward padding input kernel stride output' =
  assert (num_dims input = 4);
  assert (Array.length kernel = 2);
  assert (Array.length stride = 2);

  let input_shp = shape input in
  let batches = input_shp.(0) in
  let input_cols = input_shp.(1) in
  let input_rows = input_shp.(2) in
  let in_channel = input_shp.(3) in

  let kernel_cols = kernel.(0) in
  let kernel_rows = kernel.(1) in

  let col_stride = stride.(0) in
  let row_stride = stride.(1) in

  let output_cols, output_rows =
    Owl_utils.calc_conv2d_output_shape padding input_cols input_rows kernel_cols kernel_rows row_stride col_stride
  in
  let pad_top, pad_left, _, _ =
    Owl_utils.calc_conv2d_padding input_cols input_rows kernel_cols kernel_rows output_cols output_rows row_stride col_stride
  in
  let input' = empty (kind input) (shape input) in

  _owl_spatial_avg_pooling_backward (kind input)
    input' output'
    batches input_cols input_rows in_channel
    kernel_cols kernel_rows output_cols output_rows
    row_stride col_stride pad_top pad_left;

  input'


let avg_pool2d_backward_ ~out padding input kernel stride output' =
  assert (num_dims input = 4);
  assert (Array.length kernel = 2);
  assert (Array.length stride = 2);

  let input_shp = shape input in
  let batches = input_shp.(0) in
  let input_cols = input_shp.(1) in
  let input_rows = input_shp.(2) in
  let in_channel = input_shp.(3) in

  let kernel_cols = kernel.(0) in
  let kernel_rows = kernel.(1) in

  let col_stride = stride.(0) in
  let row_stride = stride.(1) in

  let output_cols, output_rows =
    Owl_utils.calc_conv2d_output_shape padding input_cols input_rows kernel_cols kernel_rows row_stride col_stride
  in
  let pad_top, pad_left, _, _ =
    Owl_utils.calc_conv2d_padding input_cols input_rows kernel_cols kernel_rows output_cols output_rows row_stride col_stride
  in

  _owl_spatial_avg_pooling_backward (kind input)
    out output'
    batches input_cols input_rows in_channel
    kernel_cols kernel_rows output_cols output_rows
    row_stride col_stride pad_top pad_left


(* calculate the gradient of avg_pool1d *)
let avg_pool1d_backward padding input kernel stride output' =
  assert (num_dims input = 3);
  assert (Array.length kernel = 1);
  assert (Array.length stride = 1);

  let input_shp = shape input in
  let batches = input_shp.(0) in
  let input_cols = input_shp.(1) in
  let input_rows = 1 in
  let in_channel = input_shp.(2) in
  let input = reshape input [|batches; input_rows; input_cols; in_channel|] in

  let kernel_cols = kernel.(0) in
  let kernel_rows = 1 in
  let kernel = [|kernel_rows; kernel_cols|] in

  let col_stride = stride.(0) in
  let row_stride = 1 in
  let stride = [|row_stride; col_stride|] in

  let output'_shp = shape output' in
  let output_cols = output'_shp.(1) in
  let output_rows = 1 in
  let out_channel = output'_shp.(2) in
  let output' = reshape output' [|batches; output_rows; output_cols; out_channel|] in

  let input' = avg_pool2d_backward padding input kernel stride output' in
  reshape input' input_shp


let avg_pool1d_backward_ ~out padding input kernel stride output' =
  assert (num_dims input = 3);
  assert (Array.length kernel = 1);
  assert (Array.length stride = 1);

  let input_shp = shape input in
  let batches = input_shp.(0) in
  let input_cols = input_shp.(1) in
  let input_rows = 1 in
  let in_channel = input_shp.(2) in
  let input = reshape input [|batches; input_rows; input_cols; in_channel|] in

  let kernel_cols = kernel.(0) in
  let kernel_rows = 1 in
  let kernel = [|kernel_rows; kernel_cols|] in

  let col_stride = stride.(0) in
  let row_stride = 1 in
  let stride = [|row_stride; col_stride|] in

  let output'_shp = shape output' in
  let output_cols = output'_shp.(1) in
  let output_rows = 1 in
  let out_channel = output'_shp.(2) in
  let output' = reshape output' [|batches; output_rows; output_cols; out_channel|] in

  avg_pool2d_backward_ ~out padding input kernel stride output'


let _diff a x =
  let _stride = strides x in
  let _slicez = slice_size x in
  let m = (numel x) / _slicez.(a) in
  let n = _slicez.(a) - _stride.(a) in
  let incx_m = _slicez.(a) in
  let incx_n = 1 in
  let incy_m = _slicez.(a) - _stride.(a) in
  let incy_n = 1 in
  let ofsx = _stride.(a) in
  let ofsy = 0 in

  let k = kind x in
  let s = shape x in
  s.(a) <- s.(a) - 1;
  let y = empty k s in
  _owl_diff k m n x ofsx incx_m incx_n y ofsy incy_m incy_n;
  y


let diff ?(axis=(-1)) ?(n=1) x =
  let d = num_dims x in
  let a = Owl_utils.adjust_index axis d in
  assert (n < nth_dim x a);
  let y = ref x in
  for i = 1 to n do
    y := _diff a !y
  done;
  !y


let one_hot depth idx =
  let sx = shape idx in
  let sy = Array.append sx [|depth|] in
  let k = kind idx in
  let n = numel idx in
  let y = zeros (kind idx) sy in
  _owl_one_hot k n ~ofsx:0 ~incx:1 ~ofsy:0 ~incy:depth idx y;
  y


let one_hot_ ~out depth idx =
  let k = kind idx in
  let n = numel idx in
  reset out;
  _owl_one_hot k n ~ofsx:0 ~incx:1 ~ofsy:0 ~incy:depth idx out



(* TODO: optimise performance, slow along the low dimension *)
let cumulative_op ?(axis=(-1)) _cumop x y =
  let d = num_dims x in
  let a = Owl_utils.adjust_index axis d in

  let _stride = strides x in
  let _slicez = slice_size x in
  let m = (numel x) / _slicez.(a) in
  let n = _slicez.(a) - _stride.(a) in
  let incx_m = _slicez.(a) in
  let incx_n = 1 in
  let incy_m = _slicez.(a) in
  let incy_n = 1 in
  let ofsx = 0 in
  let ofsy = _stride.(a) in

  _cumop m n x ofsx incx_m incx_n y ofsy incy_m incy_n


let cumsum ?axis x =
  let x = copy x in
  let _cumop = _owl_cumsum (kind x) in
  cumulative_op ?axis _cumop x x;
  x


let cumprod ?axis x =
  let x = copy x in
  let _cumop = _owl_cumprod (kind x) in
  cumulative_op ?axis _cumop x x;
  x


let cummin ?axis x =
  let x = copy x in
  let _cumop = _owl_cummin (kind x) in
  cumulative_op ?axis _cumop x x;
  x


let cummax ?axis x =
  let x = copy x in
  let _cumop = _owl_cummax (kind x) in
  cumulative_op ?axis _cumop x x;
  x


let modf x =
  let x = copy x in
  let y = empty (kind x) (shape x) in
  (* the last parameter zero is just a dummy parameter *)
  _owl_modf (kind x) (numel x) x y (Owl_const.zero (kind x));
  x, y


let sub_ndarray parts x =
  let n = Array.fold_left (+) 0 parts in
  assert (n = (shape x).(0));
  let m = Array.length parts in
  let ofs = ref (-parts.(0)) in

  Array.init m (fun i ->
    ofs := !ofs + parts.(i);
    sub_left x !ofs parts.(i)
  )


let split ?(axis=0) parts x =
  let x_shp = shape x in
  let x_dim = num_dims x in
  let _d = Array.fold_left ( + ) 0 parts in

  let a = Owl_utils.adjust_index axis _d in
  assert (a < x_dim);
  assert (_d = x_shp.(a));

  let _pos = ref 0 in
  let slices = Array.map (fun d ->
    let s_def = Array.make x_dim (R_ [||]) in
    s_def.(a) <- R_ [|!_pos; !_pos + d - 1|];
    _pos := !_pos + d;
    Owl_slicing.get_slice_array_typ s_def x
  ) parts
  in
  slices


let split_vh parts x =
  assert (num_dims x >= 2);
  let parts_a0 = Array.map (fun p -> fst p.(0)) parts in
  Array.mapi (fun i part ->
    let parts_a1 = Array.map snd parts.(i) in
    split ~axis:1 parts_a1 part
  ) (sub_ndarray parts_a0 x)


let sum' x = _owl_sum (kind x) (numel x) x


let prod' x = _owl_prod (kind x) (numel x) x


(* TODO: performance can be optimised by removing embedded loops *)
(* generic fold funtion *)
let foldi ?axis f a x =
  let x' = flatten x |> array1_of_genarray in
  match axis with
  | Some axis -> (
      let m, n, o, s = Owl_utils.reduce_params axis x in
      let start_x = ref 0 in
      let start_y = ref 0 in
      let incy = ref 0 in
      let k = ref 0 in

      let y = create (kind x) s a in
      let y' = flatten y |> array1_of_genarray in

      for i = 0 to m - 1 do
        for j = 0 to n - 1 do
          let b = Array1.unsafe_get y' (!start_y + !incy) in
          let c = Array1.unsafe_get x' (!start_x + j) in
          Array1.unsafe_set y' (!start_y + !incy) (f !k b c);
          if !incy + 1 = o then incy := 0
          else incy := !incy + 1;
          k := !k + 1;
        done;
        start_x := !start_x + n;
        start_y := !start_y + o;
      done;
      y
    )
  | None   -> (
      let b = ref a in
      for i = 0 to (numel x) - 1 do
        let c = Array1.unsafe_get x' i in
        b := f i !b c
      done;
      create (kind x) [|1|] !b
    )


let fold ?axis f a x = foldi ?axis (fun _ b c ->  f b c) a x


let foldi_nd ?axis f a x =
  foldi ?axis (fun i b c ->  f (Owl_utils.ind x i) b c) a x


(* generic scan function *)
let scani ?(axis=(-1)) f x =
  let d = num_dims x in
  let a = Owl_utils.adjust_index axis d in

  let _stride = strides x in
  let _slicez = slice_size x in
  let m = (numel x) / _slicez.(a) in
  let n = _slicez.(a) - _stride.(a) in
  let incx = _slicez.(a) in
  let incy = _slicez.(a) in
  let start_x = ref 0 in
  let start_y = ref _stride.(a) in
  let k = ref 0 in

  let y = copy x in
  let y' = flatten y |> array1_of_genarray in

  for i = 0 to m - 1 do
    for j = 0 to n - 1 do
      let b = Array1.unsafe_get y' (!start_x + j) in
      let c = Array1.unsafe_get y' (!start_y + j) in
      Array1.unsafe_set y' (!start_y + j) (f !k b c);
      k := !k + 1
    done;
    start_x := !start_x + incx;
    start_y := !start_y + incy;
  done;
  y


let scan ?axis f x = scani ?axis (fun _ a b -> f a b) x


let scani_nd ?axis f x =
  scani ?axis (fun i a b -> f (Owl_utils.ind x i) a b) x


let sum ?axis x =
  let _kind = kind x in
  match axis with
  | Some a -> (
      let m, n, o, s = Owl_utils.reduce_params a x in
      let y = zeros _kind s in
      _owl_sum_along _kind m n o x y;
      y
    )
  | None   -> _owl_sum _kind (numel x) x |> create _kind [|1|]


let sum_ ~out ~axis x =
  let _kind = kind x in
  let m, n, o, s = Owl_utils.reduce_params axis x in
  (* TODO: this can be optimised, only need to reset first slice actually. *)
  reset out;
  _owl_sum_along _kind m n o x out


let prod ?axis x =
  let _kind = kind x in
  match axis with
  | Some a -> (
      let m, n, o, s = Owl_utils.reduce_params a x in
      let y = ones _kind s in
      _owl_prod_along _kind m n o x y;
      y
    )
  | None   -> _owl_prod _kind (numel x) x |> create _kind [|1|]


let min ?axis x =
  let _kind = kind x in
  match axis with
  | Some a -> (
      let m, n, o, s = Owl_utils.reduce_params a x in
      let y = create _kind s (Owl_const.pos_inf _kind) in
      _owl_min_along _kind m n o x y;
      y
    )
  | None   -> min' x |> create _kind [|1|]


let min_ ~out ~axis x =
  let _kind = kind x in
  let m, n, o, s = Owl_utils.reduce_params axis x in
  (* TODO: this can be optimised, only need to reset first slice actually. *)
  fill out (Owl_const.pos_inf _kind);
  _owl_min_along _kind m n o x out


let max ?axis x =
  let _kind = kind x in
  match axis with
  | Some a -> (
      let m, n, o, s = Owl_utils.reduce_params a x in
      let y = create _kind s (Owl_const.neg_inf _kind) in
      _owl_max_along _kind m n o x y;
      y
    )
  | None   -> max' x |> create _kind [|1|]


let max_ ~out ~axis x =
  let _kind = kind x in
  let m, n, o, s = Owl_utils.reduce_params axis x in
  (* TODO: this can be optimised, only need to reset first slice actually. *)
  fill out (Owl_const.neg_inf _kind);
  _owl_max_along _kind m n o x out


let minmax ?axis x = min ?axis x, max ?axis x


let mean' x =
  let _kind = kind x in
  let _numel = numel x in
  let y = _owl_sum _kind _numel x in
  _mean_elt _kind y _numel


let mean ?axis x =
  let _kind = kind x in
  match axis with
  | Some a -> (
      let y = sum ~axis:a x in
      let n = (shape x).(a) |> float_of_int |> _float_typ_elt _kind in
      _owl_div_scalar _kind (numel y) y y n;
      y
    )
  | None   -> mean' x |> create _kind [|1|]


let var' x =
  let _kind = kind x in
  let mu = mean' x in
  let y = sub_scalar x mu in
  _owl_sqr _kind (numel y) y y;
  let y = sum' y in
  let n = (numel x) - 1 |> Pervasives.max 1 |> float_of_int |> _float_typ_elt _kind in
  _div_elt _kind y n


let var ?axis x =
  let _kind = kind x in
  match axis with
  | Some a -> (
      let a = Owl_utils.adjust_index a (num_dims x) in
      let mu = mean ~axis:a x in
      let y = sub x mu in
      _owl_sqr _kind (numel y) y y;
      let y = sum ~axis:a y in
      let n = (shape x).(a) - 1 |> Pervasives.max 1 |> float_of_int |> _float_typ_elt _kind in
      _owl_div_scalar _kind (numel y) y y n;
      y
    )
  | None   -> var' x |> create _kind [|1|]


let std' x =
  let _kind = kind x in
  let mu = mean' x in
  let y = sub_scalar x mu in
  _owl_sqr _kind (numel y) y y;
  let y = sum' y in
  let n = (numel x) - 1 |> Pervasives.max 1 |> float_of_int |> _float_typ_elt _kind in
  _div_elt _kind y n |> _sqrt_elt _kind


let std ?axis x =
  let _kind = kind x in
  match axis with
  | Some a -> (
      let a = Owl_utils.adjust_index a (num_dims x) in
      let mu = mean ~axis:a x in
      let y = sub x mu in
      _owl_sqr _kind (numel y) y y;
      let y = sum ~axis:a y in
      let n = (shape x).(a) - 1 |> Pervasives.max 1 |> float_of_int |> _float_typ_elt _kind in
      _owl_div_scalar _kind (numel y) y y n;
      _owl_sqrt _kind (numel y) y y;
      y
    )
  | None   -> std' x |> create _kind [|1|]


let l1norm ?axis x =
  let _kind = kind x in
  match axis with
  | Some a -> (
      let m, n, o, s = Owl_utils.reduce_params a x in
      let y = zeros _kind s in
      _owl_l1norm_along _kind m n o x y;
      y
    )
  | None   -> l1norm' x |> create _kind [|1|]


let l2norm_sqr ?axis x =
  let _kind = kind x in
  match axis with
  | Some a -> (
      let m, n, o, s = Owl_utils.reduce_params a x in
      let y = zeros _kind s in
      _owl_l2norm_sqr_along _kind m n o x y;
      y
    )
  | None   -> l2norm_sqr' x |> create _kind [|1|]


let l2norm ?axis x =
  let _kind = kind x in
  match axis with
  | Some a -> (
      let m, n, o, s = Owl_utils.reduce_params a x in
      let y = zeros _kind s in
      _owl_l2norm_sqr_along _kind m n o x y;
      _owl_sqrt _kind (numel y) y y;
      y
    )
  | None   -> l2norm' x |> create _kind [|1|]


let vecnorm ?axis ?(p=2.) x =
  if p = 1. then l1norm ?axis x
  else if p = 2. then l2norm ?axis x
  else (
    let y = abs x in
    if p = infinity then max ?axis y
    else if p = neg_infinity then min ?axis y
    else (
      let q = _float_typ_elt (kind x) (1. /. p) in
      let p = _float_typ_elt (kind x) p in
      let z = pow_scalar y p |> sum ?axis in
      pow_scalar z q
    )
  )


let vecnorm' ?p x =
  let y = vecnorm ?p x in
  get y [|0|]


(* this function is used for searching top/bottom values in [x] *)
let _search_close_to_extreme x n neg_ext cmp_fun =
  let m = numel x in
  let n = Pervasives.min n m in
  let vls = Array.make n neg_ext in
  let idx = Array.make n max_int in
  let y = flatten x |> array1_of_genarray in
  let l = n - 1 in

  let _insert vls idx x p =
    for q = l downto 0 do
      if cmp_fun x vls.(q) then (
        if q < l then (
          vls.(q+1) <- vls.(q);
          idx.(q+1) <- idx.(q);
        );
        vls.(q) <- x;
        idx.(q) <- p;
      )
    done
  in

  for i = 0 to m - 1 do
    if cmp_fun y.{i} vls.(l) then _insert vls idx y.{i} i
  done;

  let k = num_dims x in
  let s = strides x in
  Array.map (fun i ->
    let j = Array.make k 0 in
    Owl_utils.index_1d_nd i j s;
    j
  ) idx


(* FIXME:
  the (<) and (>) functions needs to be changed for complex numbers, since
  Pervasives module may have different way to compare complex numbers.
 *)
let top x n = _search_close_to_extreme x n (Owl_const.neg_inf (kind x)) ( > )

let bottom x n = _search_close_to_extreme x n (Owl_const.pos_inf (kind x)) ( < )



(* fucntions which modify the data in-place, not so pure *)

let add_ ?out x y =
  let out = match out with Some o -> o | None -> x in
  let sx = shape x in
  let sy = shape y in
  if sx = sy then _owl_add (kind x) (numel x) x y out
  else (
    let so = Owl_utils.calc_broadcast_shape1 sx sy in
    assert (shape out = so);
    broadcast_op (_owl_broadcast_add (kind x)) x y ~out |> ignore
  )

let sub_ ?out x y =
  let out = match out with Some o -> o | None -> x in
  let sx = shape x in
  let sy = shape y in
  if sx = sy then _owl_sub (kind x) (numel x) x y out
  else (
    let so = Owl_utils.calc_broadcast_shape1 sx sy in
    assert (shape out = so);
    broadcast_op (_owl_broadcast_sub (kind x)) x y ~out |> ignore
  )

let mul_ ?out x y =
  let out = match out with Some o -> o | None -> x in
  let sx = shape x in
  let sy = shape y in
  if sx = sy then _owl_mul (kind x) (numel x) x y out
  else (
    let so = Owl_utils.calc_broadcast_shape1 sx sy in
    assert (shape out = so);
    broadcast_op (_owl_broadcast_mul (kind x)) x y ~out |> ignore
  )

let div_ ?out x y =
  let out = match out with Some o -> o | None -> x in
  let sx = shape x in
  let sy = shape y in
  if sx = sy then _owl_div (kind x) (numel x) x y out
  else (
    let so = Owl_utils.calc_broadcast_shape1 sx sy in
    assert (shape out = so);
    broadcast_op (_owl_broadcast_div (kind x)) x y ~out |> ignore
  )

let pow_ ?out x y =
  let out = match out with Some o -> o | None -> x in
  let sx = shape x in
  let sy = shape y in
  if sx = sy then _owl_pow (kind x) (numel x) x y out
  else (
    let so = Owl_utils.calc_broadcast_shape1 sx sy in
    assert (shape out = so);
    broadcast_op (_owl_broadcast_pow (kind x)) x y ~out |> ignore
  )

let atan2_ ?out x y =
  let out = match out with Some o -> o | None -> x in
  let sx = shape x in
  let sy = shape y in
  if sx = sy then _owl_atan2 (kind x) (numel x) x y out
  else (
    let so = Owl_utils.calc_broadcast_shape1 sx sy in
    assert (shape out = so);
    broadcast_op (_owl_broadcast_atan2 (kind x)) x y ~out |> ignore
  )

let hypot_ ?out x y =
  let out = match out with Some o -> o | None -> x in
  let sx = shape x in
  let sy = shape y in
  if sx = sy then _owl_hypot (kind x) (numel x) x y out
  else (
    let so = Owl_utils.calc_broadcast_shape1 sx sy in
    assert (shape out = so);
    broadcast_op (_owl_broadcast_hypot (kind x)) x y ~out |> ignore
  )

let fmod_ ?out x y =
  let out = match out with Some o -> o | None -> x in
  let sx = shape x in
  let sy = shape y in
  if sx = sy then _owl_fmod (kind x) (numel x) x y out
  else (
    let so = Owl_utils.calc_broadcast_shape1 sx sy in
    assert (shape out = so);
    broadcast_op (_owl_broadcast_fmod (kind x)) x y ~out |> ignore
  )

let min2_ ?out x y =
  let out = match out with Some o -> o | None -> x in
  let sx = shape x in
  let sy = shape y in
  if sx = sy then _owl_min2 (kind x) (numel x) x y out
  else (
    let so = Owl_utils.calc_broadcast_shape1 sx sy in
    assert (shape out = so);
    broadcast_op (_owl_broadcast_min2 (kind x)) x y ~out |> ignore
  )

let max2_ ?out x y =
  let out = match out with Some o -> o | None -> x in
  let sx = shape x in
  let sy = shape y in
  if sx = sy then _owl_max2 (kind x) (numel x) x y out
  else (
    let so = Owl_utils.calc_broadcast_shape1 sx sy in
    assert (shape out = so);
    broadcast_op (_owl_broadcast_max2 (kind x)) x y ~out |> ignore
  )

let elt_equal_ ?out x y =
  let out = match out with Some o -> o | None -> x in
  let sx = shape x in
  let sy = shape y in
  if sx = sy then _owl_elt_equal (kind x) (numel x) x y out
  else (
    let so = Owl_utils.calc_broadcast_shape1 sx sy in
    assert (shape out = so);
    broadcast_op (_owl_broadcast_elt_equal (kind x)) x y ~out |> ignore
  )

let elt_not_equal_ ?out x y =
  let out = match out with Some o -> o | None -> x in
  let sx = shape x in
  let sy = shape y in
  if sx = sy then _owl_elt_not_equal (kind x) (numel x) x y out
  else (
    let so = Owl_utils.calc_broadcast_shape1 sx sy in
    assert (shape out = so);
    broadcast_op (_owl_broadcast_elt_not_equal (kind x)) x y ~out |> ignore
  )

let elt_less_ ?out x y =
  let out = match out with Some o -> o | None -> x in
  let sx = shape x in
  let sy = shape y in
  if sx = sy then _owl_elt_less (kind x) (numel x) x y out
  else (
    let so = Owl_utils.calc_broadcast_shape1 sx sy in
    assert (shape out = so);
    broadcast_op (_owl_broadcast_elt_less (kind x)) x y ~out |> ignore
  )

let elt_greater_ ?out x y =
  let out = match out with Some o -> o | None -> x in
  let sx = shape x in
  let sy = shape y in
  if sx = sy then _owl_elt_greater (kind x) (numel x) x y out
  else (
    let so = Owl_utils.calc_broadcast_shape1 sx sy in
    assert (shape out = so);
    broadcast_op (_owl_broadcast_elt_greater (kind x)) x y ~out |> ignore
  )

let elt_less_equal_ ?out x y =
  let out = match out with Some o -> o | None -> x in
  let sx = shape x in
  let sy = shape y in
  if sx = sy then _owl_elt_less_equal (kind x) (numel x) x y out
  else (
    let so = Owl_utils.calc_broadcast_shape1 sx sy in
    assert (shape out = so);
    broadcast_op (_owl_broadcast_elt_less_equal (kind x)) x y ~out |> ignore
  )

let elt_greater_equal_ ?out x y =
  let out = match out with Some o -> o | None -> x in
  let sx = shape x in
  let sy = shape y in
  if sx = sy then _owl_elt_equal (kind x) (numel x) x y x
  else (
    let so = Owl_utils.calc_broadcast_shape1 sx sy in
    assert (shape out = so);
    broadcast_op (_owl_broadcast_elt_greater_equal (kind x)) x y ~out |> ignore
  )

let elt_equal_scalar_ ?out x a =
  let out = match out with Some o -> o | None -> x in
  _owl_elt_equal_scalar (kind x) (numel x) x out a

let elt_not_equal_scalar_ ?out x a =
  let out = match out with Some o -> o | None -> x in
  _owl_elt_not_equal_scalar (kind x) (numel x) x out a

let elt_less_scalar_ ?out x a =
  let out = match out with Some o -> o | None -> x in
  _owl_elt_less_scalar (kind x) (numel x) x out a

let elt_greater_scalar_ ?out x a =
  let out = match out with Some o -> o | None -> x in
  _owl_elt_greater_scalar (kind x) (numel x) x out a

let elt_less_equal_scalar_ ?out x a =
  let out = match out with Some o -> o | None -> x in
  _owl_elt_less_equal_scalar (kind x) (numel x) x out a

let elt_greater_equal_scalar_ ?out x a =
  let out = match out with Some o -> o | None -> x in
  _owl_elt_greater_equal_scalar (kind x) (numel x) x out a

let add_scalar_ ?out x a =
  let out = match out with Some o -> o | None -> x in
  _owl_add_scalar (kind x) (numel x) x out a

let sub_scalar_ ?out x a =
  let out = match out with Some o -> o | None -> x in
  add_scalar_ ~out x (_neg_elt (kind x) a)

let mul_scalar_ ?out x a =
  let out = match out with Some o -> o | None -> x in
  _owl_mul_scalar (kind x) (numel x) x out a

let div_scalar_ ?out x a =
  let out = match out with Some o -> o | None -> x in
  _owl_div_scalar (kind x) (numel x) x out a

let pow_scalar_ ?out x a =
  let out = match out with Some o -> o | None -> x in
  _owl_pow_scalar (kind x) (numel x) x out a

let atan2_scalar_ ?out x a =
  let out = match out with Some o -> o | None -> x in
  _owl_atan2_scalar (kind x) (numel x) x out a

let fmod_scalar_ ?out x a =
  let out = match out with Some o -> o | None -> x in
  _owl_fmod_scalar (kind x) (numel x) x out a

let scalar_add_ ?out a x =
  let out = match out with Some o -> o | None -> x in
  _owl_add_scalar (kind x) (numel x) x out a

let scalar_sub_ ?out a x =
  let out = match out with Some o -> o | None -> x in
  _owl_scalar_sub (kind x) (numel x) x out a

let scalar_mul_ ?out a x =
  let out = match out with Some o -> o | None -> x in
  _owl_mul_scalar (kind x) (numel x) x out a

let scalar_div_ ?out a x =
  let out = match out with Some o -> o | None -> x in
  _owl_scalar_div (kind x) (numel x) x out a

let scalar_pow_ ?out a x =
  let out = match out with Some o -> o | None -> x in
  _owl_scalar_pow (kind x) (numel x) x out a

let scalar_atan2_ ?out a x =
  let out = match out with Some o -> o | None -> x in
  _owl_scalar_atan2 (kind x) (numel x) x out a

let scalar_fmod_ ?out a x =
  let out = match out with Some o -> o | None -> x in
  _owl_scalar_fmod (kind x) (numel x) x out a

let conj_ ?out x =
  let out = match out with Some o -> o | None -> x in
  _owl_conj (kind x) (numel x) x out

let abs_ ?out x =
  let out = match out with Some o -> o | None -> x in
  _owl_abs (kind x) (numel x) x out

let neg_ ?out x =
  let out = match out with Some o -> o | None -> x in
  _owl_neg (kind x) (numel x) x out

let reci_ ?out x =
  let out = match out with Some o -> o | None -> x in
  _owl_reci (kind x) (numel x) x out

let signum_ ?out x =
  let out = match out with Some o -> o | None -> x in
  _owl_signum (kind x) (numel x) x out

let sqr_ ?out x =
  let out = match out with Some o -> o | None -> x in
  _owl_sqr (kind x) (numel x) x out

let sqrt_ ?out x =
  let out = match out with Some o -> o | None -> x in
  _owl_sqrt (kind x) (numel x) x out

let cbrt_ ?out x =
  let out = match out with Some o -> o | None -> x in
  _owl_cbrt (kind x) (numel x) x out

let exp_ ?out x =
  let out = match out with Some o -> o | None -> x in
  _owl_exp (kind x) (numel x) x out

let exp2_ ?out x =
  let out = match out with Some o -> o | None -> x in
  _owl_exp2 (kind x) (numel x) x out

let exp10_ ?out x =
  let out = match out with Some o -> o | None -> x in
  _owl_exp10 (kind x) (numel x) x out

let expm1_ ?out x =
  let out = match out with Some o -> o | None -> x in
  _owl_expm1 (kind x) (numel x) x out

let log_ ?out x =
  let out = match out with Some o -> o | None -> x in
  _owl_log (kind x) (numel x) x out

let log2_ ?out x =
  let out = match out with Some o -> o | None -> x in
  _owl_log2 (kind x) (numel x) x out

let log10_ ?out x =
  let out = match out with Some o -> o | None -> x in
  _owl_log10 (kind x) (numel x) x out

let log1p_ ?out x =
  let out = match out with Some o -> o | None -> x in
  _owl_log1p (kind x) (numel x) x out

let sin_ ?out x =
  let out = match out with Some o -> o | None -> x in
  _owl_sin (kind x) (numel x) x out

let cos_ ?out x =
  let out = match out with Some o -> o | None -> x in
  _owl_cos (kind x) (numel x) x out

let tan_ ?out x =
  let out = match out with Some o -> o | None -> x in
  _owl_tan (kind x) (numel x) x out

let asin_ ?out x =
  let out = match out with Some o -> o | None -> x in
  _owl_asin (kind x) (numel x) x out

let acos_ ?out x =
  let out = match out with Some o -> o | None -> x in
  _owl_acos (kind x) (numel x) x out

let atan_ ?out x =
  let out = match out with Some o -> o | None -> x in
  _owl_atan (kind x) (numel x) x out

let sinh_ ?out x =
  let out = match out with Some o -> o | None -> x in
  _owl_sinh (kind x) (numel x) x out

let cosh_ ?out x =
  let out = match out with Some o -> o | None -> x in
  _owl_cosh (kind x) (numel x) x out

let tanh_ ?out x =
  let out = match out with Some o -> o | None -> x in
  _owl_tanh (kind x) (numel x) x out

let asinh_ ?out x =
  let out = match out with Some o -> o | None -> x in
  _owl_asinh (kind x) (numel x) x out

let acosh_ ?out x =
  let out = match out with Some o -> o | None -> x in
  _owl_acosh (kind x) (numel x) x out

let atanh_ ?out x =
  let out = match out with Some o -> o | None -> x in
  _owl_atanh (kind x) (numel x) x out

let floor_ ?out x =
  let out = match out with Some o -> o | None -> x in
  _owl_floor (kind x) (numel x) x out

let ceil_ ?out x =
  let out = match out with Some o -> o | None -> x in
  _owl_ceil (kind x) (numel x) x out

let round_ ?out x =
  let out = match out with Some o -> o | None -> x in
  _owl_round (kind x) (numel x) x out

let trunc_ ?out x =
  let out = match out with Some o -> o | None -> x in
  _owl_trunc (kind x) (numel x) x out

let fix_ ?out x =
  let out = match out with Some o -> o | None -> x in
  _owl_fix (kind x) (numel x) x out

let erf_ ?out x =
  let out = match out with Some o -> o | None -> x in
  _owl_erf (kind x) (numel x) x out

let erfc_ ?out x =
  let out = match out with Some o -> o | None -> x in
  _owl_erfc (kind x) (numel x) x out

let relu_ ?out x =
  let out = match out with Some o -> o | None -> x in
  _owl_relu (kind x) (numel x) x out

let softplus_ ?out x =
  let out = match out with Some o -> o | None -> x in
  _owl_softplus (kind x) (numel x) x out

let softsign_ ?out x =
  let out = match out with Some o -> o | None -> x in
  _owl_softsign (kind x) (numel x) x out

let sigmoid_ ?out x =
  let out = match out with Some o -> o | None -> x in
  _owl_sigmoid (kind x) (numel x) x out

let softmax ?(axis=(-1)) x =
  let x = copy x in
  let axis = Owl_utils.adjust_index axis (num_dims x) in
  sub_ ~out:x x (max ~axis x);
  exp_ ~out:x x;
  let a = sum ~axis x in
  div_ ~out:x x a;
  x

let softmax_ ?out ?(axis=(-1)) x =
  let out = match out with Some o -> o | None -> x in
  let axis = Owl_utils.adjust_index axis (num_dims x) in
  sub_ ~out x (max ~axis x);
  exp_ ~out x;
  let a = sum ~axis x in
  div_ ~out x a

let cumsum_ ?out ?axis x =
  let out = match out with Some o -> o | None -> x in
  let _cumop = _owl_cumsum (kind x) in
  cumulative_op ?axis _cumop x out

let cumprod_ ?out ?axis x =
  let out = match out with Some o -> o | None -> x in
  let _cumop = _owl_cumprod (kind x) in
  cumulative_op ?axis _cumop x out

let cummin_ ?out ?axis x =
  let out = match out with Some o -> o | None -> x in
  let _cumop = _owl_cummin (kind x) in
  cumulative_op ?axis _cumop x out

let cummax_ ?out ?axis x =
  let out = match out with Some o -> o | None -> x in
  let _cumop = _owl_cummax (kind x) in
  cumulative_op ?axis _cumop x out

let cross_entropy' x y =
  let y = copy y in
  log_ ~out:y y;
  mul_ ~out:y y x;
  _neg_elt (kind y) (sum' y)

let dropout_ ?out ?(rate=0.5) x =
  assert (rate >= 0. && rate <= 1.);
  let out = match out with Some o -> o | None -> x in
  if not (out == x) then copy_to x out;
  _owl_dropout (kind x) (numel x) out rate 0


let fused_adagrad_ ?out ~rate ~eps x =
  let out = match out with Some o -> o | None -> x in
  _owl_fused_adagrad (kind x) (numel x) rate eps x out


(** Matrix functions *)

type area = { a : int; b : int; c : int; d : int }


let area a b c d = { a = a; b = b; c = c; d = d }


let area_of x =
  let s = shape x in
  let m, n = s.(0), s.(1) in
  { a = 0; b = 0; c = m - 1; d = n - 1 }


let area_of_row x i =
  let n = (shape x).(1) in
  area i 0 i (n - 1)


let area_of_col x i =
  let m = (shape x).(0) in
  area 0 i (m - 1) i


let equal_area r1 r2 =
  ((r1.c-r1.a = r2.c-r2.a) && (r1.d-r1.b = r2.d-r2.b))


let same_area r1 r2 = r1 = r2


let copy_area_to x1 r1 x2 r2 =
  assert (equal_area r1 r2);
  for i = 0 to r1.c - r1.a do
    for j = 0 to r1.d - r1.b do
      set x2 [|r2.a + i; r2.b + j|]
      (get x1 [|r1.a + i; r1.b + j|])
    done
  done


let copy_area x r =
  let y = empty (kind x) [|r.c - r.a + 1; r.d - r.b + 1|] in
  copy_area_to x r y (area_of y)


let _matrix_shape x =
  let s = shape x in
  assert (Array.length s = 2);
  s.(0), s.(1)


let row_num x =
  assert (num_dims x = 2);
  (shape x).(0)


let col_num x =
  assert (num_dims x = 2);
  (shape x).(1)


let row x i =
  let m, n = _matrix_shape x in
  let i = Owl_utils.adjust_index i m in
  let y = Bigarray.Genarray.slice_left x [|i|] in
  reshape y [|1;n|]


let col x j =
  let m, n = _matrix_shape x in
  let j = Owl_utils.adjust_index j n in
  let _kind = kind x in
  let y = empty _kind [|m;1|] in
  _owl_copy _kind m ~ofsx:j ~incx:n ~ofsy:0 ~incy:1 x y;
  y


let copy_row_to v x i =
  let u = row x i in
  copy_to v u


let copy_col_to v x i =
  let r1 = area_of v in
  let r2 = area_of_col x i in
  copy_area_to v r1 x r2


(* NOTE: same implementaton code as that in Owl_linalg_generic *)
let dot x1 x2 =
  let m, k = _matrix_shape x1 in
  let l, n = _matrix_shape x2 in
  assert (k = l);

  let _kind = kind x1 in
  let alpha = Owl_const.one _kind in
  let beta = Owl_const.zero _kind in
  let x3 = empty _kind [|m; n|] in
  let a = flatten x1 |> Bigarray.array1_of_genarray in
  let b = flatten x2 |> Bigarray.array1_of_genarray in
  let c = flatten x3 |> Bigarray.array1_of_genarray in

  let layout = Owl_cblas_basic.CblasRowMajor in
  let transa = Owl_cblas_basic.CblasNoTrans in
  let transb = Owl_cblas_basic.CblasNoTrans in
  Owl_cblas_basic.gemm layout transa transb m n k alpha a k b n beta c n;
  x3


let dot_ ?(transa=false) ?(transb=false) ?alpha ?beta ~c a b =
  Owl_cblas.gemm ~transa ~transb ?alpha ?beta ~a ~b ~c


let eye k n =
  let x = zeros k [|n;n|] in
  let y = Bigarray.array2_of_genarray x in
  let a = Owl_const.one k in
  for i = 0 to n - 1 do
    Bigarray.Array2.unsafe_set y i i a
  done;
  x


let diag ?(k=0) x =
  let m, n = _matrix_shape x in
  let l = match k >= 0 with
    | true  -> Pervasives.(max 0 (min m (n - k)))
    | false -> Pervasives.(max 0 (min n (m + k)))
  in
  let i, j = match k >= 0 with
    | true  -> 0, k
    | false -> Pervasives.abs k, 0
  in
  let y = empty (kind x) [|1;l|] in
  for k = 0 to l - 1 do
    set y [|0; k|] (get x [|i + k; j + k|])
  done;
  y


let trace x = sum' (diag x)


let to_rows x = Array.init (row_num x) (fun i -> row x i)


let to_cols x = Array.init (col_num x) (fun i -> col x i)


let of_rows l =
  let x = empty (kind l.(0)) [|(Array.length l); (col_num l.(0))|] in
  Array.iteri (fun i v -> copy_row_to v x i) l;
  x


let of_cols l =
  let x = empty (kind l.(0)) [|(row_num l.(0)); (Array.length l)|] in
  Array.iteri (fun i v -> copy_col_to v x i) l;
  x


let of_arrays k x = Array2.of_array k C_layout x |> genarray_of_array2


let to_arrays x =
  let s = shape x in
  let m = s.(0) in
  let n = s.(1) in
  let a0 = Owl_const.zero (kind x) in
  let x = array2_of_genarray x in
  let y = Array.init m (fun _ -> Array.make n a0) in
  for i = 0 to m - 1 do
    for j = 0 to n - 1 do
      y.(i).(j) <- x.{i,j}
    done
  done;
  y


let rows x l =
  let m, n = Array.length l, col_num x in
  let y = empty (kind x) [|m;n|] in
  Array.iteri (fun i j ->
    copy_row_to (row x j) y i
  ) l;
  y


let cols x l =
  let m, n = _matrix_shape x in
  let nl = Array.length l in
  let _kind = kind x in
  let y = empty _kind [|m;nl|] in
  Array.iteri (fun i j ->
    let j = Owl_utils.adjust_index j n in
    _owl_copy _kind m ~ofsx:j ~incx:n ~ofsy:i ~incy:nl x y;
  ) l;
  y


let draw_rows ?(replacement=true) x c =
  let a = Array.init (row_num x) (fun i -> i) in
  let l = match replacement with
    | true  -> Owl_stats.sample a c
    | false -> Owl_stats.choose a c
  in rows x l, l


let draw_cols ?(replacement=true) x c =
  let a = Array.init (col_num x) (fun i -> i) in
  let l = match replacement with
    | true  -> Owl_stats.sample a c
    | false -> Owl_stats.choose a c
  in cols x l, l


let draw_rows2 ?(replacement=true) x y c =
  let x_rows, l = draw_rows ~replacement x c in
  x_rows, rows y l, l


let draw_cols2 ?(replacement=true) x y c =
  let x_cols, l = draw_rows ~replacement x c in
  x_cols, cols y l, l


(*
  simiar to sum_rows in matrix, sum all the slices along an axis.
  The default [axis] is the highest dimension. E.g., for [x] of [|2;3;4;5|],
  [sum_slices ~axis:2] returns an ndarray of shape [|4;5|].

  currently, the operation is done using [gemm], fast but uses more memory.
 *)
let sum_slices ?axis x =
  let axis = match axis with
    | Some a -> a
    | None   -> num_dims x - 1
  in
  (* reshape into 2d matrix *)
  let s = shape x in
  let n = (Owl_utils.calc_slice s).(axis) in
  let m = (numel x) / n in
  let y = reshape x [|m;n|] in
  (* create a row vector of all ones *)
  let v = ones (kind x) [|1;m|] in
  (* sum all the rows using gemm operation *)
  let y = dot v y in
  (* reshape back into ndarray *)
  let s = Array.(sub s axis (length s - axis)) in
  reshape y s


(*
  Simiar to `sum`, but sums the elements along multiple axes specified in an
  array. E.g., for [x] of [|2;3;4;5|], [sum_reduce ~axis:[|1;3|] x] returns an
  ndarray of shape [|2;1;4;1|]; if axis not specified, it returns an ndarray of
  shape [|1;1;1;1|].
 *)
let sum_reduce ?axis x =
  let _kind = kind x in
  let _dims = num_dims x in
  match axis with
  | Some a -> (
      let y = ref x in
      Array.iter (fun i ->
        assert (i < _dims);
        let m, n, o, s = Owl_utils.reduce_params i !y in
        let z = zeros _kind s in
        _owl_sum_along _kind m n o !y z;
        y := z
      ) a;
      !y
    )
  | None   ->
      _owl_sum _kind (numel x) x |> create _kind (Array.make (num_dims x) 1)


let slide ?(axis=(-1)) ?(ofs=0) ?(step=1) ~window x =
  let d = num_dims x in
  let a = if axis >= 0 then axis else d + axis in
  let sx = shape x in
  assert (a < d);
  assert (ofs + window <= sx.(a));

  let _stride = strides x in
  let _slicez = slice_size x in
  let m = (numel x) / _slicez.(a) in
  let n = (sx.(a) - ofs - window) / step + 1 in
  let o = _stride.(a) * window in
  let ofsx_m = _stride.(a) * ofs in
  let incx_m = _slicez.(a) in
  let incx_n = _stride.(a) * step in

  sx.(a) <- n * window;
  let y = empty (kind x) sx in
  let incy_m = (slice_size y).(a) in
  let incy_n = o in

  Owl_ndarray._ndarray_slide (kind x) x y m n o ofsx_m incx_m incx_n incy_m incy_n;
  let sy = Owl_utils.Array.replace a 1 sx [|n;window|] in
  reshape y sy


let draw ?(axis=0) x n =
  let axis = Owl_utils.adjust_index axis (num_dims x) in
  let b = nth_dim x axis in
  let indices = Array.init n (fun _ -> Owl_stats.uniform_int_rvs ~a:0 ~b:(b-1)) in
  let slice = Array.init (num_dims x) (fun i -> if i = axis then L_ indices else R_ [||]) in
  let samples = Owl_slicing.get_fancy_array_typ slice x in
  samples, indices


let _contract1_check_indices idx x =
  let s = shape x in
  let n = num_dims x in
  Array.for_all (fun (i,j) ->
    (i >= 0 && i < n && j >= 0 && j < n) && (s.(i) = s.(j) && i <> j)
  ) idx


let contract1 index_pairs x =
  let d = num_dims x in
  assert (d > 1);
  assert (_contract1_check_indices index_pairs x);

  let permut_1 = Owl_utils.Array.of_tuples index_pairs in
  let permut_0 = Owl_utils.Array.(complement (range 0 (d - 1)) permut_1) in
  let permut = Owl_utils.Array.(permut_0 @ permut_1) in

  let s0 = shape x in
  let i0 = strides x in
  let sa = Array.copy s0 in
  Owl_utils.Array.set_n sa permut_1 1;
  let ia = Owl_utils.calc_stride sa in

  let s1 = Owl_utils.Array.permute permut s0 in
  let i1 = Owl_utils.Array.permute permut i0 in
  let sb = Owl_utils.Array.permute permut sa in
  let ib = Owl_utils.Array.permute permut ia in

  let p = reshape x s1 in
  let q = zeros (kind x) sb in
  let incp = Array.map Int64.of_int i1 |> Array1.of_array int64 c_layout |> genarray_of_array1 in
  let incq = Array.map Int64.of_int ib |> Array1.of_array int64 c_layout |> genarray_of_array1 in

  let rtd = d - (Array.length permut_1) in
  Owl_ndarray._ndarray_contract_one (kind x) p q incp incq (Int64.of_int rtd);
  reshape q (Array.sub sb 0 rtd)


let _contract2_check_indices idx x y =
  let sx = shape x in
  let nx = num_dims x in
  let sy = shape y in
  let ny = num_dims y in
  Array.for_all (fun (i,j) ->
    i >= 0 && i < nx && j >= 0 && j < ny && sx.(i) = sy.(j)
  ) idx


let contract2 index_pairs x y =
  assert (_contract2_check_indices index_pairs x y);

  let dx = num_dims x in
  let permut_x1 = Owl_utils.Array.map fst index_pairs in
  let permut_x0 = Owl_utils.Array.(complement (range 0 (dx - 1)) permut_x1) in
  let permut_x = Owl_utils.Array.(permut_x0 @ permut_x1) in
  let shpx = Owl_utils.Array.permute permut_x (shape x) in
  let incx = Owl_utils.Array.permute permut_x (strides x) in

  let dy = num_dims y in
  let permut_y1 = Owl_utils.Array.map snd index_pairs in
  let permut_y0 = Owl_utils.Array.(complement (range 0 (dy - 1)) permut_y1) in
  let permut_y = Owl_utils.Array.(permut_y0 @ permut_y1) in
  let shpy = Owl_utils.Array.permute permut_y (shape y) in
  let incy = Owl_utils.Array.permute permut_y (strides y) in

  let outer_nx = Array.length permut_x0 in
  let outer_ny = Array.length permut_y0 in
  let inner_nx = Array.length permut_x1 in
  let inner_ny = Array.length permut_y1 in
  assert (inner_nx = inner_ny);

  let shpz_x = Array.sub shpx 0 outer_nx in
  let shpz_y = Array.sub shpy 0 outer_ny in
  let shpz = Owl_utils.Array.(shpz_x @ shpz_y) in
  let z = zeros (kind x) shpz in

  let loop0 = Owl_utils.Array.(shpz @ (sub shpx outer_nx inner_nx)) in
  let incx0 = Owl_utils.Array.(insert incx (make outer_ny 0) outer_nx) in
  let incy0 = Owl_utils.Array.(insert incy (make outer_nx 0) 0) in
  let incz0 = Owl_utils.Array.(strides z @ (make inner_nx 0)) in
  let loop1 = Array.map Int64.of_int loop0 |> Array1.of_array int64 c_layout |> genarray_of_array1 in
  let incx1 = Array.map Int64.of_int incx0 |> Array1.of_array int64 c_layout |> genarray_of_array1 in
  let incy1 = Array.map Int64.of_int incy0 |> Array1.of_array int64 c_layout |> genarray_of_array1 in
  let incz1 = Array.map Int64.of_int incz0 |> Array1.of_array int64 c_layout |> genarray_of_array1 in
  let ndims = Array.length loop0 |> Int64.of_int in
  Owl_ndarray._ndarray_contract_two (kind x) x y z incx1 incy1 incz1 loop1 ndims;
  z


(* Helper functions *)

let float_to_elt x = x

let elt_to_float x = x


(* ends here *)<|MERGE_RESOLUTION|>--- conflicted
+++ resolved
@@ -1962,7 +1962,6 @@
   kernel'
 
 
-<<<<<<< HEAD
 let upsample_kernel2d kernel rate =
   if rate = [|1;1|] then kernel else (
     let kernel_shp  = shape kernel in
@@ -2076,17 +2075,11 @@
 
 (* gradient of dilated_conv2d w.r.t the input *)
 let dilated_conv2d_backward_input ?(stride=[|1;1|]) input kernel output' rate =
-=======
-let conv2d_backward_input_ ~out input kernel stride output' =
->>>>>>> 2dd58f45
   assert (num_dims input = 4);
   assert (num_dims kernel = 4);
   assert (num_dims output' = 4);
   assert (Array.length stride = 2);
-<<<<<<< HEAD
   assert (Array.length rate = 2);
-=======
->>>>>>> 2dd58f45
 
   let input_shp = shape input in
   let batches = input_shp.(0) in
@@ -2094,11 +2087,8 @@
   let input_rows = input_shp.(2) in
   let in_channel = input_shp.(3) in
 
-<<<<<<< HEAD
   let kernel = upsample_kernel2d kernel rate in
 
-=======
->>>>>>> 2dd58f45
   let kernel_shp = shape kernel in
   let kernel_cols = kernel_shp.(0) in
   let kernel_rows = kernel_shp.(1) in
@@ -2116,7 +2106,6 @@
   let col_in_stride = 1 in
   let row_in_stride = 1 in
 
-<<<<<<< HEAD
   let input' = empty (kind input) (shape input) in
 
   _owl_spatial_conv_backward_input (kind input')
@@ -2168,12 +2157,6 @@
     row_stride col_stride row_in_stride col_in_stride;
 
   downsample_kernel2d kernel' rate
-=======
-  _owl_spatial_conv_backward_input (kind input)
-    out kernel output' batches input_cols input_rows in_channel
-    kernel_cols kernel_rows output_cols output_rows out_channel
-    row_stride col_stride row_in_stride col_in_stride
->>>>>>> 2dd58f45
 
 
 (* transpose_conv2d: 4d input and 4d kernel, refer to tensorlfow doc
@@ -2645,7 +2628,6 @@
   kernel'
 
 
-<<<<<<< HEAD
 let upsample_kernel3d kernel rate =
   if rate = [|1;1;1|] then kernel else (
     let kernel_shp  = shape kernel in
@@ -2774,17 +2756,11 @@
 
 (* gradient of dilated_conv3d w.r.t the input *)
 let dilated_conv3d_backward_input ?(stride=[|1;1;1|]) input kernel output' rate =
-=======
-let conv3d_backward_kernel_ ~out input kernel stride output' =
->>>>>>> 2dd58f45
   assert (num_dims input = 5);
   assert (num_dims kernel = 5);
   assert (num_dims output' = 5);
   assert (Array.length stride = 3);
-<<<<<<< HEAD
   assert (Array.length rate = 3);
-=======
->>>>>>> 2dd58f45
 
   let input_shp = shape input in
   let batches = input_shp.(0) in
@@ -2793,7 +2769,6 @@
   let input_dpts = input_shp.(3) in
   let in_channel = input_shp.(4) in
 
-<<<<<<< HEAD
   let kernel = upsample_kernel3d kernel rate in
 
   let kernel_shp = shape kernel in
@@ -2842,8 +2817,6 @@
   let in_channel = input_shp.(4) in
 
   let kernel = upsample_kernel3d kernel rate in
-=======
->>>>>>> 2dd58f45
   let kernel_shp = shape kernel in
   let kernel_cols = kernel_shp.(0) in
   let kernel_rows = kernel_shp.(1) in
@@ -2862,7 +2835,6 @@
   let row_stride = stride.(1) in
   let dpt_stride = stride.(2) in
 
-<<<<<<< HEAD
   let kernel' = empty (kind kernel) (shape kernel) in
 
   _owl_cuboid_conv_backward_kernel (kind input)
@@ -2873,14 +2845,6 @@
     dpt_stride row_stride col_stride;
 
   downsample_kernel3d kernel' rate
-=======
-  _owl_cuboid_conv_backward_kernel (kind input)
-    input out output' batches
-    input_cols input_rows input_dpts in_channel
-    kernel_cols kernel_rows kernel_dpts
-    output_cols output_rows output_dpts out_channel
-    dpt_stride row_stride col_stride
->>>>>>> 2dd58f45
 
 
 (* transpose_conv3d: 5d input and 5d kernel, refer to tensorflow doc
@@ -3178,7 +3142,6 @@
   reshape kernel' kernel_shp
 
 
-<<<<<<< HEAD
 (* dilated_conv1d: 3d input and 3d kernel, refer to tensorlfow doc
   input : [batch; input_column; input_channel]
   kernel: [kernel_column; input_channel; output_channel]
@@ -3250,9 +3213,6 @@
 
 (* gradient of dilated_conv1d w.r.t the kernel *)
 let dilated_conv1d_backward_kernel ?(stride=[|1|]) input kernel output' rate =
-=======
-let conv1d_backward_kernel_ ~out input kernel stride output' =
->>>>>>> 2dd58f45
   assert (num_dims input = 3);
   assert (num_dims kernel = 3);
   assert (num_dims output' = 3);
@@ -3283,12 +3243,8 @@
   let row_stride = 1 in
   let stride = [|row_stride; col_stride|] in
 
-<<<<<<< HEAD
   let kernel' = dilated_conv2d_backward_kernel ~stride input kernel output' rate in
   reshape kernel' kernel_shp
-=======
-  conv2d_backward_kernel_ ~out input kernel stride output'
->>>>>>> 2dd58f45
 
 
 let transpose_conv1d ?(padding=SAME) input kernel stride =
