--- conflicted
+++ resolved
@@ -97,12 +97,7 @@
 
 val lyapunov : mat -> mat -> mat
 
-<<<<<<< HEAD
 val discrete_lyapunov : ?solver:[`default | `direct | `bilinear] -> mat -> mat -> mat
-=======
-val discrete_lyapunov : ?bilinear:bool -> mat -> mat -> mat
->>>>>>> abcd27b4
-
 
 (** {6 Low-level factorisation functions} *)
 
