--- conflicted
+++ resolved
@@ -1201,11 +1201,7 @@
 (** [pow_scalar x a] computes each element in [x] power to [a]. *)
 
 val mpow : ('a, 'b) t -> float -> ('a, 'b) t
-<<<<<<< HEAD
-(** [mpow x r] returns the dot product of square matrix [x] with 
-=======
 (** [mpow x r] returns the dot product of square matrix [x] with
->>>>>>> ffe979c7
   itself [r] times, and more generally raises the matrix to the
   [r]th power.  [r] is a float that must be equal to an integer;
   it can be be negative, zero, or positive. Non-integer exponents
