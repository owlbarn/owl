name: Build and Push dockers

on:
  push:
    branches:
      - 'main'
<<<<<<< HEAD
      - 'workflow'
=======
>>>>>>> 2f214bda

jobs:
  docker:
    runs-on: ubuntu-latest
    permissions:
      packages: write
      contents: read

    steps:
      - name: Checkout code
        uses: actions/checkout@v3

      - name: Set up QEMU
        uses: docker/setup-qemu-action@v3

      - name: Set up Docker Buildx
        uses: docker/setup-buildx-action@v3
      
      - name: Login to Docker Hub
        uses: docker/login-action@v3
        with:
          username: ${{ secrets.DOCKERHUB_USERNAME }}
          password: ${{ secrets.DOCKERHUB_TOKEN }}
      
      - name: Build ubuntu image 
        uses: docker/build-push-action@v5
        with:
          context: .
          file: ./Dockerfile
          push: true
          tags: ${{ secrets.DOCKERHUB_USERNAME }}/owl:main
<<<<<<< HEAD
      
      - name: Build archlinux image 
        uses: docker/build-push-action@v5
        with:
          context: .
          file: ./docker/Dockerfile.archlinux
          push: true
          tags: ${{ secrets.DOCKERHUB_USERNAME }}/owl:archlinux
=======
>>>>>>> 2f214bda

      - name: Build debian image 
        uses: docker/build-push-action@v5
        with:
          context: .
          file: ./docker/Dockerfile.debian
          push: true
          tags: ${{ secrets.DOCKERHUB_USERNAME }}/owl:debian

      - name: Build fedora image 
        uses: docker/build-push-action@v5
        with:
          context: .
          file: ./docker/Dockerfile.fedora
          push: true
          tags: ${{ secrets.DOCKERHUB_USERNAME }}/owl:fedora
<<<<<<< HEAD
=======

      - name: Build archlinux image 
        uses: docker/build-push-action@v5
        with:
          context: .
          file: ./docker/Dockerfile.archlinux
          push: true
          tags: ${{ secrets.DOCKERHUB_USERNAME }}/owl:archlinux
>>>>>>> 2f214bda
<|MERGE_RESOLUTION|>--- conflicted
+++ resolved
@@ -4,10 +4,6 @@
   push:
     branches:
       - 'main'
-<<<<<<< HEAD
-      - 'workflow'
-=======
->>>>>>> 2f214bda
 
 jobs:
   docker:
@@ -39,17 +35,6 @@
           file: ./Dockerfile
           push: true
           tags: ${{ secrets.DOCKERHUB_USERNAME }}/owl:main
-<<<<<<< HEAD
-      
-      - name: Build archlinux image 
-        uses: docker/build-push-action@v5
-        with:
-          context: .
-          file: ./docker/Dockerfile.archlinux
-          push: true
-          tags: ${{ secrets.DOCKERHUB_USERNAME }}/owl:archlinux
-=======
->>>>>>> 2f214bda
 
       - name: Build debian image 
         uses: docker/build-push-action@v5
@@ -66,8 +51,6 @@
           file: ./docker/Dockerfile.fedora
           push: true
           tags: ${{ secrets.DOCKERHUB_USERNAME }}/owl:fedora
-<<<<<<< HEAD
-=======
 
       - name: Build archlinux image 
         uses: docker/build-push-action@v5
@@ -76,4 +59,3 @@
           file: ./docker/Dockerfile.archlinux
           push: true
           tags: ${{ secrets.DOCKERHUB_USERNAME }}/owl:archlinux
->>>>>>> 2f214bda
