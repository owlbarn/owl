--- conflicted
+++ resolved
@@ -22,13 +22,8 @@
 
 .PHONY: install
 install: build
-<<<<<<< HEAD
 	dune install
-	-[ -f "$(OPAM_LIB)/stubslibs/dllowl_stubs.so" ] \
-=======
-	jbuilder install
 	[ -f "$(OPAM_LIB)/stubslibs/dllowl_stubs.so" ] \
->>>>>>> 189862e9
 	  && mv "$(OPAM_LIB)/stubslibs/dllowl_stubs.so" \
 	        "$(OPAM_STUBS)/dllowl_stubs.so" || true
 	[ -f "$(OPAM_LIB)/stubslibs/dllowl_opencl_stubs.so" ] \
