--- conflicted
+++ resolved
@@ -17,7 +17,6 @@
   let t_arr = Nlp.Vocabulary.tokenise vocab chars |> Array.map float_of_int in
   let tokens = Dense.Ndarray.S.of_array t_arr [| Array.length t_arr |] in
 
-<<<<<<< HEAD
 
 let prepare wndsz stepsz =
   Owl_log.info "load file ...";
@@ -56,11 +55,6 @@
     let j = int_of_float tokens.(i*stepsz + wndsz) in
     Dense.Matrix.S.set y i j 1.
   done;
-=======
-  Owl_log.info "construct x (sliding) and y (one-hot) ...";
-  let x = Dense.Ndarray.S.slide ~step:1 ~window tokens in
-  let y = Dense.Ndarray.S.(one_hot (Nlp.Vocabulary.length vocab) tokens.${[[window;-1]]}) in
->>>>>>> a646cdb5
 
   Owl_log.info "chars:%i, symbols:%i, wndsz:%i, stepsz:%i"
     (String.length chars) (Nlp.Vocabulary.length vocab) window step;
