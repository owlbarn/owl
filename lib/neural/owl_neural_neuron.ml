--- conflicted
+++ resolved
@@ -1884,7 +1884,7 @@
       let _d = ref 0 in
       Array.iter (fun s1 ->
         Array.iteri (fun i d ->
-          if i <> l.axis then assert (d = s0.(i))
+          if (i + 1) <> l.axis then assert (d = s0.(i))
           else _d := !_d + d
         ) s1
       ) out_shapes;
@@ -1913,60 +1913,7 @@
       Printf.sprintf "    axis : %i\n" l.axis ^
       ""
 
-<<<<<<< HEAD
-(* definition of Concatenate neuron *)
-module Concatenate = struct
-
-  type neuron_typ = {
-    mutable axis      : int;
-    mutable in_shape  : int array;
-    mutable out_shape : int array;
-  }
-
-  let create axis = {
-    axis      = axis;
-    in_shape  = [||];
-    out_shape = [||];
-  }
-
-  let connect out_shapes l =
-    let s0 = out_shapes.(0) in
-    let _d = ref 0 in
-    Array.iter (fun s1 ->
-      Array.iteri (fun i d ->
-        if (i + 1) <> l.axis then assert (d = s0.(i))
-        else _d := !_d + d
-      ) s1
-    ) out_shapes;
-    l.in_shape <- Array.copy s0;
-    l.out_shape <- Array.copy s0;
-    l.in_shape.(l.axis) <- (-1);
-    l.out_shape.(l.axis) <- !_d
-
-  let run x l =
-    let n = Array.length x in
-    (* at least two inputs *)
-    assert (n > 1);
-    let acc = ref x.(0) in
-    for i = 1 to n - 1 do
-      acc := Maths.(concat l.axis !acc x.(i))
-    done;
-    !acc
-
-  let to_string l =
-    let in_str = Owl_utils.string_of_array (fun i ->
-      if i = -1 then "*" else string_of_int i
-    ) l.in_shape
-    in
-    let out_str = Owl_utils.string_of_array string_of_int l.out_shape in
-    Printf.sprintf "    Concatenate : in:[*,%s] out:[*,%s]\n" in_str out_str ^
-    Printf.sprintf "    axis : %i\n" l.axis ^
-    ""
-
-  let to_name () = "concatenate"
-=======
     let to_name () = "concatenate"
->>>>>>> 03e0f0b0
 
   end
 
