(*
 * OWL - an OCaml numerical library for scientific computing
 * Copyright (c) 2016-2017 Liang Wang <liang.wang@cl.cam.ac.uk>
 *)

(** Neural network: Neuron definitions *)

open Owl_types


(* Make functor starts *)

module Make
  (M : MatrixSig)
  (A : NdarraySig with type elt = M.elt and type arr = M.arr)
  = struct

  include Owl_algodiff_generic.Make (M) (A)


  (* module for initialising weight matrix *)
  module Init = struct

    type typ =
      | Uniform  of float * float
      | Gaussian of float * float
      | Standard
      | Tanh
      | GlorotNormal
      | GlorotUniform
      | LecunNormal
      | Custom   of (int array -> t)

    let calc_fans s =
      let _prod x = Array.fold_left (fun p q -> p * q) 1 x in
      let l = Array.length s in
      let fan_in, fan_out =
        (* for matrices *)
        if l = 2 then
          float_of_int s.(0), float_of_int s.(1)
        (* for convolution kernels 1d, 2d, 3d *)
        else if l > 2 && l < 6 then (
          let s' = Array.sub s 0 (l - 2) in
          let receptive = _prod s' in
          let i = s.(l - 2) * receptive |> float_of_int in
          let o = s.(l - 1) * receptive |> float_of_int in
          i, o
        )
        (* for no specific assumptions *)
        else (
          let i_o = _prod s |> float_of_int |> Pervasives.sqrt in
          i_o, i_o
        )
      in
      fan_in, fan_out

    let run t s x =
      let fan_in, fan_out = calc_fans s in
      let r0 = sqrt (1. /. fan_in) in
      let r1 = sqrt (6. /. (fan_in +. fan_out)) in
      let r2 = sqrt (2. /. (fan_in +. fan_out)) in
      match x with
      | Mat _ -> (
          let m, n = s.(0), s.(1) in
          match t with
          | Uniform (a, b)       -> Mat.(add (uniform ~scale:(b-.a) m n) (F a))
          | Gaussian (mu, sigma) -> Mat.(add (gaussian ~sigma m n) (F mu))
          | Standard             -> Mat.(add (uniform ~scale:(2.*.r0) m n) (F (-.r0)))
          | Tanh                 -> Mat.(add (uniform ~scale:(2.*.r1) m n) (F (-.r1)))
          | GlorotUniform        -> Mat.(add (uniform ~scale:(2.*.r1) m n) (F (-.r1)))
          | GlorotNormal         -> Mat.(gaussian ~sigma:r2 m n)
          | LecunNormal          -> Mat.(gaussian ~sigma:r0 m n)
          | Custom f             -> f s
        )
      | Arr _ -> (
          match t with
          | Uniform (a, b)       -> Arr.(add (uniform ~scale:(b-.a) s) (F a))
          | Gaussian (mu, sigma) -> Arr.(add (gaussian ~sigma s) (F mu))
          | Standard             -> Arr.(add (uniform ~scale:(2.*.r0) s) (F (-.r0)))
          | Tanh                 -> Arr.(add (uniform ~scale:(2.*.r1) s) (F (-.r1)))
          | GlorotUniform        -> Arr.(add (uniform ~scale:(2.*.r1) s) (F (-.r1)))
          | GlorotNormal         -> Arr.(gaussian ~sigma:r2 s)
          | LecunNormal          -> Arr.(gaussian ~sigma:r0 s)
          | Custom f             -> f s
        )
      | _     -> failwith "Owl_neural:init:run"

    let to_string = function
      | Uniform (a, b)  -> Printf.sprintf "uniform (%g, %g)" a b
      | Gaussian (a, b) -> Printf.sprintf "gaussian (%g, %g)" a b
      | Standard        -> Printf.sprintf "standard"
      | Tanh            -> Printf.sprintf "tanh"
      | GlorotUniform   -> Printf.sprintf "glorot_uniform"
      | GlorotNormal    -> Printf.sprintf "glorot_normal"
      | LecunNormal     -> Printf.sprintf "lecun_normal"
      | Custom _        -> Printf.sprintf "customise"

    let to_name () = "init"

  end


  (* definition of Input neuron *)
  module Input = struct

    type neuron_typ = {
      mutable in_shape  : int array;
      mutable out_shape : int array;
    }

    let create inputs = {
      in_shape  = Array.copy inputs;
      out_shape = Array.copy inputs;
    }

    let copy l = create l.in_shape

    let run x l =
      (* check the input shape, a bit overhead but worth it *)
      let check_shape = function
        | Arr _ -> (
            let in_shape = Arr.shape x in
            let in_shape = Array.(sub in_shape 1 (length in_shape - 1)) in
            assert (in_shape = l.in_shape)
          )
        | Mat _ -> assert (Mat.col_num x = l.in_shape.(0))
        | _     -> failwith "Owl_neural:Input:run:check_shape"
      in
      check_shape x; x

    let to_string l =
      let in_str = Owl_utils.string_of_array string_of_int l.in_shape in
      Printf.sprintf "    Input : in/out:[*,%s]\n" in_str

    let to_name () = "input"

  end


  (* module for various activation functions *)
  module Activation = struct

    type typ =
      | Elu                 (* Exponential linear unit *)
      | Relu                (* Rectified linear unit *)
      | Sigmoid             (* Element-wise sigmoid *)
      | HardSigmoid         (* Linear approximation of sigmoid *)
      | Softmax             (* Element-wise softmax *)
      | Softplus            (* Element-wise softplus *)
      | Softsign            (* Element-wise softsign *)
      | Tanh                (* Element-wise tanh *)
      | Relu6               (* Element-wise relu6 *)
      | LeakyRelu of float  (* Leaky version of a Rectified Linear Unit *)
      | TRelu of float      (* Thresholded Rectified Linear Unit *)
      | Custom of (t -> t)  (* Element-wise customised activation *)
      | None                (* None activation *)

    type neuron_typ = {
      mutable activation : typ;
      mutable in_shape   : int array;
      mutable out_shape  : int array;
    }

    let create activation = {
      activation;
      in_shape  = [||];
      out_shape = [||];
    }

    let connect out_shape l =
      l.in_shape <- Array.copy out_shape;
      l.out_shape <- Array.copy out_shape

    let run_activation x activation =
      match activation with
      | Elu         -> Maths.((relu x) + (x |> neg |> relu |> neg |> exp) - F 1.)
      | Relu        -> Maths.relu x
      | Sigmoid     -> Maths.sigmoid x
      | HardSigmoid -> Maths.(max2 (F 0.) (min2 (F 1.) ((F 0.2) * x + (F 0.5))))
      | Softmax     -> Mat.map_by_row Maths.softmax x  (* FIXME: this probably needs to be fixed *)
      | Softplus    -> Maths.softplus x
      | Softsign    -> Maths.softsign x
      | Tanh        -> Maths.tanh x
      | Relu6       -> Maths.(min2 (relu x) (F 6.))
      | LeakyRelu a -> Maths.((relu x) - (F a) * (x |> neg |> relu))
      | TRelu a     -> Maths.(relu (x - F a))
      | Custom f    -> f x
      | None        -> x

    let copy l = create l.activation

    let run x l = run_activation x l.activation

    let activation_to_string = function
      | Elu         -> Printf.sprintf "%s" "elu"
      | Relu        -> Printf.sprintf "%s" "relu"
      | Sigmoid     -> Printf.sprintf "%s" "sigmoid"
      | HardSigmoid -> Printf.sprintf "%s" "hard_sigmoid"
      | Softmax     -> Printf.sprintf "%s" "softmax"
      | Softplus    -> Printf.sprintf "%s" "softplus"
      | Softsign    -> Printf.sprintf "%s" "softsign"
      | Tanh        -> Printf.sprintf "%s" "tanh"
      | Relu6       -> Printf.sprintf "%s" "relu6"
      | LeakyRelu a -> Printf.sprintf "%s %g" "leaky_relu" a
      | TRelu a     -> Printf.sprintf "%s %g" "threshold_relu" a
      | Custom _    -> Printf.sprintf "%s" "customise"
      | None        -> Printf.sprintf "%s" "none"

    let to_string l =
      let in_str = Owl_utils.string_of_array string_of_int l.in_shape in
      let act_str = activation_to_string l.activation in
      Printf.sprintf "    Activation : %s in/out:[*,%s]\n" act_str in_str ^
      ""

    let to_name () = "activation"

  end


  (* definition of linear neuron *)
  module Linear = struct

    type neuron_typ = {
      mutable w         : t;
      mutable b         : t;
      mutable init_typ  : Init.typ;
      mutable in_shape  : int array;
      mutable out_shape : int array;
    }

    let create ?inputs o init_typ =
      let in_shape = match inputs with
        | Some i -> [|i|]
        | None   -> [|0|]
      in
      {
        w         = Mat.empty 0 0;
        b         = Mat.empty 0 0;
        init_typ  = init_typ;
        in_shape  = in_shape;
        out_shape = [|o|];
      }

    let connect out_shape l =
      assert Array.(length out_shape = length l.in_shape);
      l.in_shape.(0) <- out_shape.(0)

    let init l =
      let m = l.in_shape.(0) in
      let n = l.out_shape.(0) in
      l.w <- Init.run l.init_typ [|m; n|] l.w;
      l.b <- Mat.zeros 1 n

    let reset l =
      Mat.reset l.w;
      Mat.reset l.b

    let mktag t l =
      l.w <- make_reverse l.w t;
      l.b <- make_reverse l.b t

    let mkpar l = [|l.w; l.b|]

    let mkpri l = [|primal l.w; primal l.b|]

    let mkadj l = [|adjval l.w; adjval l.b|]

    let update l u =
      l.w <- u.(0) |> primal';
      l.b <- u.(1) |> primal'

    let copy l =
      let l' = create l.out_shape.(0) l.init_typ in
      mkpri l |> Array.map clone_primal' |> update l';
      l'

    let run x l = Maths.((x *@ l.w) + l.b)

    let to_string l =
      let wm, wn = l.in_shape.(0), l.out_shape.(0) in
      let bm, bn = 1, l.out_shape.(0) in
      Printf.sprintf "    Linear : matrix in:(*,%i) out:(*,%i) \n" l.in_shape.(0) l.out_shape.(0) ^
      Printf.sprintf "    init   : %s\n" (Init.to_string l.init_typ) ^
      Printf.sprintf "    params : %i\n" (wm * wn + bn) ^
      Printf.sprintf "    w      : %i x %i\n" wm wn ^
      Printf.sprintf "    b      : %i x %i\n" bm bn ^
      ""

    let to_name () = "linear"

  end


  (* definition of linear no bias neuron *)
  module LinearNoBias = struct

    type neuron_typ = {
      mutable w         : t;
      mutable init_typ  : Init.typ;
      mutable in_shape  : int array;
      mutable out_shape : int array;
    }

    let create ?inputs o init_typ =
      let in_shape = match inputs with
        | Some i -> [|i|]
        | None   -> [|0|]
      in
      {
        w         = Mat.empty 0 0;
        init_typ  = init_typ;
        in_shape  = in_shape;
        out_shape = [|o|];
      }

    let connect out_shape l =
      assert Array.(length out_shape = length l.in_shape);
      l.in_shape.(0) <- out_shape.(0)

    let init l =
      let m = l.in_shape.(0) in
      let n = l.out_shape.(0) in
      l.w <- Init.run l.init_typ [|m;n|] l.w

    let reset l = Mat.reset l.w

    let mktag t l = l.w <- make_reverse l.w t

    let mkpar l = [|l.w|]

    let mkpri l = [|primal l.w|]

    let mkadj l = [|adjval l.w|]

    let update l u = l.w <- u.(0) |> primal'

    let copy l =
      let l' = create l.out_shape.(0) l.init_typ in
      mkpri l |> Array.map clone_primal' |> update l';
      l'

    let run x l = Maths.(x *@ l.w)

    let to_string l =
      let wm, wn = l.in_shape.(0), l.out_shape.(0) in
      Printf.sprintf "    LinearNoBias : matrix in:(*,%i) out:(*,%i) \n" l.in_shape.(0) l.out_shape.(0) ^
      Printf.sprintf "    init         : %s\n" (Init.to_string l.init_typ) ^
      Printf.sprintf "    params       : %i\n" (wm * wn) ^
      Printf.sprintf "    w            : %i x %i\n" wm wn ^
      ""

    let to_name () = "linearnobias"

  end


  (* definition of recurrent neuron *)
  module Recurrent = struct

    type neuron_typ = {
      mutable whh       : t;
      mutable wxh       : t;
      mutable why       : t;
      mutable bh        : t;
      mutable by        : t;
      mutable h         : t;
      mutable hiddens   : int;
      mutable act       : Activation.typ;
      mutable init_typ  : Init.typ;
      mutable in_shape  : int array;
      mutable out_shape : int array;
    }

    let create ?time_steps ?inputs hiddens o act init_typ =
      let i = match inputs with Some i -> i | None -> 0 in
      let t = match time_steps with Some i -> i | None -> 0 in
      let h = hiddens in
      {
        whh       = Mat.empty h h;
        wxh       = Mat.empty 0 h;
        why       = Mat.empty h o;
        bh        = Mat.empty 1 h;
        by        = Mat.empty 1 o;
        h         = Mat.empty 0 h;
        hiddens   = hiddens;
        act       = act;
        init_typ  = init_typ;
        in_shape  = [|t;i|];
        out_shape = [|o|];
      }

    let connect out_shape l =
      assert Array.(length out_shape = length l.in_shape);
      l.in_shape.(0) <- out_shape.(0);
      l.in_shape.(1) <- out_shape.(1)

    let init l =
      let i = l.in_shape.(1) in
      let o = l.out_shape.(0) in
      let h = l.hiddens in
      l.whh <- Init.run l.init_typ [|h;h|] l.whh;
      l.wxh <- Init.run l.init_typ [|i;h|] l.wxh;
      l.why <- Init.run l.init_typ [|h;o|] l.why;
      l.bh  <- Mat.zeros 1 h;
      l.by  <- Mat.zeros 1 o

    let reset l =
      Mat.reset l.whh;
      Mat.reset l.wxh;
      Mat.reset l.why;
      Mat.reset l.bh;
      Mat.reset l.by

    let mktag t l =
      l.whh <- make_reverse l.whh t;
      l.wxh <- make_reverse l.wxh t;
      l.why <- make_reverse l.why t;
      l.bh  <- make_reverse l.bh t;
      l.by  <- make_reverse l.by t

    let mkpar l = [|
      l.whh;
      l.wxh;
      l.why;
      l.bh;
      l.by;
    |]

    let mkpri l = [|
      primal l.whh;
      primal l.wxh;
      primal l.why;
      primal l.bh;
      primal l.by;
    |]

    let mkadj l = [|
      adjval l.whh;
      adjval l.wxh;
      adjval l.why;
      adjval l.bh;
      adjval l.by;
    |]

    let update l u =
      l.whh <- u.(0) |> primal';
      l.wxh <- u.(1) |> primal';
      l.why <- u.(2) |> primal';
      l.bh  <- u.(3) |> primal';
      l.by  <- u.(4) |> primal'

    let copy l =
      let l' = create l.hiddens l.out_shape.(0) l.act l.init_typ in
      mkpri l |> Array.map clone_primal' |> update l';
      l'

    let run x l =
      let s = shape x in
      l.h <- Mat.zeros s.(0) l.hiddens;
      let act x = Activation.run_activation x l.act in
      for i = 0 to l.in_shape.(0) - 1 do
        let t = Maths.get_slice [R[];R[i];R[]] x in
        let t = Maths.(reshape t [|s.(0);s.(2)|] |> arr_to_mat) in
        (* recurrent logic, calculate the hidden state *)
        l.h <- act Maths.((l.h *@ l.whh) + (t *@ l.wxh) + l.bh);
      done;
      Maths.((l.h *@ l.why) + l.by)

    let to_string l =
      let t = l.in_shape.(0) in
      let i = l.in_shape.(1) in
      let o = l.out_shape.(0) in
      let h = l.hiddens in
      Printf.sprintf "    Recurrent : matrix in:(*,%i,%i) out:(*,%i) \n" t i o ^
      Printf.sprintf "    init      : %s\n" (Init.to_string l.init_typ) ^
      Printf.sprintf "    params    : %i\n" (h*h + i*h + h*o + h + o) ^
      Printf.sprintf "    whh       : %i x %i\n" h h ^
      Printf.sprintf "    wxh       : %i x %i\n" i h ^
      Printf.sprintf "    why       : %i x %i\n" h o ^
      Printf.sprintf "    bh        : %i x %i\n" 1 h ^
      Printf.sprintf "    by        : %i x %i\n" 1 o ^
      Printf.sprintf "    act       : %s\n" (Activation.activation_to_string l.act)

    let to_name () = "recurrent"

  end


  (* definition of LSTM neuron *)
  module LSTM = struct

    type neuron_typ = {
      mutable wxi       : t;
      mutable whi       : t;
      mutable wxc       : t;
      mutable whc       : t;
      mutable wxf       : t;
      mutable whf       : t;
      mutable wxo       : t;
      mutable who       : t;
      mutable bi        : t;
      mutable bc        : t;
      mutable bf        : t;
      mutable bo        : t;
      mutable c         : t;
      mutable h         : t;
      mutable init_typ  : Init.typ;
      mutable in_shape  : int array;
      mutable out_shape : int array;
    }

    let create ?time_steps ?inputs o init_typ  =
      let i = match inputs with Some i -> i | None -> 0 in
      let t = match time_steps with Some i -> i | None -> 0 in
      {
        wxi = Mat.empty 0 o;
        whi = Mat.empty o o;
        wxc = Mat.empty 0 o;
        whc = Mat.empty o o;
        wxf = Mat.empty 0 o;
        whf = Mat.empty o o;
        wxo = Mat.empty 0 o;
        who = Mat.empty o o;
        bi  = Mat.empty 1 o;
        bc  = Mat.empty 1 o;
        bf  = Mat.empty 1 o;
        bo  = Mat.empty 1 o;
        c   = Mat.empty 0 o;
        h   = Mat.empty 0 o;
        init_typ  = init_typ;
        in_shape  = [|t;i|];
        out_shape = [|o|];
      }

    let connect out_shape l =
      assert Array.(length out_shape = length l.in_shape);
      l.in_shape.(0) <- out_shape.(0);
      l.in_shape.(1) <- out_shape.(1)

    let init l =
      let i = l.in_shape.(1) in
      let o = l.out_shape.(0) in
      l.wxi <- Init.run l.init_typ [|i;o|] l.wxi;
      l.whi <- Init.run l.init_typ [|o;o|] l.whi;
      l.wxc <- Init.run l.init_typ [|i;o|] l.wxc;
      l.whc <- Init.run l.init_typ [|o;o|] l.whc;
      l.wxf <- Init.run l.init_typ [|i;o|] l.wxf;
      l.whf <- Init.run l.init_typ [|o;o|] l.whf;
      l.wxo <- Init.run l.init_typ [|i;o|] l.wxo;
      l.who <- Init.run l.init_typ [|o;o|] l.who;
      l.bi  <- Mat.zeros 1 o;
      l.bc  <- Mat.zeros 1 o;
      l.bf  <- Mat.zeros 1 o;
      l.bo  <- Mat.zeros 1 o

    let reset l =
      Mat.reset l.wxi;
      Mat.reset l.whi;
      Mat.reset l.wxc;
      Mat.reset l.whc;
      Mat.reset l.wxf;
      Mat.reset l.whf;
      Mat.reset l.wxo;
      Mat.reset l.who;
      Mat.reset l.bi;
      Mat.reset l.bc;
      Mat.reset l.bf;
      Mat.reset l.bo

    let mktag t l =
      l.wxi <- make_reverse l.wxi t;
      l.whi <- make_reverse l.whi t;
      l.wxc <- make_reverse l.wxc t;
      l.whc <- make_reverse l.whc t;
      l.wxf <- make_reverse l.wxf t;
      l.whf <- make_reverse l.whf t;
      l.wxo <- make_reverse l.wxo t;
      l.who <- make_reverse l.who t;
      l.bi  <- make_reverse l.bi t;
      l.bc  <- make_reverse l.bc t;
      l.bf  <- make_reverse l.bf t;
      l.bo  <- make_reverse l.bo t

    let mkpar l = [|
      l.wxi;
      l.whi;
      l.wxc;
      l.whc;
      l.wxf;
      l.whf;
      l.wxo;
      l.who;
      l.bi;
      l.bc;
      l.bf;
      l.bo;
    |]

    let mkpri l = [|
      primal l.wxi;
      primal l.whi;
      primal l.wxc;
      primal l.whc;
      primal l.wxf;
      primal l.whf;
      primal l.wxo;
      primal l.who;
      primal l.bi;
      primal l.bc;
      primal l.bf;
      primal l.bo;
    |]

    let mkadj l = [|
      adjval l.wxi;
      adjval l.whi;
      adjval l.wxc;
      adjval l.whc;
      adjval l.wxf;
      adjval l.whf;
      adjval l.wxo;
      adjval l.who;
      adjval l.bi;
      adjval l.bc;
      adjval l.bf;
      adjval l.bo;
    |]

    let update l u =
      l.wxi <- u.(0)  |> primal';
      l.whi <- u.(1)  |> primal';
      l.wxc <- u.(2)  |> primal';
      l.whc <- u.(3)  |> primal';
      l.wxf <- u.(4)  |> primal';
      l.whf <- u.(5)  |> primal';
      l.wxo <- u.(6)  |> primal';
      l.who <- u.(7)  |> primal';
      l.bi  <- u.(8)  |> primal';
      l.bc  <- u.(9)  |> primal';
      l.bf  <- u.(10) |> primal';
      l.bo  <- u.(11) |> primal'

    let copy l =
      let l' = create l.out_shape.(0) l.init_typ in
      mkpri l |> Array.map clone_primal' |> update l';
      l'

    let run x l =
      let s = shape x in
      l.h <- Mat.zeros s.(0) l.out_shape.(0);
      l.c <- Mat.zeros s.(0) l.out_shape.(0);
      for i = 0 to l.in_shape.(0) - 1 do
        let t = Maths.get_slice [R[];R[i];R[]] x in
        let t = Maths.(reshape t [|s.(0);s.(2)|] |> arr_to_mat) in
        (* lstm logic, calculate the output *)
        let i  = Maths.(((t *@ l.wxi) + (l.h *@ l.whi) + l.bi) |> sigmoid) in
        let c' = Maths.(((t *@ l.wxc) + (l.h *@ l.whc) + l.bc) |> tanh) in
        let f  = Maths.(((t *@ l.wxf) + (l.h *@ l.whf) + l.bf) |> sigmoid) in
        l.c <- Maths.((i * c') + (f * l.c));
        let o  = Maths.(((t *@ l.wxo) + (l.h *@ l.who) + l.bo) |> sigmoid) in
        l.h <- Maths.(o * (tanh l.c))
      done;
      l.h

    let to_string l =
      let t = l.in_shape.(0) in
      let i = l.in_shape.(1) in
      let o = l.out_shape.(0) in
      Printf.sprintf "    LSTM   : in:(*,%i,%i) out:(*,%i) \n" i t o ^
      Printf.sprintf "    init   : %s\n" (Init.to_string l.init_typ) ^
      Printf.sprintf "    params : %i\n" (i*o + o*o + i*o + o*o + i*o + o*o + i*o + o*o + o + o + o + o) ^
      Printf.sprintf "    wxi    : %i x %i\n" i o ^
      Printf.sprintf "    whi    : %i x %i\n" o o ^
      Printf.sprintf "    wxc    : %i x %i\n" i o ^
      Printf.sprintf "    whc    : %i x %i\n" o o ^
      Printf.sprintf "    wxf    : %i x %i\n" i o ^
      Printf.sprintf "    whf    : %i x %i\n" o o ^
      Printf.sprintf "    wxo    : %i x %i\n" i o ^
      Printf.sprintf "    who    : %i x %i\n" o o ^
      Printf.sprintf "    bi     : %i x %i\n" 1 o ^
      Printf.sprintf "    bc     : %i x %i\n" 1 o ^
      Printf.sprintf "    bf     : %i x %i\n" 1 o ^
      Printf.sprintf "    bo     : %i x %i\n" 1 o ^
      ""

    let to_name () = "lstm"

  end


  (* definition of Gated Recurrent Unit *)
  module GRU = struct

    type neuron_typ = {
      mutable wxz       : t;
      mutable whz       : t;
      mutable wxr       : t;
      mutable whr       : t;
      mutable wxh       : t;
      mutable whh       : t;
      mutable bz        : t;
      mutable br        : t;
      mutable bh        : t;
      mutable h         : t;
      mutable init_typ  : Init.typ;
      mutable in_shape  : int array;
      mutable out_shape : int array;
    }

    let create ?time_steps ?inputs o init_typ =
      let i = match inputs with Some i -> i | None -> 0 in
      let t = match time_steps with Some i -> i | None -> 0 in
      {
        wxz = Mat.empty 0 o;
        whz = Mat.empty o o;
        wxr = Mat.empty 0 o;
        whr = Mat.empty o o;
        wxh = Mat.empty 0 o;
        whh = Mat.empty o o;
        bz  = Mat.empty 1 o;
        br  = Mat.empty 1 o;
        bh  = Mat.empty 1 o;
        h   = Mat.empty 0 o;
        init_typ  = init_typ;
        in_shape  = [|t;i|];
        out_shape = [|o|];
      }

    let connect out_shape l =
      assert Array.(length out_shape = length l.in_shape);
      l.in_shape.(0) <- out_shape.(0);
      l.in_shape.(1) <- out_shape.(1)

    let init l =
      let i = l.in_shape.(1) in
      let o = l.out_shape.(0) in
      l.wxz <- Init.run l.init_typ [|i;o|] l.wxz;
      l.whz <- Init.run l.init_typ [|o;o|] l.whz;
      l.wxr <- Init.run l.init_typ [|i;o|] l.wxr;
      l.whr <- Init.run l.init_typ [|o;o|] l.whr;
      l.wxh <- Init.run l.init_typ [|i;o|] l.wxh;
      l.whh <- Init.run l.init_typ [|o;o|] l.whh;
      l.bz  <- Mat.zeros 1 o;
      l.br  <- Mat.zeros 1 o;
      l.bh  <- Mat.zeros 1 o

    let reset l =
      Mat.reset l.wxz;
      Mat.reset l.whz;
      Mat.reset l.wxr;
      Mat.reset l.whr;
      Mat.reset l.wxh;
      Mat.reset l.whh;
      Mat.reset l.bz;
      Mat.reset l.br;
      Mat.reset l.bh

    let mktag t l =
      l.wxz <- make_reverse l.wxz t;
      l.whz <- make_reverse l.whz t;
      l.wxr <- make_reverse l.wxr t;
      l.whr <- make_reverse l.whr t;
      l.wxh <- make_reverse l.wxh t;
      l.whh <- make_reverse l.whh t;
      l.bz  <- make_reverse l.bz t;
      l.br  <- make_reverse l.br t;
      l.bh  <- make_reverse l.bh t

    let mkpar l = [|
      l.wxz;
      l.whz;
      l.wxr;
      l.whr;
      l.wxh;
      l.whh;
      l.bz;
      l.br;
      l.bh;
    |]

    let mkpri l = [|
      primal l.wxz;
      primal l.whz;
      primal l.wxr;
      primal l.whr;
      primal l.wxh;
      primal l.whh;
      primal l.bz;
      primal l.br;
      primal l.bh;
    |]

    let mkadj l = [|
      adjval l.wxz;
      adjval l.whz;
      adjval l.wxr;
      adjval l.whr;
      adjval l.wxh;
      adjval l.whh;
      adjval l.bz;
      adjval l.br;
      adjval l.bh;
    |]

    let update l u =
      l.wxz <- u.(0) |> primal';
      l.whz <- u.(1) |> primal';
      l.wxr <- u.(2) |> primal';
      l.whr <- u.(3) |> primal';
      l.wxh <- u.(4) |> primal';
      l.whh <- u.(5) |> primal';
      l.bz  <- u.(6) |> primal';
      l.br  <- u.(7) |> primal';
      l.bh  <- u.(8) |> primal'

    let copy l =
      let l' = create l.out_shape.(0) l.init_typ in
      mkpri l |> Array.map clone_primal' |> update l';
      l'

    let run x l =
      let s = shape x in
      l.h <- Mat.zeros s.(0) l.out_shape.(0);
      for i = 0 to l.in_shape.(0) - 1 do
        let t = Maths.get_slice [R[];R[i];R[]] x in
        let t = Maths.(reshape t [|s.(0);s.(2)|] |> arr_to_mat) in
        (* gru logic, calculate the output *)
        let z  = Maths.(((t *@ l.wxz) + (l.h *@ l.whz) + l.bz) |> sigmoid) in
        let r  = Maths.(((t *@ l.wxr) + (l.h *@ l.whr) + l.br) |> sigmoid) in
        let h' = Maths.(((t *@ l.wxh) + ((l.h * r) *@ l.whh))  |> tanh) in
        l.h <- Maths.((F 1. - z) * h' + (z * l.h));
      done;
      l.h

    let to_string l =
      let t = l.in_shape.(0) in
      let i = l.in_shape.(1) in
      let o = l.out_shape.(0) in
      Printf.sprintf "    GRU    : matrix in:(*,%i,%i) out:(*,%i) \n" t i o ^
      Printf.sprintf "    init   : %s\n" (Init.to_string l.init_typ) ^
      Printf.sprintf "    params : %i\n" (i*o + o*o + i*o + o*o + i*o + o*o + o + o + o) ^
      Printf.sprintf "    wxz    : %i x %i\n" i o ^
      Printf.sprintf "    whz    : %i x %i\n" o o ^
      Printf.sprintf "    wxr    : %i x %i\n" i o ^
      Printf.sprintf "    whr    : %i x %i\n" o o ^
      Printf.sprintf "    wxh    : %i x %i\n" i o ^
      Printf.sprintf "    whh    : %i x %i\n" o o ^
      Printf.sprintf "    bz     : %i x %i\n" 1 o ^
      Printf.sprintf "    br     : %i x %i\n" 1 o ^
      Printf.sprintf "    bh     : %i x %i\n" 1 o ^
      ""

    let to_name () = "gru"

  end


  (* definition of Conv1D neuron *)
  module Conv1D = struct

    type neuron_typ = {
      mutable w         : t;
      mutable b         : t;
      mutable kernel    : int array;
      mutable stride    : int array;
      mutable padding   : padding;
      mutable init_typ  : Init.typ;
      mutable in_shape  : int array;
      mutable out_shape : int array;
    }

    let create ?inputs padding kernel stride init_typ =
      let h, i, o = kernel.(0), kernel.(1), kernel.(2) in
      let in_shape = match inputs with
        | Some a -> assert (i = a.(1)); a
        | None   -> [|0;i|]
      in
      {
        w         = Arr.empty [|h;i;o|];
        b         = Arr.empty [|o|];
        kernel    = kernel;
        stride    = stride;
        padding   = padding;
        init_typ  = init_typ;
        in_shape  = in_shape;
        out_shape = [|0;o|];
      }

    let connect out_shape l =
      assert Array.(length out_shape = length l.in_shape);
      assert (out_shape.(1) = l.in_shape.(1));
      l.in_shape.(0) <- out_shape.(0);
      let out_cols =
        Owl_dense_ndarray_generic.calc_conv1d_output_shape
        l.padding l.in_shape.(0) l.kernel.(0) l.stride.(0)
      in
      l.out_shape.(0) <- out_cols

    let init l =
      l.w <- Maths.((Arr.(uniform (shape l.w)) - (F 0.5)) / (F 1000.));
      l.b <- Arr.(zeros (shape l.b))

    let reset l =
      Arr.reset l.w;
      Arr.reset l.b

    let mktag t l =
      l.w <- make_reverse l.w t;
      l.b <- make_reverse l.b t

    let mkpar l = [|l.w; l.b|]

    let mkpri l = [|primal l.w; primal l.b|]

    let mkadj l = [|adjval l.w; adjval l.b|]

    let update l u =
      l.w <- u.(0) |> primal';
      l.b <- u.(1) |> primal'

    let copy l =
      let l' = create l.padding l.kernel l.stride l.init_typ in
      mkpri l |> Array.map clone_primal' |> update l';
      l'

    let run x l = Maths.((conv1d ~padding:l.padding x l.w l.stride) + l.b)

    let to_string l =
      let ws = Arr.shape l.w in
      let bn = Arr.shape l.b in
      let in_str = Owl_utils.string_of_array string_of_int l.in_shape in
      let out_str = Owl_utils.string_of_array string_of_int l.out_shape in
      Printf.sprintf "    Conv1D : tensor in:[*;%s] out:[*,%s]\n" in_str out_str ^
      Printf.sprintf "    init   : %s\n" (Init.to_string l.init_typ) ^
      Printf.sprintf "    params : %i\n" (ws.(0)*ws.(1)*ws.(2) + bn.(0)) ^
      Printf.sprintf "    kernel : %i x %i x %i\n" ws.(0) ws.(1) ws.(2) ^
      Printf.sprintf "    b      : %i\n" bn.(0) ^
      Printf.sprintf "    stride : [%i]\n" l.stride.(0) ^
      ""

    let to_name () = "conv1d"

  end


  (* definition of Conv2D neuron *)
  module Conv2D = struct

    type neuron_typ = {
      mutable w         : t;
      mutable b         : t;
      mutable kernel    : int array;
      mutable stride    : int array;
      mutable padding   : padding;
      mutable init_typ  : Init.typ;
      mutable in_shape  : int array;
      mutable out_shape : int array;
    }

    let create ?inputs padding kernel stride init_typ =
      let w, h, i, o = kernel.(0), kernel.(1), kernel.(2), kernel.(3) in
      let in_shape = match inputs with
        | Some a -> assert (i = a.(2)); a
        | None   -> [|0;0;i|]
      in
      {
        w         = Arr.empty [|w;h;i;o|];
        b         = Arr.empty [|o|];
        kernel    = kernel;
        stride    = stride;
        padding   = padding;
        init_typ  = init_typ;
        in_shape  = in_shape;
        out_shape = [|0;0;o|];
      }

    let connect out_shape l =
      assert Array.(length out_shape = length l.in_shape);
      assert (out_shape.(2) = l.in_shape.(2));
      l.in_shape.(0) <- out_shape.(0);
      l.in_shape.(1) <- out_shape.(1);
      let out_cols, out_rows =
        Owl_dense_ndarray_generic.calc_conv2d_output_shape
        l.padding l.in_shape.(0) l.in_shape.(1) l.kernel.(0) l.kernel.(1)
        l.stride.(0) l.stride.(1)
      in
      l.out_shape.(0) <- out_cols;
      l.out_shape.(1) <- out_rows

    let init l =
      l.w <- Init.run l.init_typ l.kernel l.w;
      l.b <- Arr.(zeros (shape l.b))

    let reset l =
      Arr.reset l.w;
      Arr.reset l.b

    let mktag t l =
      l.w <- make_reverse l.w t;
      l.b <- make_reverse l.b t

    let mkpar l = [|l.w; l.b|]

    let mkpri l = [|primal l.w; primal l.b|]

    let mkadj l = [|adjval l.w; adjval l.b|]

    let update l u =
      l.w <- u.(0) |> primal';
      l.b <- u.(1) |> primal'

    let copy l =
      let l' = create l.padding l.kernel l.stride l.init_typ in
      mkpri l |> Array.map clone_primal' |> update l';
      l'

    let run x l = Maths.((conv2d ~padding:l.padding x l.w l.stride) + l.b)

    let to_string l =
      let ws = Arr.shape l.w in
      let bn = Arr.shape l.b in
      let in_str = Owl_utils.string_of_array string_of_int l.in_shape in
      let out_str = Owl_utils.string_of_array string_of_int l.out_shape in
      Printf.sprintf "    Conv2D : tensor in:[*;%s] out:[*,%s]\n" in_str out_str ^
      Printf.sprintf "    init   : %s\n" (Init.to_string l.init_typ) ^
      Printf.sprintf "    params : %i\n" (ws.(0)*ws.(1)*ws.(2)*ws.(3) + bn.(0)) ^
      Printf.sprintf "    kernel : %i x %i x %i x %i\n" ws.(0) ws.(1) ws.(2) ws.(3) ^
      Printf.sprintf "    b      : %i\n" bn.(0) ^
      Printf.sprintf "    stride : [%i; %i]\n" l.stride.(0) l.stride.(1) ^
      ""

    let to_name () = "conv2d"

  end


  (* definition of Conv3D neuron *)
  module Conv3D = struct

    type neuron_typ = {
      mutable w         : t;
      mutable b         : t;
      mutable kernel    : int array;
      mutable stride    : int array;
      mutable padding   : padding;
      mutable init_typ  : Init.typ;
      mutable in_shape  : int array;
      mutable out_shape : int array;
    }

    let create ?inputs padding kernel stride init_typ =
      let w, h, d, i, o = kernel.(0), kernel.(1), kernel.(2), kernel.(3), kernel.(4) in
      let in_shape = match inputs with
        | Some a -> assert (i = a.(3)); a
        | None   -> [|0;0;0;i|]
      in
      {
        w         = Arr.empty [|w;h;d;i;o|];
        b         = Arr.empty [|o|];
        kernel    = kernel;
        stride    = stride;
        padding   = padding;
        init_typ  = init_typ;
        in_shape  = in_shape;
        out_shape = [|0;0;0;o|];
      }

    let connect out_shape l =
      assert Array.(length out_shape = length l.in_shape);
      assert (out_shape.(3) = l.in_shape.(3));
      l.in_shape.(0) <- out_shape.(0);
      l.in_shape.(1) <- out_shape.(1);
      l.in_shape.(2) <- out_shape.(2);
      let out_cols, out_rows, out_dpts =
        Owl_dense_ndarray_generic.calc_conv3d_output_shape
        l.padding l.in_shape.(0) l.in_shape.(1) l.in_shape.(2)
        l.kernel.(0) l.kernel.(1) l.kernel.(2)
        l.stride.(0) l.stride.(1) l.stride.(2)
      in
      l.out_shape.(0) <- out_cols;
      l.out_shape.(1) <- out_rows;
      l.out_shape.(2) <- out_dpts

    let init l =
      l.w <- Maths.((Arr.(uniform (shape l.w)) - (F 0.5)) / (F 1000.));
      l.b <- Arr.(zeros (shape l.b))

    let reset l =
      Arr.reset l.w;
      Arr.reset l.b

    let mktag t l =
      l.w <- make_reverse l.w t;
      l.b <- make_reverse l.b t

    let mkpar l = [|l.w; l.b|]

    let mkpri l = [|primal l.w; primal l.b|]

    let mkadj l = [|adjval l.w; adjval l.b|]

    let update l u =
      l.w <- u.(0) |> primal';
      l.b <- u.(1) |> primal'

    let copy l =
      let l' = create l.padding l.kernel l.stride l.init_typ in
      mkpri l |> Array.map clone_primal' |> update l';
      l'

    let run x l = Maths.((conv3d ~padding:l.padding x l.w l.stride) + l.b)

    let to_string l =
      let ws = Arr.shape l.w in
      let bn = Arr.shape l.b in
      let in_str = Owl_utils.string_of_array string_of_int l.in_shape in
      let out_str = Owl_utils.string_of_array string_of_int l.out_shape in
      Printf.sprintf "    Conv3D : tensor in:[*;%s] out:[*,%s]\n" in_str out_str ^
      Printf.sprintf "    init   : %s\n" (Init.to_string l.init_typ) ^
      Printf.sprintf "    params : %i\n" (ws.(0)*ws.(1)*ws.(2)*ws.(3)*ws.(4) + bn.(0)) ^
      Printf.sprintf "    kernel : %i x %i x %i x %i x %i\n" ws.(0) ws.(1) ws.(2) ws.(3)  ws.(4) ^
      Printf.sprintf "    b      : %i\n" bn.(0) ^
      Printf.sprintf "    stride : [%i; %i; %i]\n" l.stride.(0) l.stride.(1) l.stride.(2) ^
      ""

    let to_name () = "conv3d"

  end


  (* definition of FullyConnected neuron *)
  module FullyConnected = struct

    type neuron_typ = {
      mutable w         : t;
      mutable b         : t;
      mutable init_typ  : Init.typ;
      mutable in_shape  : int array;
      mutable out_shape : int array;
    }

    let create ?inputs o init_typ =
      let in_shape = match inputs with
        | Some i -> [|i|]
        | None   -> [|0|]
      in
      {
        w         = Mat.empty 0 o;
        b         = Mat.empty 1 o;
        init_typ  = init_typ;
        in_shape  = in_shape;
        out_shape = [|o|];
      }

    let connect out_shape l =
      assert (Array.length out_shape > 0);
      l.in_shape <- Array.copy out_shape

    let init l =
      let m = Array.fold_left (fun a b -> a * b) 1 l.in_shape in
      let n = l.out_shape.(0) in
      l.w <- Init.run l.init_typ [|m;n|] l.w;
      l.b <- Mat.zeros 1 n

    let reset l =
      Mat.reset l.w;
      Mat.reset l.b

    let mktag t l =
      l.w <- make_reverse l.w t;
      l.b <- make_reverse l.b t

    let mkpar l = [|l.w; l.b|]

    let mkpri l = [|primal l.w; primal l.b|]

    let mkadj l = [|adjval l.w; adjval l.b|]

    let update l u =
      l.w <- u.(0) |> primal';
      l.b <- u.(1) |> primal'

    let copy l =
      let l' = create l.out_shape.(0) l.init_typ in
      mkpri l |> Array.map clone_primal' |> update l';
      l'

    let run x l =
      let m = Mat.row_num l.w in
      let n = Arr.numel x / m in
      let x = Maths.(reshape x [|n;m|] |> arr_to_mat) in
      let y = Maths.((x *@ l.w) + l.b) in
      y

    let to_string l =
      let wm = Array.fold_left (fun a b -> a * b) 1 l.in_shape in
      let wn = l.out_shape.(0) in
      let bn = l.out_shape.(0) in
      let in_str = Owl_utils.string_of_array string_of_int l.in_shape in
      Printf.sprintf "    FullyConnected : tensor in:[*,%s] matrix out:(*,%i)\n" in_str l.out_shape.(0) ^
      Printf.sprintf "    init           : %s\n" (Init.to_string l.init_typ) ^
      Printf.sprintf "    params         : %i\n" (wm * wn + bn) ^
      Printf.sprintf "    w              : %i x %i\n" wm wn ^
      Printf.sprintf "    b              : %i x %i\n" 1 bn ^
      ""

    let to_name () = "fullyconnected"

  end


  (* definition of MaxPool1D neuron *)
  module MaxPool1D = struct

    type neuron_typ = {
      mutable padding   : padding;
      mutable kernel    : int array;
      mutable stride    : int array;
      mutable in_shape  : int array;
      mutable out_shape : int array;
    }

    let create padding kernel stride = {
      padding;
      kernel;
      stride;
      in_shape  = [|0;0|];
      out_shape = [|0;0|];
    }

    let connect out_shape l =
      assert Array.(length out_shape = length l.in_shape);
      l.in_shape.(0) <- out_shape.(0);
      l.in_shape.(1) <- out_shape.(1);
      let out_cols = Owl_dense_ndarray_generic.calc_conv1d_output_shape
        l.padding l.in_shape.(0) l.kernel.(0) l.stride.(0)
      in
      l.out_shape.(0) <- out_cols;
      l.out_shape.(1) <- out_shape.(1)

    let copy l = create l.padding l.kernel l.stride

    let run x l = Maths.(max_pool1d l.padding x l.kernel l.stride)

    let to_string l =
      let padding_s = match l.padding with
        | SAME  -> "SAME"
        | VALID -> "VALID"
      in
      Printf.sprintf "    MaxPool1D : tensor in:[*,%i,%i] out:[*,%i,%i]\n" l.in_shape.(0) l.in_shape.(1) l.out_shape.(0) l.out_shape.(1) ^
      Printf.sprintf "    padding   : %s\n" padding_s ^
      Printf.sprintf "    kernel    : [%i]\n" l.kernel.(0) ^
      Printf.sprintf "    stride    : [%i]\n" l.stride.(0) ^
      ""

    let to_name () = "maxpool1d"

  end


  (* definition of MaxPool2D neuron *)
  module MaxPool2D = struct

    type neuron_typ = {
      mutable padding   : padding;
      mutable kernel    : int array;
      mutable stride    : int array;
      mutable in_shape  : int array;
      mutable out_shape : int array;
    }

    let create padding kernel stride = {
      padding;
      kernel;
      stride;
      in_shape  = [|0;0;0|];
      out_shape = [|0;0;0|];
    }

    let connect out_shape l =
      assert Array.(length out_shape = length l.in_shape);
      l.in_shape.(0) <- out_shape.(0);
      l.in_shape.(1) <- out_shape.(1);
      l.in_shape.(2) <- out_shape.(2);
      let out_cols, out_rows = Owl_dense_ndarray_generic.calc_conv2d_output_shape
        l.padding l.in_shape.(0) l.in_shape.(1) l.kernel.(0) l.kernel.(1) l.stride.(0) l.stride.(1)
      in
      l.out_shape.(0) <- out_cols;
      l.out_shape.(1) <- out_rows;
      l.out_shape.(2) <- out_shape.(2)

    let copy l = create l.padding l.kernel l.stride

    let run x l = Maths.(max_pool2d l.padding x l.kernel l.stride)

    let to_string l =
      let padding_s = match l.padding with
        | SAME  -> "SAME"
        | VALID -> "VALID"
      in
      Printf.sprintf "    MaxPool2D : tensor in:[*,%i,%i,%i] out:[*,%i,%i,%i]\n" l.in_shape.(0) l.in_shape.(1) l.in_shape.(2) l.out_shape.(0) l.out_shape.(1) l.out_shape.(2) ^
      Printf.sprintf "    padding   : %s\n" padding_s ^
      Printf.sprintf "    kernel    : [%i; %i]\n" l.kernel.(0) l.kernel.(1) ^
      Printf.sprintf "    stride    : [%i; %i]\n" l.stride.(0) l.stride.(1) ^
      ""

    let to_name () = "maxpool2d"

  end


  (* definition of AvgPool1D neuron *)
  module AvgPool1D = struct

    type neuron_typ = {
      mutable padding   : padding;
      mutable kernel    : int array;
      mutable stride    : int array;
      mutable in_shape  : int array;
      mutable out_shape : int array;
    }

    let create padding kernel stride = {
      padding;
      kernel;
      stride;
      in_shape  = [|0;0|];
      out_shape = [|0;0|];
    }

    let connect out_shape l =
      assert Array.(length out_shape = length l.in_shape);
      l.in_shape.(0) <- out_shape.(0);
      l.in_shape.(1) <- out_shape.(1);
      let out_cols = Owl_dense_ndarray_generic.calc_conv1d_output_shape
        l.padding l.in_shape.(0) l.kernel.(0) l.stride.(0)
      in
      l.out_shape.(0) <- out_cols;
      l.out_shape.(1) <- out_shape.(1)

    let copy l = create l.padding l.kernel l.stride

    let run x l = Maths.(avg_pool1d l.padding x l.kernel l.stride)

    let to_string l =
      let padding_s = match l.padding with
        | SAME  -> "SAME"
        | VALID -> "VALID"
      in
      Printf.sprintf "    AvgPool1D : tensor in:[*,%i,%i] out:[*,%i,%i]\n" l.in_shape.(0) l.in_shape.(1) l.out_shape.(0) l.out_shape.(1) ^
      Printf.sprintf "    padding   : %s\n" padding_s ^
      Printf.sprintf "    kernel    : [%i]\n" l.kernel.(0) ^
      Printf.sprintf "    stride    : [%i]\n" l.stride.(0) ^
      ""

    let to_name () = "avgpool1d"

  end


  (* definition of AvgPool2D neuron *)
  module AvgPool2D = struct

    type neuron_typ = {
      mutable padding   : padding;
      mutable kernel    : int array;
      mutable stride    : int array;
      mutable in_shape  : int array;
      mutable out_shape : int array;
    }

    let create padding kernel stride = {
      padding;
      kernel;
      stride;
      in_shape  = [|0;0;0|];
      out_shape = [|0;0;0|];
    }

    let connect out_shape l =
      assert Array.(length out_shape = length l.in_shape);
      l.in_shape.(0) <- out_shape.(0);
      l.in_shape.(1) <- out_shape.(1);
      l.in_shape.(2) <- out_shape.(2);
      let out_cols, out_rows = Owl_dense_ndarray_generic.calc_conv2d_output_shape
        l.padding l.in_shape.(0) l.in_shape.(1) l.kernel.(0) l.kernel.(1) l.stride.(0) l.stride.(1)
      in
      l.out_shape.(0) <- out_cols;
      l.out_shape.(1) <- out_rows;
      l.out_shape.(2) <- out_shape.(2)

    let copy l = create l.padding l.kernel l.stride

    let run x l = Maths.(avg_pool2d l.padding x l.kernel l.stride)

    let to_string l =
      let padding_s = match l.padding with
        | SAME  -> "SAME"
        | VALID -> "VALID"
      in
      Printf.sprintf "    AvgPool2D : tensor in:[*,%i,%i,%i] out:[*,%i,%i,%i]\n" l.in_shape.(0) l.in_shape.(1) l.in_shape.(2) l.out_shape.(0) l.out_shape.(1) l.out_shape.(2) ^
      Printf.sprintf "    padding   : %s\n" padding_s ^
      Printf.sprintf "    kernel    : [%i; %i]\n" l.kernel.(0) l.kernel.(1) ^
      Printf.sprintf "    stride    : [%i; %i]\n" l.stride.(0) l.stride.(1) ^
      ""

    let to_name () = "avgpool2d"

  end


  (* definition of GlobalMaxPool1D neuron *)
  module GlobalMaxPool1D = struct

    type neuron_typ = {
      mutable in_shape  : int array;
      mutable out_shape : int array;
    }

    let create () = {
      in_shape  = [|0;0|];
      out_shape = [|0|];
    }

    let connect out_shape l =
      assert Array.(length out_shape = 2);
      l.in_shape.(0) <- out_shape.(0);
      l.in_shape.(1) <- out_shape.(1);
      l.out_shape.(0) <- out_shape.(1)

    let copy l = create ()

    let run x l =
      let kernel = [|l.in_shape.(0)|] in
      let a = Maths.max_pool1d VALID x kernel [|1|] in
      let s = Arr.shape a in
      let b, o = s.(0), s.(2) in
      Arr.reshape a [|b; o|] |> Maths.arr_to_mat

    let to_string l =
      Printf.sprintf "    GlobalMaxPool1D : in:[*,%i,%i] out:[*,%i]\n" l.in_shape.(0) l.in_shape.(1) l.out_shape.(0) ^
      ""

    let to_name () = "global_maxpool1d"

  end


  (* definition of GlobalMaxPool2D neuron *)
  module GlobalMaxPool2D = struct

    type neuron_typ = {
      mutable in_shape  : int array;
      mutable out_shape : int array;
    }

    let create () = {
      in_shape  = [|0;0;0|];
      out_shape = [|0|];
    }

    let connect out_shape l =
      assert Array.(length out_shape = 3);
      l.in_shape.(0) <- out_shape.(0);
      l.in_shape.(1) <- out_shape.(1);
      l.in_shape.(2) <- out_shape.(2);
      l.out_shape.(0) <- out_shape.(2)

    let copy l = create ()

    let run x l =
      let kernel = [|l.in_shape.(0); l.in_shape.(1)|] in
      let a = Maths.max_pool2d VALID x kernel [|1;1|] in
      let s = Arr.shape a in
      let b, o = s.(0), s.(3) in
      Arr.reshape a [|b; o|] |> Maths.arr_to_mat

    let to_string l =
      Printf.sprintf "    GlobalMaxPool2D : in:[*,%i,%i,%i] out:[*,%i]\n" l.in_shape.(0) l.in_shape.(1) l.in_shape.(2) l.out_shape.(0) ^
      ""

    let to_name () = "global_maxpool2d"

  end


  (* definition of GlobalAvgPool1D neuron *)
  module GlobalAvgPool1D = struct

    type neuron_typ = {
      mutable in_shape  : int array;
      mutable out_shape : int array;
    }

    let create () = {
      in_shape  = [|0;0|];
      out_shape = [|0|];
    }

    let connect out_shape l =
      assert Array.(length out_shape = 2);
      l.in_shape.(0) <- out_shape.(0);
      l.in_shape.(1) <- out_shape.(1);
      l.out_shape.(0) <- out_shape.(1)

    let copy l = create ()

    let run x l =
      let kernel = [|l.in_shape.(0)|] in
      let a = Maths.avg_pool1d VALID x kernel [|1|] in
      let s = Arr.shape a in
      let b, o = s.(0), s.(2) in
      Arr.reshape a [|b; o|] |> Maths.arr_to_mat

    let to_string l =
      Printf.sprintf "    GlobalAvgPool1D : in:[*,%i,%i] out:[*,%i]\n" l.in_shape.(0) l.in_shape.(1) l.out_shape.(0) ^
      ""

    let to_name () = "global_avgpool1d"

  end


  (* definition of GlobalAvgPool2D neuron *)
  module GlobalAvgPool2D = struct

    type neuron_typ = {
      mutable in_shape  : int array;
      mutable out_shape : int array;
    }

    let create () = {
      in_shape  = [|0;0;0|];
      out_shape = [|0|];
    }

    let connect out_shape l =
      assert Array.(length out_shape = 3);
      l.in_shape.(0) <- out_shape.(0);
      l.in_shape.(1) <- out_shape.(1);
      l.in_shape.(2) <- out_shape.(2);
      l.out_shape.(0) <- out_shape.(2)

    let copy l = create ()

    let run x l =
      let kernel = [|l.in_shape.(0); l.in_shape.(1)|] in
      let a = Maths.avg_pool2d VALID x kernel [|1;1|] in
      let s = Arr.shape a in
      let b, o = s.(0), s.(3) in
      Arr.reshape a [|b; o|] |> Maths.arr_to_mat

    let to_string l =
      Printf.sprintf "    GlobalAvgPool2D : in:[*,%i,%i,%i] out:[*,%i]\n" l.in_shape.(0) l.in_shape.(1) l.in_shape.(2) l.out_shape.(0) ^
      ""

    let to_name () = "global_avgpool2d"

  end


  (* TODO: definition of UpSampling1D neuron *)
  module UpSampling1D = struct

  end


  (* TODO: definition of UpSampling2D neuron *)
  module UpSampling2D = struct

  end


  (* TODO: definition of UpSampling3D neuron *)
  module UpSampling3D = struct

  end


  (* TODO: definition of Padding1D neuron *)
  module Padding1D = struct

  end


  (* TODO: definition of Padding2D neuron *)
  module Padding2D = struct

  end


  (* TODO: definition of Padding3D neuron *)
  module Padding3D = struct

  end


  (* definition of Lambda neuron *)
  module Lambda = struct

    type neuron_typ = {
      mutable lambda    : t -> t;
      mutable in_shape  : int array;
      mutable out_shape : int array;
    }

    let create lambda = {
      lambda;
      in_shape  = [||];
      out_shape = [||];
    }

    let connect out_shape l =
      l.in_shape <- Array.copy out_shape;
      l.out_shape <- Array.copy out_shape

    let copy l = create l.lambda

    let run x l = l.lambda x

    let to_string l =
      let in_str = Owl_utils.string_of_array string_of_int l.in_shape in
      let out_str = Owl_utils.string_of_array string_of_int l.out_shape in
      Printf.sprintf "    Lambda       : in:[*,%s] out:[*,%s]\n" in_str out_str ^
      Printf.sprintf "    customised f : t -> t\n" ^
      ""

    let to_name () = "lambda"

  end


  (* definition of Dropout neuron *)
  module Dropout = struct

    type neuron_typ = {
      mutable rate      : float;
      mutable in_shape  : int array;
      mutable out_shape : int array;
    }

    let create rate = {
      rate;
      in_shape  = [||];
      out_shape = [||];
    }

    let connect out_shape l =
      l.in_shape <- Array.copy out_shape;
      l.out_shape <- Array.copy out_shape

    let copy l = create l.rate

    let run x l =
      let a = F (1. /. (1. -. l.rate)) in
      let b = Maths.(dropout ~rate:l.rate x) in
      Maths.(a * b)

    let to_string l =
      let in_str = Owl_utils.string_of_array string_of_int l.in_shape in
      let out_str = Owl_utils.string_of_array string_of_int l.out_shape in
      Printf.sprintf "    Dropout : in:[*,%s] out:[*,%s]\n" in_str out_str ^
      Printf.sprintf "    rate    : %g\n" l.rate

    let to_name () = "dropout"

  end


  (* definition of Reshape neuron *)
  module Reshape = struct

    type neuron_typ = {
      mutable convert   : bool;
      mutable in_shape  : int array;
      mutable out_shape : int array;
    }

    let create ?(convert=false) ?inputs o =
      let in_shape = match inputs with
        | Some i -> i
        | None   -> [||]
      in
      {
        convert   = convert;
        in_shape  = in_shape;
        out_shape = o;
      }

    let connect out_shape l =
      let m = Array.fold_left (fun a b -> a * b) 1 out_shape in
      let n = Array.fold_left (fun a b -> a * b) 1 l.out_shape in
      assert (m = n);
      l.in_shape <- Array.copy out_shape

    let copy l = create ~convert:l.convert l.out_shape

    let run x l =
      let x_shape = shape x in
      let out_shape = Array.append [|x_shape.(0)|] l.out_shape in
      let x = Maths.reshape x out_shape in
      match l.convert with
      | true  -> (
          match (primal' x) with
          | Arr _ -> Maths.arr_to_mat x
          | Mat _ -> Maths.mat_to_arr x
          | _     -> failwith "Owl_neural:Reshape:run"
        )
      | false -> x

    let to_string l =
      let in_str = Owl_utils.string_of_array string_of_int l.in_shape in
      let out_str = Owl_utils.string_of_array string_of_int l.out_shape in
      Printf.sprintf "    Reshape : in:[*,%s] out:[*,%s]\n" in_str out_str ^
      Printf.sprintf "    convert : %s\n" (string_of_bool l.convert)

    let to_name () = "reshape"

  end


  (* definition of Flatten neuron *)
  module Flatten = struct

    type neuron_typ = {
      mutable convert   : bool;
      mutable in_shape  : int array;
      mutable out_shape : int array;
    }

    let create ?(convert=false) () = {
        convert   = convert;
        in_shape  = [||];
        out_shape = [||];
      }

    let connect out_shape l =
      let o = Array.fold_left (fun a b -> a * b) 1 out_shape in
      l.in_shape <- Array.copy out_shape;
      l.out_shape <- [|o|]

    let copy l = create ~convert:l.convert ()

    let run x l =
      let x = Maths.reshape x [|(shape x).(0); l.out_shape.(0)|] in
      match l.convert with
      | true  -> (
          match (primal' x) with
          | Arr _ -> Maths.arr_to_mat x
          | Mat _ -> Maths.mat_to_arr x
          | _     -> failwith "Owl_neural:Flatten:run"
        )
      | false -> x

    let to_string l =
      let in_str = Owl_utils.string_of_array string_of_int l.in_shape in
      Printf.sprintf "    Flatten : in:[*,%s] out:[*,%i]\n" in_str l.out_shape.(0) ^
      Printf.sprintf "    convert : %s\n" (string_of_bool l.convert)

    let to_name () = "flatten"

  end


  (* definition of Add neuron *)
  module Add = struct

    type neuron_typ = {
      mutable in_shape  : int array;
      mutable out_shape : int array;
    }

    let create () = {
      in_shape  = [||];
      out_shape = [||];
    }

    let connect out_shapes l =
      Array.iter (fun s -> assert (s = out_shapes.(0))) out_shapes;
      l.in_shape <- Array.copy out_shapes.(0);
      l.out_shape <- Array.copy out_shapes.(0)

    let copy l = create ()

    let run x l =
      let n = Array.length x in
      (* at least two inputs *)
      assert (n > 1);
      let acc = ref x.(0) in
      for i = 1 to n - 1 do
        acc := Maths.(!acc + x.(i))
      done;
      !acc

    let to_string l =
      let in_str = Owl_utils.string_of_array string_of_int l.in_shape in
      let out_str = Owl_utils.string_of_array string_of_int l.out_shape in
      Printf.sprintf "    Add : in:[*,%s] out:[*,%s]\n" in_str out_str

    let to_name () = "add"

  end


  (* definition of Multiply neuron *)
  module Mul = struct

    type neuron_typ = {
      mutable in_shape  : int array;
      mutable out_shape : int array;
    }

    let create () = {
      in_shape  = [||];
      out_shape = [||];
    }

    let connect out_shapes l =
      Array.iter (fun s -> assert (s = out_shapes.(0))) out_shapes;
      l.in_shape <- Array.copy out_shapes.(0);
      l.out_shape <- Array.copy out_shapes.(0)

    let copy l = create ()

    let run x l =
      let n = Array.length x in
      (* at least two inputs *)
      assert (n > 1);
      let acc = ref x.(0) in
      for i = 1 to n - 1 do
        acc := Maths.(!acc * x.(i))
      done;
      !acc

    let to_string l =
      let in_str = Owl_utils.string_of_array string_of_int l.in_shape in
      let out_str = Owl_utils.string_of_array string_of_int l.out_shape in
      Printf.sprintf "    Multiply : in:[*,%s] out:[*,%s]\n" in_str out_str

    let to_name () = "mul"

  end


  (* definition of Dot neuron *)
  module Dot = struct

    type neuron_typ = {
      mutable in_shape  : int array;
      mutable out_shape : int array;
    }

    let create () = {
      in_shape  = [||];
      out_shape = [||];
    }

    let connect out_shapes l =
      (* for dot neuron, two matrices must have [*,m][m,n] shape *)
      let m = out_shapes.(1).(0) in
      let n = out_shapes.(1).(1) in
      assert (m = out_shapes.(0).(1));
      l.in_shape <- [|m; n|];
      l.out_shape <- [|n|]

    let copy l = create ()

    let run x l =
      assert (Array.length x = 2);
      Maths.(x.(0) *@ x.(1))

    let to_string l =
      let m = l.in_shape.(0) in
      let n = l.in_shape.(1) in
      Printf.sprintf "    Dot : in:[*,%i] [%i,%i] out:[*,%i]\n" m m n n

    let to_name () = "dot"

  end


  (* definition of Max neuron *)
  module Max = struct

    type neuron_typ = {
      mutable in_shape  : int array;
      mutable out_shape : int array;
    }

    let create () = {
      in_shape  = [||];
      out_shape = [||];
    }

    let connect out_shapes l =
      Array.iter (fun s -> assert (s = out_shapes.(0))) out_shapes;
      l.in_shape <- Array.copy out_shapes.(0);
      l.out_shape <- Array.copy out_shapes.(0)

    let copy l = create ()

    let run x l =
      let n = Array.length x in
      (* at least two inputs *)
      assert (n > 1);
      let acc = ref x.(0) in
      for i = 1 to n - 1 do
        acc := Maths.(max2 !acc x.(i))
      done;
      !acc

    let to_string l =
      let in_str = Owl_utils.string_of_array string_of_int l.in_shape in
      let out_str = Owl_utils.string_of_array string_of_int l.out_shape in
      Printf.sprintf "    Max : in:[*,%s] out:[*,%s]\n" in_str out_str

    let to_name () = "max"

  end


  (* definition of Average neuron *)
  module Average = struct

    type neuron_typ = {
      mutable in_shape  : int array;
      mutable out_shape : int array;
    }

    let create () = {
      in_shape  = [||];
      out_shape = [||];
    }

    let connect out_shapes l =
      Array.iter (fun s -> assert (s = out_shapes.(0))) out_shapes;
      l.in_shape <- Array.copy out_shapes.(0);
      l.out_shape <- Array.copy out_shapes.(0)

    let copy l = create ()

    let run x l =
      let n = Array.length x in
      (* at least two inputs *)
      assert (n > 1);
      let acc = ref x.(0) in
      for i = 1 to n - 1 do
        acc := Maths.(!acc + x.(i))
      done;
      Maths.(!acc / F (float_of_int n))

    let to_string l =
      let in_str = Owl_utils.string_of_array string_of_int l.in_shape in
      let out_str = Owl_utils.string_of_array string_of_int l.out_shape in
      Printf.sprintf "    Average : in:[*,%s] out:[*,%s]\n" in_str out_str

    let to_name () = "average"

  end


  (* definition of Concatenate neuron *)
  module Concatenate = struct

    type neuron_typ = {
      mutable axis      : int;
      mutable in_shape  : int array;
      mutable out_shape : int array;
    }

    let create axis = {
      axis      = axis;
      in_shape  = [||];
      out_shape = [||];
    }

    let connect out_shapes l =
      let s0 = out_shapes.(0) in
      let _d = ref 0 in
      Array.iter (fun s1 ->
        Array.iteri (fun i d ->
          if (i + 1) <> l.axis then assert (d = s0.(i))
          else _d := !_d + d
        ) s1
      ) out_shapes;
      l.in_shape <- Array.copy s0;
      l.out_shape <- Array.copy s0;
      (* should not concatenate along batchs axis *)
      assert (l.axis > 0);
      l.in_shape.(l.axis - 1) <- (-1);
      l.out_shape.(l.axis - 1) <- !_d

    let copy l = create l.axis

    let run x l =
      let n = Array.length x in
      (* at least two inputs *)
      assert (n > 1);
      let acc = ref x.(0) in
      for i = 1 to n - 1 do
        acc := Maths.(concat l.axis !acc x.(i))
      done;
      !acc

    let to_string l =
      let in_str = Owl_utils.string_of_array (fun i ->
        if i = -1 then "*" else string_of_int i
      ) l.in_shape
      in
      let out_str = Owl_utils.string_of_array string_of_int l.out_shape in
      Printf.sprintf "    Concatenate : in:[*,%s] out:[*,%s]\n" in_str out_str ^
      Printf.sprintf "    axis : %i\n" l.axis ^
      ""

    let to_name () = "concatenate"

  end


  (* definition of Batch Normalisation neuron *)
  module Normalisation = struct

    type neuron_typ = {
      mutable axis      : int;
      mutable beta      : t;
      mutable gamma     : t;
      mutable in_shape  : int array;
      mutable out_shape : int array;
    }

    let create axis = {
      axis      = axis;
      beta      = Arr.empty [|0|];
      gamma     = Arr.empty [|0|];
      in_shape  = [||];
      out_shape = [||];
    }

    let connect out_shape l =
      if l.axis < 0 then l.axis <- Array.(length out_shape + l.axis + 1);
      l.in_shape <- Array.copy out_shape;
      l.out_shape <- Array.copy out_shape

    let init l =
      let s = Array.(make (length l.in_shape + 1) 1) in
      s.(l.axis) <- l.in_shape.(l.axis - 1);
      l.beta <- Arr.zeros s;
      l.gamma <- Arr.ones s

    let reset l =
      Arr.reset l.beta;
      Arr.reset l.gamma

    let mktag t l =
      l.beta <- make_reverse l.beta t;
      l.gamma <- make_reverse l.gamma t

    let mkpar l = [|l.beta; l.gamma|]

    let mkpri l = [|primal l.beta; primal l.gamma|]

    let mkadj l = [|adjval l.beta; adjval l.gamma|]

    let update l u =
      l.beta <- u.(0) |> primal';
      l.gamma <- u.(1) |> primal'

    let copy l =
      let l' = create l.axis in
      mkpri l |> Array.map clone_primal' |> update l';
      l'

    let run x l =
      let a = F (1. /. float_of_int (shape x).(l.axis)) in
      let mu = Maths.(x - a * (sum_ ~axis:l.axis x)) in
      let var = Maths.(a * (sum_ ~axis:l.axis (x * x))) in
      let x' = Maths.(mu / sqrt (var + F 1e-8)) in
      Maths.(x' * l.gamma + l.beta)

    let to_string l =
      let in_str = Owl_utils.string_of_array string_of_int l.in_shape in
      let out_str = Owl_utils.string_of_array string_of_int l.out_shape in
      let s = Array.(make (length l.in_shape + 1) 1) in s.(l.axis) <- l.in_shape.(l.axis - 1);
      let s_str = Owl_utils.string_of_array string_of_int s in
      Printf.sprintf "    Normalisation : in:[*,%s] out:[*,%s]\n" in_str out_str ^
      Printf.sprintf "    axis          : %i\n" l.axis ^
      Printf.sprintf "    params        : %i\n" (l.in_shape.(l.axis - 1) * 2) ^
      Printf.sprintf "    beta          : [%s]\n" s_str ^
      Printf.sprintf "    gamma         : [%s]\n" s_str

    let to_name () = "normalisation"

  end

  (* definition of Batch Normalisation neuron for inference *)
  module NormalisationInference = struct

    type neuron_typ = {
      mutable axis      : int;
      mutable beta      : t;
      mutable gamma     : t;
      mutable variance  : t;
      mutable mean      : t;
      mutable in_shape  : int array;
      mutable out_shape : int array;
    }

    let create axis = {
      axis      = axis;
      beta      = Arr.empty [|0|];
      gamma     = Arr.empty [|0|];
      mean      = Arr.empty [|0|];
      variance  = Arr.empty [|0|];
      in_shape  = [||];
      out_shape = [||];
    }

    let connect out_shape l =
      if l.axis < 0 then l.axis <- Array.(length out_shape + l.axis + 1);
      l.in_shape <- Array.copy out_shape;
      l.out_shape <- Array.copy out_shape

    let init l =
      let s = Array.(make (length l.in_shape + 1) 1) in
      s.(l.axis) <- l.in_shape.(l.axis - 1);
      l.beta <- Arr.zeros s;
      l.gamma <- Arr.ones s;
      l.mean <- Arr.zeros s;
      l.variance <- Arr.ones s

    let reset l =
      Arr.reset l.beta;
      Arr.reset l.gamma;
      Arr.reset l.mean;
      Arr.reset l.variance

    let mktag t l =
      l.beta <- make_reverse l.beta t;
      l.gamma <- make_reverse l.gamma t;
      l.mean <- make_reverse l.variance t;
      l.variance <- make_reverse l.variance t

    let mkpar l = [|l.beta; l.gamma; l.mean; l.variance|]

    let mkpri l = [|primal l.beta; primal l.gamma; primal l.mean; primal
      l.variance|]

    let mkadj l = [|adjval l.beta; adjval l.gamma; adjval l.mean; adjval
      l.variance|]

    let update l u =
      l.beta <- u.(0) |> primal';
      l.gamma <- u.(1) |> primal';
      l.mean <- u.(2) |> primal';
      l.variance <- u.(3) |> primal'

    let run x l =
      let x' = Maths.( (x - l.mean) / sqrt (l.variance + F 1e-8)) in
      Maths.(x' * l.gamma + l.beta)

    let to_string l =
      let in_str = Owl_utils.string_of_array string_of_int l.in_shape in
      let out_str = Owl_utils.string_of_array string_of_int l.out_shape in
      let s = Array.(make (length l.in_shape + 1) 1) in s.(l.axis) <- l.in_shape.(l.axis - 1);
      let s_str = Owl_utils.string_of_array string_of_int s in
      Printf.sprintf "    NormalisationInference : in:[*,%s] out:[*,%s]\n" in_str out_str ^
      Printf.sprintf "    axis          : %i\n" l.axis ^
      Printf.sprintf "    params        : %i\n" (l.in_shape.(l.axis - 1) * 4) ^
      Printf.sprintf "    beta          : [%s]\n" s_str ^
      Printf.sprintf "    gamma         : [%s]\n" s_str

    let to_name () = "normalisation_inference"

  end


  (* definition of GaussianNoise neuron *)
  module GaussianNoise = struct

    type neuron_typ = {
      mutable sigma     : float;
      mutable in_shape  : int array;
      mutable out_shape : int array;
    }

    let create sigma = {
      sigma;
      in_shape  = [||];
      out_shape = [||];
    }

    let connect out_shape l =
      l.in_shape <- Array.copy out_shape;
      l.out_shape <- Array.copy out_shape

    let copy l = create l.sigma

    let run x l =
      let s = shape x in
      let a = match (primal' x) with
        | Arr _ -> Arr.gaussian ~sigma:l.sigma s
        | Mat _ -> Mat.gaussian ~sigma:l.sigma s.(0) s.(1)
        | _     -> failwith "owl_neural_neuron:gaussiannoise:run"
      in
      Maths.(x + a)

    let to_string l =
      let in_str = Owl_utils.string_of_array string_of_int l.in_shape in
      let out_str = Owl_utils.string_of_array string_of_int l.out_shape in
      Printf.sprintf "    GaussianNoise : in:[*,%s] out:[*,%s]\n" in_str out_str ^
      Printf.sprintf "    sigma         : %g\n" l.sigma

    let to_name () = "gaussian_noise"

  end


  (* definition of GaussianDropout neuron *)
  module GaussianDropout = struct

    type neuron_typ = {
      mutable rate      : float;
      mutable in_shape  : int array;
      mutable out_shape : int array;
    }

    let create rate = {
      rate      = rate;
      in_shape  = [||];
      out_shape = [||];
    }

    let connect out_shape l =
      l.in_shape <- Array.copy out_shape;
      l.out_shape <- Array.copy out_shape

    let copy l = create l.rate

    let run x l =
      let s = shape x in
      let sigma = Pervasives.sqrt (l.rate /. (1. -. l.rate)) in
      let a = match (primal' x) with
        | Arr _ -> Arr.gaussian ~sigma s
        | Mat _ -> Mat.gaussian ~sigma s.(0) s.(1)
        | _     -> failwith "owl_neural_neuron:gaussiandropout:run"
      in
      Maths.(x * (a + F 1.))

    let to_string l =
      let in_str = Owl_utils.string_of_array string_of_int l.in_shape in
      let out_str = Owl_utils.string_of_array string_of_int l.out_shape in
      Printf.sprintf "    GaussianDropout : in:[*,%s] out:[*,%s]\n" in_str out_str ^
      Printf.sprintf "    rate            : %g\n" l.rate

    let to_name () = "gaussian_dropout"

  end


  (* definition of AlphaDropout neuron *)
  module AlphaDropout = struct

    type neuron_typ = {
      mutable rate      : float;
      mutable in_shape  : int array;
      mutable out_shape : int array;
    }

    let create rate = {
      rate      = rate;
      in_shape  = [||];
      out_shape = [||];
    }

    let connect out_shape l =
      l.in_shape <- Array.copy out_shape;
      l.out_shape <- Array.copy out_shape

    let copy l = create l.rate

    let run x l =
      (* parameters of affine transformation *)
      let alpha = 1.6732632423543772848170429916717 in
      let scale = 1.0507009873554804934193349852946 in
      let p = (-.alpha) *. scale in
      let a = ((1. -. l.rate) *. (1. +. l.rate *. p ** 2.)) ** (-0.5) in
      let b = (-.a) *. p *. l.rate in

      let s = shape x in
      let mask = match (primal' x) with
        | Arr y -> Arr A.(let c = uniform s in elt_greater_equal_scalar c l.rate)
        | Mat y -> Mat M.(let c = uniform s.(0) s.(1) in elt_greater_equal_scalar c l.rate)
        | _     -> failwith "owl_neural_neuron:alphadropout:run"
      in

      let p = F p in
      let a = F a in
      let b = F b in
      let x = Maths.(x * mask + p * (F 1. - mask)) in
      Maths.(a * x + b)

    let to_string l =
      let in_str = Owl_utils.string_of_array string_of_int l.in_shape in
      let out_str = Owl_utils.string_of_array string_of_int l.out_shape in
      Printf.sprintf "    AlphaDropout : in:[*,%s] out:[*,%s]\n" in_str out_str ^
      Printf.sprintf "    rate         : %g\n" l.rate

    let to_name () = "alpha_dropout"

  end


  (* definition of Embedding neuron *)
  module Embedding = struct

    type neuron_typ = {
      mutable w         : t;
      mutable init_typ  : Init.typ;
      mutable in_dim    : int;
      mutable in_shape  : int array;
      mutable out_shape : int array;
    }

    let create ?inputs in_dim out_dim init_typ =
      let i = match inputs with Some i -> i | None -> 0 in
      {
        w         = Mat.empty 0 0;
        init_typ  = init_typ;
        in_dim    = in_dim;
        in_shape  = [|i|];
        out_shape = [|i;out_dim|];
      }

    let connect out_shape l =
      assert Array.(length out_shape = 1);
      l.in_shape.(0) <- out_shape.(0);
      l.out_shape.(0) <- out_shape.(0)

    let init l =
      let m = l.in_dim in
      let n = l.out_shape.(1) in
      l.w <- Init.run l.init_typ [|m;n|] l.w

    let reset l = Mat.reset l.w

    let mktag t l = l.w <- make_reverse l.w t

    let mkpar l = [|l.w|]

    let mkpri l = [|primal l.w|]

    let mkadj l = [|adjval l.w|]

    let update l u = l.w <- u.(0) |> primal'

    let copy l =
      let l' = create l.in_dim l.out_shape.(1) l.init_typ in
      mkpri l |> Array.map clone_primal' |> update l';
      l'

    let run x l =
      let x = primal' x |> unpack_mat in
      let m, n = M.shape x in
      let y = M.zeros (m * n) l.in_dim in

      let i' = ref 0 in
      for i = 0 to m - 1 do
        i' := i * n;
        for j = 0 to n - 1 do
          let k = int_of_float (M.get x i j) in
          M.set y (!i' + j) k 1.
        done;
      done;

      let y = Maths.((Mat y) *@ l.w |> mat_to_arr) in
      Maths.reshape y [|m; n; l.out_shape.(1)|]

    let to_string l =
      let wm, wn = l.in_dim, l.out_shape.(1) in
      Printf.sprintf "    Embedding : matrix in:(*,%i) out:(*,%i,%i) \n" l.in_shape.(0) l.out_shape.(0) l.out_shape.(1) ^
      Printf.sprintf "    init      : %s\n" (Init.to_string l.init_typ) ^
      Printf.sprintf "    in_dim    : %i\n" l.in_dim ^
      Printf.sprintf "    params    : %i\n" (wm * wn) ^
      Printf.sprintf "    w         : %i x %i\n" wm wn ^
      ""

    let to_name () = "embedding"

  end


  (* TODO: definition of Masking neuron *)
  module Masking = struct

  end


  (* type definition and basic functions of neurons *)

  type neuron =
    | Input           of Input.neuron_typ
    | Linear          of Linear.neuron_typ
    | LinearNoBias    of LinearNoBias.neuron_typ
    | Embedding       of Embedding.neuron_typ
    | LSTM            of LSTM.neuron_typ
    | GRU             of GRU.neuron_typ
    | Recurrent       of Recurrent.neuron_typ
    | Conv1D          of Conv1D.neuron_typ
    | Conv2D          of Conv2D.neuron_typ
    | Conv3D          of Conv3D.neuron_typ
    | FullyConnected  of FullyConnected.neuron_typ
    | MaxPool1D       of MaxPool1D.neuron_typ
    | MaxPool2D       of MaxPool2D.neuron_typ
    | AvgPool1D       of AvgPool1D.neuron_typ
    | AvgPool2D       of AvgPool2D.neuron_typ
    | GlobalMaxPool1D of GlobalMaxPool1D.neuron_typ
    | GlobalMaxPool2D of GlobalMaxPool2D.neuron_typ
    | GlobalAvgPool1D of GlobalAvgPool1D.neuron_typ
    | GlobalAvgPool2D of GlobalAvgPool2D.neuron_typ
    | Dropout         of Dropout.neuron_typ
    | Reshape         of Reshape.neuron_typ
    | Flatten         of Flatten.neuron_typ
    | Lambda          of Lambda.neuron_typ
    | Activation      of Activation.neuron_typ
    | GaussianNoise   of GaussianNoise.neuron_typ
    | GaussianDropout of GaussianDropout.neuron_typ
    | AlphaDropout    of AlphaDropout.neuron_typ
    | Normalisation   of Normalisation.neuron_typ
    | NormalisationInference   of NormalisationInference.neuron_typ
    | Add             of Add.neuron_typ
    | Mul             of Mul.neuron_typ
    | Dot             of Dot.neuron_typ
    | Max             of Max.neuron_typ
    | Average         of Average.neuron_typ
    | Concatenate     of Concatenate.neuron_typ


  let get_in_out_shape = function
    | Input l           -> Input.(l.in_shape, l.out_shape)
    | Linear l          -> Linear.(l.in_shape, l.out_shape)
    | LinearNoBias l    -> LinearNoBias.(l.in_shape, l.out_shape)
    | Embedding l       -> Embedding.(l.in_shape, l.out_shape)
    | LSTM l            -> LSTM.(l.in_shape, l.out_shape)
    | GRU l             -> GRU.(l.in_shape, l.out_shape)
    | Recurrent l       -> Recurrent.(l.in_shape, l.out_shape)
    | Conv1D l          -> Conv1D.(l.in_shape, l.out_shape)
    | Conv2D l          -> Conv2D.(l.in_shape, l.out_shape)
    | Conv3D l          -> Conv3D.(l.in_shape, l.out_shape)
    | FullyConnected l  -> FullyConnected.(l.in_shape, l.out_shape)
    | MaxPool1D l       -> MaxPool1D.(l.in_shape, l.out_shape)
    | MaxPool2D l       -> MaxPool2D.(l.in_shape, l.out_shape)
    | AvgPool1D l       -> AvgPool1D.(l.in_shape, l.out_shape)
    | AvgPool2D l       -> AvgPool2D.(l.in_shape, l.out_shape)
    | GlobalMaxPool1D l -> GlobalMaxPool1D.(l.in_shape, l.out_shape)
    | GlobalMaxPool2D l -> GlobalMaxPool2D.(l.in_shape, l.out_shape)
    | GlobalAvgPool1D l -> GlobalAvgPool1D.(l.in_shape, l.out_shape)
    | GlobalAvgPool2D l -> GlobalAvgPool2D.(l.in_shape, l.out_shape)
    | Dropout l         -> Dropout.(l.in_shape, l.out_shape)
    | Reshape l         -> Reshape.(l.in_shape, l.out_shape)
    | Flatten l         -> Flatten.(l.in_shape, l.out_shape)
    | Lambda l          -> Lambda.(l.in_shape, l.out_shape)
    | Activation l      -> Activation.(l.in_shape, l.out_shape)
    | GaussianNoise l   -> GaussianNoise.(l.in_shape, l.out_shape)
    | GaussianDropout l -> GaussianDropout.(l.in_shape, l.out_shape)
    | AlphaDropout l    -> AlphaDropout.(l.in_shape, l.out_shape)
    | Normalisation l   -> Normalisation.(l.in_shape, l.out_shape)
    | NormalisationInference l -> NormalisationInference.(l.in_shape,
      l.out_shape)
    | Add l             -> Add.(l.in_shape, l.out_shape)
    | Mul l             -> Mul.(l.in_shape, l.out_shape)
    | Dot l             -> Dot.(l.in_shape, l.out_shape)
    | Max l             -> Max.(l.in_shape, l.out_shape)
    | Average l         -> Average.(l.in_shape, l.out_shape)
    | Concatenate l     -> Concatenate.(l.in_shape, l.out_shape)


  let get_in_shape x = x |> get_in_out_shape |> fst


  let get_out_shape x = x |> get_in_out_shape |> snd


  let connect out_shapes l = match l with
    | Input l           -> () (* always the first neuron *)
    | Linear l          -> Linear.connect out_shapes.(0) l
    | LinearNoBias l    -> LinearNoBias.connect out_shapes.(0) l
    | Embedding l       -> Embedding.connect out_shapes.(0) l
    | LSTM l            -> LSTM.connect out_shapes.(0) l
    | GRU l             -> GRU.connect out_shapes.(0) l
    | Recurrent l       -> Recurrent.connect out_shapes.(0) l
    | Conv1D l          -> Conv1D.connect out_shapes.(0) l
    | Conv2D l          -> Conv2D.connect out_shapes.(0) l
    | Conv3D l          -> Conv3D.connect out_shapes.(0) l
    | FullyConnected l  -> FullyConnected.connect out_shapes.(0) l
    | MaxPool1D l       -> MaxPool1D.connect out_shapes.(0) l
    | MaxPool2D l       -> MaxPool2D.connect out_shapes.(0) l
    | AvgPool1D l       -> AvgPool1D.connect out_shapes.(0) l
    | AvgPool2D l       -> AvgPool2D.connect out_shapes.(0) l
    | GlobalMaxPool1D l -> GlobalMaxPool1D.connect out_shapes.(0) l
    | GlobalMaxPool2D l -> GlobalMaxPool2D.connect out_shapes.(0) l
    | GlobalAvgPool1D l -> GlobalAvgPool1D.connect out_shapes.(0) l
    | GlobalAvgPool2D l -> GlobalAvgPool2D.connect out_shapes.(0) l
    | Dropout l         -> Dropout.connect out_shapes.(0) l
    | Reshape l         -> Reshape.connect out_shapes.(0) l
    | Flatten l         -> Flatten.connect out_shapes.(0) l
    | Lambda l          -> Lambda.connect out_shapes.(0) l
    | Activation l      -> Activation.connect out_shapes.(0) l
    | GaussianNoise l   -> GaussianNoise.connect out_shapes.(0) l
    | GaussianDropout l -> GaussianDropout.connect out_shapes.(0) l
    | AlphaDropout l    -> AlphaDropout.connect out_shapes.(0) l
    | Normalisation l   -> Normalisation.connect out_shapes.(0) l
    | NormalisationInference l -> NormalisationInference.connect out_shapes.(0) l
    | Add l             -> Add.connect out_shapes l
    | Mul l             -> Mul.connect out_shapes l
    | Dot l             -> Dot.connect out_shapes l
    | Max l             -> Max.connect out_shapes l
    | Average l         -> Average.connect out_shapes l
    | Concatenate l     -> Concatenate.connect out_shapes l


  let init = function
    | Linear l         -> Linear.init l
    | LinearNoBias l   -> LinearNoBias.init l
    | Embedding l      -> Embedding.init l
    | LSTM l           -> LSTM.init l
    | GRU l            -> GRU.init l
    | Recurrent l      -> Recurrent.init l
    | Conv1D l         -> Conv1D.init l
    | Conv2D l         -> Conv2D.init l
    | Conv3D l         -> Conv3D.init l
    | FullyConnected l -> FullyConnected.init l
    | Normalisation l  -> Normalisation.init l
    | NormalisationInference l -> NormalisationInference.init l
    | _                -> () (* activation, etc. *)


  let reset = function
    | Linear l         -> Linear.reset l
    | LinearNoBias l   -> LinearNoBias.reset l
    | Embedding l      -> Embedding.reset l
    | LSTM l           -> LSTM.reset l
    | GRU l            -> GRU.reset l
    | Recurrent l      -> Recurrent.reset l
    | Conv1D l         -> Conv1D.reset l
    | Conv2D l         -> Conv2D.reset l
    | Conv3D l         -> Conv3D.reset l
    | FullyConnected l -> FullyConnected.reset l
    | Normalisation l  -> Normalisation.reset l
    | NormalisationInference l -> NormalisationInference.reset l
    | _                -> () (* activation, etc. *)


  let mktag t = function
    | Linear l         -> Linear.mktag t l
    | LinearNoBias l   -> LinearNoBias.mktag t l
    | Embedding l      -> Embedding.mktag t l
    | LSTM l           -> LSTM.mktag t l
    | GRU l            -> GRU.mktag t l
    | Recurrent l      -> Recurrent.mktag t l
    | Conv1D l         -> Conv1D.mktag t l
    | Conv2D l         -> Conv2D.mktag t l
    | Conv3D l         -> Conv3D.mktag t l
    | FullyConnected l -> FullyConnected.mktag t l
    | Normalisation l  -> Normalisation.mktag t l
    | NormalisationInference l -> NormalisationInference.mktag t l
    | _                -> () (* activation, etc. *)


  let mkpar = function
    | Linear l         -> Linear.mkpar l
    | LinearNoBias l   -> LinearNoBias.mkpar l
    | Embedding l      -> Embedding.mkpar l
    | LSTM l           -> LSTM.mkpar l
    | GRU l            -> GRU.mkpar l
    | Recurrent l      -> Recurrent.mkpar l
    | Conv1D l         -> Conv1D.mkpar l
    | Conv2D l         -> Conv2D.mkpar l
    | Conv3D l         -> Conv3D.mkpar l
    | FullyConnected l -> FullyConnected.mkpar l
    | Normalisation l  -> Normalisation.mkpar l
    | NormalisationInference l -> NormalisationInference.mkpar l
    | _                -> [||] (* activation, etc. *)


  let mkpri = function
    | Linear l         -> Linear.mkpri l
    | LinearNoBias l   -> LinearNoBias.mkpri l
    | Embedding l      -> Embedding.mkpri l
    | LSTM l           -> LSTM.mkpri l
    | GRU l            -> GRU.mkpri l
    | Recurrent l      -> Recurrent.mkpri l
    | Conv1D l         -> Conv1D.mkpri l
    | Conv2D l         -> Conv2D.mkpri l
    | Conv3D l         -> Conv3D.mkpri l
    | FullyConnected l -> FullyConnected.mkpri l
    | Normalisation l  -> Normalisation.mkpri l
    | NormalisationInference l -> NormalisationInference.mkpri l
    | _                -> [||] (* activation, etc. *)


  let mkadj = function
    | Linear l         -> Linear.mkadj l
    | LinearNoBias l   -> LinearNoBias.mkadj l
    | Embedding l      -> Embedding.mkadj l
    | LSTM l           -> LSTM.mkadj l
    | GRU l            -> GRU.mkadj l
    | Recurrent l      -> Recurrent.mkadj l
    | Conv1D l         -> Conv1D.mkadj l
    | Conv2D l         -> Conv2D.mkadj l
    | Conv3D l         -> Conv3D.mkadj l
    | FullyConnected l -> FullyConnected.mkadj l
    | Normalisation l  -> Normalisation.mkadj l
    | NormalisationInference l -> NormalisationInference.mkadj l
    | _                -> [||] (* activation, etc. *)


  let update l u = match l with
    | Linear l         -> Linear.update l u
    | LinearNoBias l   -> LinearNoBias.update l u
    | Embedding l      -> Embedding.update l u
    | LSTM l           -> LSTM.update l u
    | GRU l            -> GRU.update l u
    | Recurrent l      -> Recurrent.update l u
    | Conv1D l         -> Conv1D.update l u
    | Conv2D l         -> Conv2D.update l u
    | Conv3D l         -> Conv3D.update l u
    | FullyConnected l -> FullyConnected.update l u
    | Normalisation l  -> Normalisation.update l u
    | NormalisationInference l -> NormalisationInference.update l u
    | _                -> () (* activation, etc. *)


<<<<<<< HEAD
  let run a l =
  let foo = match l with
=======
  let copy = function
    | Input l           -> Input Input.(copy l)
    | Linear l          -> Linear Linear.(copy l)
    | LinearNoBias l    -> LinearNoBias LinearNoBias.(copy l)
    | Embedding l       -> Embedding Embedding.(copy l)
    | LSTM l            -> LSTM LSTM.(copy l)
    | GRU l             -> GRU GRU.(copy l)
    | Recurrent l       -> Recurrent Recurrent.(copy l)
    | Conv1D l          -> Conv1D Conv1D.(copy l)
    | Conv2D l          -> Conv2D Conv2D.(copy l)
    | Conv3D l          -> Conv3D Conv3D.(copy l)
    | FullyConnected l  -> FullyConnected FullyConnected.(copy l)
    | MaxPool1D l       -> MaxPool1D MaxPool1D.(copy l)
    | MaxPool2D l       -> MaxPool2D MaxPool2D.(copy l)
    | AvgPool1D l       -> AvgPool1D AvgPool1D.(copy l)
    | AvgPool2D l       -> AvgPool2D AvgPool2D.(copy l)
    | GlobalMaxPool1D l -> GlobalMaxPool1D GlobalMaxPool1D.(copy l)
    | GlobalMaxPool2D l -> GlobalMaxPool2D GlobalMaxPool2D.(copy l)
    | GlobalAvgPool1D l -> GlobalAvgPool1D GlobalAvgPool1D.(copy l)
    | GlobalAvgPool2D l -> GlobalAvgPool2D GlobalAvgPool2D.(copy l)
    | Dropout l         -> Dropout Dropout.(copy l)
    | Reshape l         -> Reshape Reshape.(copy l)
    | Flatten l         -> Flatten Flatten.(copy l)
    | Lambda l          -> Lambda Lambda.(copy l)
    | Activation l      -> Activation Activation.(copy l)
    | GaussianNoise l   -> GaussianNoise GaussianNoise.(copy l)
    | GaussianDropout l -> GaussianDropout GaussianDropout.(copy l)
    | AlphaDropout l    -> AlphaDropout AlphaDropout.(copy l)
    | Normalisation l   -> Normalisation Normalisation.(copy l)
    | Add l             -> Add Add.(copy l)
    | Mul l             -> Mul Mul.(copy l)
    | Dot l             -> Dot Dot.(copy l)
    | Max l             -> Max Max.(copy l)
    | Average l         -> Average Average.(copy l)
    | Concatenate l     -> Concatenate Concatenate.(copy l)


  let run a l = match l with
>>>>>>> 2d59869b
    | Input l           -> Input.run a.(0) l
    | Linear l          -> Linear.run a.(0) l
    | LinearNoBias l    -> LinearNoBias.run a.(0) l
    | Embedding l       -> Embedding.run a.(0) l
    | LSTM l            -> LSTM.run a.(0) l
    | GRU l             -> GRU.run a.(0) l
    | Recurrent l       -> Recurrent.run a.(0) l
    | Conv1D l          -> Conv1D.run a.(0) l
    | Conv2D l          -> Conv2D.run a.(0) l
    | Conv3D l          -> Conv3D.run a.(0) l
    | FullyConnected l  -> FullyConnected.run a.(0) l
    | MaxPool1D l       -> MaxPool1D.run a.(0) l
    | MaxPool2D l       -> MaxPool2D.run a.(0) l
    | AvgPool1D l       -> AvgPool1D.run a.(0) l
    | AvgPool2D l       -> AvgPool2D.run a.(0) l
    | GlobalMaxPool1D l -> GlobalMaxPool1D.run a.(0) l
    | GlobalMaxPool2D l -> GlobalMaxPool2D.run a.(0) l
    | GlobalAvgPool1D l -> GlobalAvgPool1D.run a.(0) l
    | GlobalAvgPool2D l -> GlobalAvgPool2D.run a.(0) l
    | Dropout l         -> Dropout.run a.(0) l
    | Reshape l         -> Reshape.run a.(0) l
    | Flatten l         -> Flatten.run a.(0) l
    | Lambda l          -> Lambda.run a.(0) l
    | Activation l      -> Activation.run a.(0) l
    | GaussianNoise l   -> GaussianNoise.run a.(0) l
    | GaussianDropout l -> GaussianDropout.run a.(0) l
    | AlphaDropout l    -> AlphaDropout.run a.(0) l
    | Normalisation l   -> Normalisation.run a.(0) l
    | NormalisationInference l -> NormalisationInference.run a.(0) l
    | Add l             -> Add.run a l
    | Mul l             -> Mul.run a l
    | Dot l             -> Dot.run a l
    | Max l             -> Max.run a l
    | Average l         -> Average.run a l
    | Concatenate l     -> Concatenate.run a l
  in
  (* Arr.print foo; *)
  foo


  let to_string = function
    | Input l           -> Input.to_string l
    | Linear l          -> Linear.to_string l
    | LinearNoBias l    -> LinearNoBias.to_string l
    | Embedding l       -> Embedding.to_string l
    | LSTM l            -> LSTM.to_string l
    | GRU l             -> GRU.to_string l
    | Recurrent l       -> Recurrent.to_string l
    | Conv1D l          -> Conv1D.to_string l
    | Conv2D l          -> Conv2D.to_string l
    | Conv3D l          -> Conv3D.to_string l
    | FullyConnected l  -> FullyConnected.to_string l
    | MaxPool1D l       -> MaxPool1D.to_string l
    | MaxPool2D l       -> MaxPool2D.to_string l
    | AvgPool1D l       -> AvgPool1D.to_string l
    | AvgPool2D l       -> AvgPool2D.to_string l
    | GlobalMaxPool1D l -> GlobalMaxPool1D.to_string l
    | GlobalMaxPool2D l -> GlobalMaxPool2D.to_string l
    | GlobalAvgPool1D l -> GlobalAvgPool1D.to_string l
    | GlobalAvgPool2D l -> GlobalAvgPool2D.to_string l
    | Dropout l         -> Dropout.to_string l
    | Reshape l         -> Reshape.to_string l
    | Flatten l         -> Flatten.to_string l
    | Lambda l          -> Lambda.to_string l
    | Activation l      -> Activation.to_string l
    | GaussianNoise l   -> GaussianNoise.to_string l
    | GaussianDropout l -> GaussianDropout.to_string l
    | AlphaDropout l    -> AlphaDropout.to_string l
    | Normalisation l   -> Normalisation.to_string l
    | NormalisationInference l   -> NormalisationInference.to_string l
    | Add l             -> Add.to_string l
    | Mul l             -> Mul.to_string l
    | Dot l             -> Dot.to_string l
    | Max l             -> Max.to_string l
    | Average l         -> Average.to_string l
    | Concatenate l     -> Concatenate.to_string l


  let to_name = function
    | Input _           -> Input.to_name ()
    | Linear _          -> Linear.to_name ()
    | LinearNoBias _    -> LinearNoBias.to_name ()
    | Embedding _       -> Embedding.to_name ()
    | LSTM _            -> LSTM.to_name ()
    | GRU _             -> GRU.to_name ()
    | Recurrent _       -> Recurrent.to_name ()
    | Conv1D _          -> Conv1D.to_name ()
    | Conv2D _          -> Conv2D.to_name ()
    | Conv3D _          -> Conv3D.to_name ()
    | FullyConnected _  -> FullyConnected.to_name ()
    | MaxPool1D _       -> MaxPool1D.to_name ()
    | MaxPool2D _       -> MaxPool2D.to_name ()
    | AvgPool1D _       -> AvgPool1D.to_name ()
    | AvgPool2D _       -> AvgPool2D.to_name ()
    | GlobalMaxPool1D _ -> GlobalMaxPool1D.to_name ()
    | GlobalMaxPool2D _ -> GlobalMaxPool2D.to_name ()
    | GlobalAvgPool1D _ -> GlobalAvgPool1D.to_name ()
    | GlobalAvgPool2D _ -> GlobalAvgPool2D.to_name ()
    | Dropout _         -> Dropout.to_name ()
    | Reshape _         -> Reshape.to_name ()
    | Flatten _         -> Flatten.to_name ()
    | Lambda _          -> Lambda.to_name ()
    | Activation _      -> Activation.to_name ()
    | GaussianNoise _   -> GaussianNoise.to_name ()
    | GaussianDropout _ -> GaussianDropout.to_name ()
    | AlphaDropout _    -> AlphaDropout.to_name ()
    | Normalisation _   -> Normalisation.to_name ()
    | NormalisationInference _   -> NormalisationInference.to_name ()
    | Add _             -> Add.to_name ()
    | Mul _             -> Mul.to_name ()
    | Dot _             -> Dot.to_name ()
    | Max _             -> Max.to_name ()
    | Average _         -> Average.to_name ()
    | Concatenate _     -> Concatenate.to_name ()



end

(* Make function ends *)<|MERGE_RESOLUTION|>--- conflicted
+++ resolved
@@ -2630,10 +2630,6 @@
     | _                -> () (* activation, etc. *)
 
 
-<<<<<<< HEAD
-  let run a l =
-  let foo = match l with
-=======
   let copy = function
     | Input l           -> Input Input.(copy l)
     | Linear l          -> Linear Linear.(copy l)
@@ -2672,7 +2668,6 @@
 
 
   let run a l = match l with
->>>>>>> 2d59869b
     | Input l           -> Input.run a.(0) l
     | Linear l          -> Linear.run a.(0) l
     | LinearNoBias l    -> LinearNoBias.run a.(0) l
@@ -2708,9 +2703,6 @@
     | Max l             -> Max.run a l
     | Average l         -> Average.run a l
     | Concatenate l     -> Concatenate.run a l
-  in
-  (* Arr.print foo; *)
-  foo
 
 
   let to_string = function
