--- conflicted
+++ resolved
@@ -1,8 +1,4 @@
-<<<<<<< HEAD
-
-=======
 (** Unit test for Algodiff module, Dense Ndarray in Core *)
 
 
->>>>>>> 43fb4efd
 include Unit_algodiff_diff_generic.Make (Owl.Dense.Ndarray.D)