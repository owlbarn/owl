(** Unit test for Algodiff module *)

open Owl.Algodiff.D
module M = Owl.Dense.Ndarray.D

(* define the test error *)
let eps = 1e-16
let approx_equal a b = Pervasives.abs_float (a -. b) < 1e-16

(* a module with functions to test *)
module To_test = struct

  let dumb () = true

  let sin1 x = x |> diff Maths.sin |> unpack_flt

  let sin2 x = x |> diff (diff Maths.sin) |> unpack_flt

  let sin3 x = x |> diff (diff (diff Maths.sin)) |> unpack_flt

  (* define a new function to test *)
  let pfuna x = Maths.((F 2.) * (x * x * x) + (F 3.) * (x * x) - (F 5.) * x + (F 1.))

  let poly1 x = x |> diff pfuna |> unpack_flt

  let poly2 x = x |> diff (diff pfuna) |> unpack_flt

  let poly3 x = x |> diff (diff (diff pfuna)) |> unpack_flt

  (* define a new function to test *)
  let pfunb x = Maths.((F 2.) * x * x + (F 3.) * sin x - (F 1. / x))

  let poly4 x = x |> diff pfunb |> unpack_flt

  let poly5 x = x |> diff (diff pfunb) |> unpack_flt

  let poly6 x = x |> diff (diff (diff pfunb)) |> unpack_flt

  (* define a new function to test *)
  let pfunc x = Maths.(F 2. * sqr x + sqrt x - tanh x)

  let poly7 x = x |> diff pfunc |> unpack_flt

  let poly8 x = x |> diff (diff pfunc) |> unpack_flt

  let poly9 x = x |> diff (diff (diff pfunc)) |> unpack_flt |> approx_equal 0.00636573616030225702

  let derivative_delta f df x = ((diff f (F x)) |> unpack_flt) -. (df x)
  (** derivative_delta f df x returns the delta between the *algodiff*
     derivative of f at x and the function df applied to x

     f : a Maths function D.t -> D.t which maps a D.t 'x' value (always an (F
     float) here) to f(x)

     df : float -> float maps x to the value of df/dx at x

     x : float **)

  let check_derivative ?eps:(eps=0.) f df x =
    let delta = derivative_delta f df x in
    (abs_float delta) < eps
  (** check_derivative ?eps f df x returns true if the absolute delta between
     the *algodiff* derivative calculation and the provided df at x is smaller
     than epsilon

     f : a Maths function D.t -> D.t which maps a D.t 'x' value (always an (F
     float) here) to f(x)

     df : float -> float maps x to the value of df/dx at x

     x : float **)

  let check_derivative_array ?eps:(eps=0.) f df x_arr =
    M.print x_arr;
<<<<<<< HEAD
    let df_arr   = M.mapi (fun o x -> df x) x_arr in
    M.print df_arr;
    let diff_arr = (diff f (Arr x_arr)) |> unpack_arr in
=======
    let df_arr   = M.map (fun x -> df x) x_arr in
    M.print df_arr;
    let diff_arr = M.map (fun x -> diff f (F x) |> unpack_flt) x_arr in
>>>>>>> 028be505
    M.print diff_arr;
    M.approx_equal ~eps:eps df_arr diff_arr
  (** check_derivative_array ?eps f df x_arr returns true if the absolute delta
   between the *algodiff* derivative calculation and the provided df at every
   value in the float array x_arr is smaller than epsilon

     f : a Maths function D.t -> D.t which maps a D.t 'x' value (always an (F
   float) here) to f(x)

     df : float -> float maps x to the value of df/dx at x

     x_arr : float array **)

end

let check_derivative ?eps:(eps=1e-10) text f df xs =
  let error_msg x = (Printf.sprintf "%s : x=%f : error=%f " text x (To_test.derivative_delta f df x)) in
  let test_x x = Alcotest.(check bool) (error_msg x) true (To_test.check_derivative ~eps:eps f df x) in
  Array.iter test_x xs;
  let x_arr = M.init [|Array.length xs|] (fun i -> xs.(i)) in
  let array_passed = To_test.(check_derivative_array ~eps:eps f df x_arr) in
  Alcotest.(check bool) (Printf.sprintf "Array test for %s" text) true array_passed
(** check_derivatives ?eps text f df xs

  This function takes a Maths function f : D.t->D.t and a known good
   derivative function df : float -> float, and tests the *algodiff*
   differentiation of f at the set of points provided by the float array xs.

  The two derived values must be within *eps:float* of each other to be valid.

  On failure, and error message including *text:string* will be displayed.

  Two types of checked are performed. Firstly the values in *xs:float array*
   are checked individually as Maths.t 'F x' values. Secondly the values in
   *xs* are converted to a Bigarray, and 'diff f array' is invoked, as well as
   an iterated mapping of each element of *xs* to a new element in a Bigarray
   for df. These two arrays are then compared using the Owl 'approx_equal'
   array comparison function, and if any elements differ by more than eps then
   an error is displayed (the failing entry numebr is not displayed at
   present)

 **)

(* Still to test array functions

Array: sum mean dot transpose inv relu

and a few more

 *)

(* Test data *)
let xs = [| -4.; -3.; -2.; -1.2; -1.1; -1.; -0.9; -0.8; -0.7; -0.6; -0.5;
   -0.4; -0.3; -0.2; -0.1; 0.; 0.1; 0.2; 0.3; 0.4; 0.5; 0.6; 0.7; 0.8; 0.9;
   1.; 1.1; 1.2; 2.; 3.; 4.; |]

let xs_filter f =
  let filter acc x     = if (f x) then x::acc else acc in
  let filtered_xs_list = Array.fold_left filter [] xs in
  Array.of_list filtered_xs_list

let x_ne_y x y = ((abs_float (x -. y)) > 0.00000001)

<<<<<<< HEAD
let xs_gt_one = xs_filter (fun x -> (x>1.0))

let xs_abs_lt_one = xs_filter (fun x -> ((x>(-1.) && (x<1.0))))
=======
let xs_gt_one = xs_filter (fun x -> (x > 1.0))

let xs_abs_lt_one = xs_filter (fun x -> ((x > (-1.) && (x < 1.0))))
>>>>>>> 028be505

let xs_nonones = xs_filter (fun x -> (x_ne_y x 1.0) && (x_ne_y x (-1.)))

let xs_nonzero = xs_filter (fun x -> (x_ne_y x 0.0))

let xs_nonzero_nonone = xs_filter (fun x -> (x_ne_y x 0.0) && (x_ne_y x 1.0))

<<<<<<< HEAD
let xs_positive = xs_filter (fun x -> (x>=0.0))

let xs_positive_nonzero =  xs_filter (fun x -> (x>0.0))

(* Simple powers/multiples of x *)
let constant () =
  check_derivative "f(x) = 1" (fun x->Maths.(F 1.)) (fun x->0.) xs

let linear () =
  check_derivative "f(x) = x" (fun x->Maths.(x)) (fun x->1.) xs

let square () =
  check_derivative "f(x) = x^2" (fun x->Maths.(x * x)) (fun x->2.*.x) xs

let cube () =
  check_derivative "f(x) = x^3" (fun x->Maths.(x * x * x )) (fun x->3.*.x*.x) xs

let sum_x_x () =
  check_derivative "f(x) = x + x" (fun x->Maths.(x + x)) (fun x->2.) xs

let diff_2x_x () =
  check_derivative "f(x) = 2x - x" (fun x->Maths.((F 2.) * x - x)) (fun x->1.) xs

let div_x_x () =
  check_derivative "f(x) = x / x" (fun x->Maths.(x / x)) (fun x->0.) xs_nonzero

let div_x2_x () =
  check_derivative "f(x) = x^2 / x" (fun x->Maths.((x * x) / x)) (fun x->1.) xs_nonzero

let pow_x_2_5 () =
  check_derivative "f(x) = x^(2.5)" (fun x->Maths.(x ** (F 2.5))) (fun x->2.5 *. (x**1.5)) xs_positive

let pow_2_5_x () =
  check_derivative "f(x) = 2.5^x" (fun x->Maths.((F 2.5) ** x)) (fun x->(log 2.5) *. (2.5**x)) xs
=======
let xs_positive = xs_filter (fun x -> (x >= 0.0))

let xs_positive_nonzero =  xs_filter (fun x -> (x > 0.0))

(* Simple powers/multiples of x *)
let constant () =
  check_derivative "f(x) = 1" (fun x -> Maths.(F 1.)) (fun x -> 0.) xs

let linear () =
  check_derivative "f(x) = x" (fun x -> Maths.(x)) (fun x -> 1.) xs

let square () =
  check_derivative "f(x) = x^2" (fun x -> Maths.(x * x)) (fun x -> 2.*.x) xs

let cube () =
  check_derivative "f(x) = x^3" (fun x -> Maths.(x * x * x )) (fun x -> 3.*.x*.x) xs

let sum_x_x () =
  check_derivative "f(x) = x + x" (fun x -> Maths.(x + x)) (fun x -> 2.) xs

let diff_2x_x () =
  check_derivative "f(x) = 2x - x" (fun x -> Maths.((F 2.) * x - x)) (fun x -> 1.) xs

let div_x_x () =
  check_derivative "f(x) = x / x" (fun x -> Maths.(x / x)) (fun x -> 0.) xs_nonzero

let div_x2_x () =
  check_derivative "f(x) = x^2 / x" (fun x -> Maths.((x * x) / x)) (fun x -> 1.) xs_nonzero

let pow_x_2_5 () =
  check_derivative "f(x) = x^(2.5)" (fun x -> Maths.(x ** (F 2.5))) (fun x -> 2.5 *. (x**1.5)) xs_positive

let pow_2_5_x () =
  check_derivative "f(x) = 2.5^x" (fun x -> Maths.((F 2.5) ** x)) (fun x -> (log 2.5) *. (2.5**x)) xs
>>>>>>> 028be505

(* Min, max, neg, abs, sign, floor/ceil/round *)

let min_x_x2 () =
  (* min2 f(x) g(x) is INCORRECT at points where f(x)=g(x) as the function is not
   differentiable at those points *)
  check_derivative "f(x) = min(x,x^2)"
<<<<<<< HEAD
                   (fun x->Maths.(min2 (x) (x*x)))
                   (fun x->(if ((x<0.0) || (x>1.0)) then 1. else (2.*.x)))
=======
                   (fun x -> Maths.(min2 (x) (x*x)))
                   (fun x -> (if ((x < 0.0) || (x > 1.0)) then 1. else (2.*.x)))
>>>>>>> 028be505
                   xs_nonzero_nonone

let max_x_x2 () =
  (* max2 f(x) g(x) is INCORRECT at points where f(x)=g(x) as the function is not
   differentiable at those points *)
  check_derivative  "f(x) = max(x,x^2)"
<<<<<<< HEAD
                    (fun x->Maths.(max2 (x) (x*x)))
                    (fun x->(if ((x<0.0) || (x>1.0)) then (2.*.x) else 1.))
=======
                    (fun x -> Maths.(max2 (x) (x*x)))
                    (fun x -> (if ((x < 0.0) || (x > 1.0)) then (2.*.x) else 1.))
>>>>>>> 028be505
                    xs_nonzero_nonone

let neg_x () =
  check_derivative "f(x) = -x"
<<<<<<< HEAD
                   (fun x->Maths.(neg x))
=======
                   (fun x -> Maths.(neg x))
>>>>>>> 028be505
                   (fun x -> (-1.))
                   xs

let abs_x2 () =
  check_derivative "f(x) = abs(x^2)"
<<<<<<< HEAD
                   (fun x->Maths.(abs (x*x)))
                   (fun x->2. *. x)
=======
                   (fun x -> Maths.(abs (x*x)))
                   (fun x -> 2. *. x)
>>>>>>> 028be505
                   xs

let abs_x2_m_1 () =
  (* abs f(x) is INCORRECT at points where f(x)=0 as the function is not differentiable at those points *)
  check_derivative "f(x) = abs(x^2-1)"
<<<<<<< HEAD
                   (fun x->Maths.(abs (x*x - (F 1.))))
                   (fun x->(if (x<(-1.) || (x>1.)) then (2. *. x) else ((-2.) *. x)))
=======
                   (fun x -> Maths.(abs (x*x - (F 1.))))
                   (fun x -> (if (x < (-1.) || (x > 1.)) then (2. *. x) else ((-2.) *. x)))
>>>>>>> 028be505
                   xs_nonones

let sign_x2_m_1 () =
   (* sign(f) is not differentiable when f is zero, but otherwise its derivative is zero; hence d/dx(sign(f(x)) === 0 *)
  check_derivative "f(x) = signum(x^2-1)"
<<<<<<< HEAD
                  (fun x->Maths.(signum (x*x -(F 1.))))
                  (fun x->0.)
=======
                  (fun x -> Maths.(signum (x*x -(F 1.))))
                  (fun x -> 0.)
>>>>>>> 028be505
                  xs

let floor_x2_m_1 () =
  (* floor(f) is not differentiable when f is an integer, but otherwise its derivative is zero; hence d/dx === 0 *)
  check_derivative "f(x) = floor(x^2-1)"
<<<<<<< HEAD
                   (fun x->Maths.(floor (x*x - (F 1.))))
                   (fun x->0.)
=======
                   (fun x -> Maths.(floor (x*x - (F 1.))))
                   (fun x -> 0.)
>>>>>>> 028be505
                   xs

let ceil_x2_m_1 () =
  (* ceil(f) is not differentiable when f is an integer, but otherwise its derivative is zero; hence d/dx === 0 *)
  check_derivative "f(x) = ceil(x^2-1)"
<<<<<<< HEAD
                   (fun x->Maths.(ceil (x*x - (F 1.))))
                   (fun x->0.)
=======
                   (fun x -> Maths.(ceil (x*x - (F 1.))))
                   (fun x -> 0.)
>>>>>>> 028be505
                   xs

let round_x2_m_1 () =
  (* round(f) is not differentiable when f is an integer, but otherwise its derivative is zero; hence d/dx === 0 *)
  check_derivative "f(x) = round(x^2-1)"
<<<<<<< HEAD
                   (fun x->Maths.(round (x*x - (F 1.))))
                   (fun x->0.)
=======
                   (fun x -> Maths.(round (x*x - (F 1.))))
                   (fun x -> 0.)
>>>>>>> 028be505
                   xs

(* sqr, sqrt, log, log2, log10, exp *)
let sqr_x () =
  check_derivative "f(x) = sqr(x)"
<<<<<<< HEAD
                   (fun x->Maths.(sqr x))
                   (fun x->2. *. x)
=======
                   (fun x -> Maths.(sqr x))
                   (fun x -> 2. *. x)
>>>>>>> 028be505
                   xs

let sqr_x_x () =
  check_derivative "f(x) = sqr(x*x)"
<<<<<<< HEAD
                   (fun x->Maths.(sqr (x*x)))
                   (fun x->4. *. x *. x *. x)
=======
                   (fun x -> Maths.(sqr (x*x)))
                   (fun x -> 4. *. x *. x *. x)
>>>>>>> 028be505
                   xs

let sqrt_x () =
  check_derivative "f(x) = sqrt(x)"
<<<<<<< HEAD
                   (fun x->Maths.(sqrt x))
                   (fun x->0.5 /. (x ** 0.5))
=======
                   (fun x -> Maths.(sqrt x))
                   (fun x -> 0.5 /. (x ** 0.5))
>>>>>>> 028be505
                   xs_positive_nonzero

let log_x () =
  check_derivative "f(x) = log(x)"
<<<<<<< HEAD
                   (fun x->Maths.(log x))
                   (fun x->1. /. x)
=======
                   (fun x -> Maths.(log x))
                   (fun x -> 1. /. x)
>>>>>>> 028be505
                   xs_positive_nonzero

let log_x_x () =
  check_derivative "f(x) = log(x*x)"
<<<<<<< HEAD
                   (fun x->Maths.(log (x*x)))
                   (fun x->2. /. x)
=======
                   (fun x -> Maths.(log (x*x)))
                   (fun x -> 2. /. x)
>>>>>>> 028be505
                   xs_positive_nonzero

let log2_x () =
  check_derivative "f(x) = log2(x)"
<<<<<<< HEAD
                   (fun x->Maths.(log2 (x)))
                   (fun x->(log 2.) /. x )
=======
                   (fun x -> Maths.(log2 (x)))
                   (fun x -> (log 2.) /. x )
>>>>>>> 028be505
                   xs_positive_nonzero

let log10_x () =
  check_derivative "f(x) = log10(x)"
<<<<<<< HEAD
                   (fun x->Maths.(log10 (x)))
                   (fun x->(log 10.) /. x )
=======
                   (fun x -> Maths.(log10 (x)))
                   (fun x -> (log 10.) /. x )
>>>>>>> 028be505
                   xs_positive_nonzero

let exp_x () =
  check_derivative "f(x) = exp(x)"
<<<<<<< HEAD
                   (fun x->Maths.(exp (x)))
                   (fun x->exp x )
=======
                   (fun x -> Maths.(exp (x)))
                   (fun x -> exp x )
>>>>>>> 028be505
                   xs

(* trigonometric functions - sin, cos, tan, asin, acos, atan, atan2 *)

let sin_x () =
  check_derivative "f(x) = sin(x)"
<<<<<<< HEAD
                   (fun x->Maths.(sin (x)))
                   (fun x->cos x )
=======
                   (fun x -> Maths.(sin (x)))
                   (fun x -> cos x )
>>>>>>> 028be505
                   xs

let sin_x_x () =
  check_derivative "f(x) = sin(x*x)"
<<<<<<< HEAD
                   (fun x->Maths.(sin (x * x)))
                   (fun x->2. *. x *. (cos (x*.x)))
=======
                   (fun x -> Maths.(sin (x * x)))
                   (fun x -> 2. *. x *. (cos (x*.x)))
>>>>>>> 028be505
                   xs

let cos_x () =
  check_derivative "f(x) = cos(x)"
<<<<<<< HEAD
                   (fun x->Maths.(cos (x)))
                   (fun x->sin (-. x))
=======
                   (fun x -> Maths.(cos (x)))
                   (fun x -> sin (-. x))
>>>>>>> 028be505
                   xs

let tan_x () =
  check_derivative "f(x) = tan(x)"
<<<<<<< HEAD
                   (fun x->Maths.(tan (x)))
                   (fun x->1. /. ((cos x) ** 2.))
=======
                   (fun x -> Maths.(tan (x)))
                   (fun x -> 1. /. ((cos x) ** 2.))
>>>>>>> 028be505
                   xs

let asin_x () =
  check_derivative "f(x) = asin(x)"
<<<<<<< HEAD
                   (fun x->Maths.(asin (x)))
                   (fun x->1. /. sqrt( 1. -. (x**2.)))
=======
                   (fun x -> Maths.(asin (x)))
                   (fun x -> 1. /. sqrt( 1. -. (x**2.)))
>>>>>>> 028be505
                   xs_abs_lt_one

let acos_x () =
  check_derivative "f(x) = acos(x)"
<<<<<<< HEAD
                   (fun x->Maths.(acos (x)))
                   (fun x->(-1.) /. sqrt( 1. -. (x**2.)))
=======
                   (fun x -> Maths.(acos (x)))
                   (fun x -> (-1.) /. sqrt( 1. -. (x**2.)))
>>>>>>> 028be505
                   xs_abs_lt_one

let atan_x () =
  check_derivative "f(x) = atan(x)"
<<<<<<< HEAD
                   (fun x->Maths.(atan (x)))
                   (fun x->1. /. ( 1. +. (x**2.)))
=======
                   (fun x -> Maths.(atan (x)))
                   (fun x -> 1. /. ( 1. +. (x**2.)))
>>>>>>> 028be505
                   xs

let atan2_x2_x () =
  check_derivative "f(x) = atan2(x*x,x)"
<<<<<<< HEAD
                   (fun x->Maths.(atan2 (x*x) x))
                   (fun x->1. /. ( 1. +. (x**2.)))
=======
                   (fun x -> Maths.(atan2 (x*x) x))
                   (fun x -> 1. /. ( 1. +. (x**2.)))
>>>>>>> 028be505
                   xs_nonzero

let atan2_x_x2 () =
  check_derivative "f(x) = atan2(x,x*x)"
<<<<<<< HEAD
                   (fun x->Maths.(atan2 x (x*x)))
                   (fun x->(-1.) /. ( 1. +. (x**2.)))
=======
                   (fun x -> Maths.(atan2 x (x*x)))
                   (fun x -> (-1.) /. ( 1. +. (x**2.)))
>>>>>>> 028be505
                   xs_nonzero

(* trigonometric functions - sin, cos, tan, asin, acos, atan, atan2 *)

let sinh_x () =
  check_derivative "f(x) = sinh(x)"
<<<<<<< HEAD
                   (fun x->Maths.(sinh (x)))
                   (fun x->cosh x )
=======
                   (fun x -> Maths.(sinh (x)))
                   (fun x -> cosh x )
>>>>>>> 028be505
                   xs

let sinh_x_x () =
  check_derivative "f(x) = sinh(x*x)"
<<<<<<< HEAD
                   (fun x->Maths.(sinh (x * x)))
                   (fun x->2. *. x *. (cosh (x*.x)))
=======
                   (fun x -> Maths.(sinh (x * x)))
                   (fun x -> 2. *. x *. (cosh (x*.x)))
>>>>>>> 028be505
                   xs

let cosh_x () =
  check_derivative "f(x) = cosh(x)"
<<<<<<< HEAD
                   (fun x->Maths.(cosh (x)))
                   (fun x->sinh x)
=======
                   (fun x -> Maths.(cosh (x)))
                   (fun x -> sinh x)
>>>>>>> 028be505
                   xs

let tanh_x () =
  check_derivative "f(x) = tanh(x)"
<<<<<<< HEAD
                   (fun x->Maths.(tanh (x)))
                   (fun x->1. -. ((tanh x) ** 2.))
=======
                   (fun x -> Maths.(tanh (x)))
                   (fun x -> 1. -. ((tanh x) ** 2.))
>>>>>>> 028be505
                   xs

let asinh_x () =
  check_derivative "f(x) = asinh(x)"
<<<<<<< HEAD
                   (fun x->Maths.(asinh (x)))
                   (fun x->1. /. sqrt( 1. +. (x**2.)))
=======
                   (fun x -> Maths.(asinh (x)))
                   (fun x -> 1. /. sqrt( 1. +. (x**2.)))
>>>>>>> 028be505
                   xs

let acosh_x () =
  check_derivative "f(x) = acosh(x)"
<<<<<<< HEAD
                   (fun x->Maths.(acosh (x)))
                   (fun x->1. /. sqrt( (-1.) +. (x**2.)))
=======
                   (fun x -> Maths.(acosh (x)))
                   (fun x -> 1. /. sqrt( (-1.) +. (x**2.)))
>>>>>>> 028be505
                   xs_gt_one

let atanh_x () =
  check_derivative "f(x) = atanh(x)"
<<<<<<< HEAD
                   (fun x->Maths.(atanh (x)))
                   (fun x->1. /. ( 1. -. (x**2.)))
=======
                   (fun x -> Maths.(atanh (x)))
                   (fun x -> 1. /. ( 1. -. (x**2.)))
>>>>>>> 028be505
                   xs_abs_lt_one

(* the tests *)

let dumb () =
  Alcotest.(check bool) "dumb" true (To_test.dumb ())

let sin1 () =
  Alcotest.(check (float eps)) "sin1" (cos 1.) (To_test.sin1 (F 1.))

let sin2 () =
  Alcotest.(check (float eps)) "sin2" (-.(sin 1.)) (To_test.sin2 (F 1.))

let sin3 () =
  Alcotest.(check (float eps)) "sin3" (-.(cos 1.)) (To_test.sin3 (F 1.))

let poly1 () =
  Alcotest.(check (float eps)) "poly1" 31. (To_test.poly1 (F 2.))

let poly2 () =
  Alcotest.(check (float eps)) "poly2" 30. (To_test.poly2 (F 2.))

let poly3 () =
  Alcotest.(check (float eps)) "poly3" 12. (To_test.poly3 (F 2.))

let poly4 () =
  Alcotest.(check (float eps)) "poly4" (12. +. 3. *. cos 3. +. 1. /. 9.) (To_test.poly4 (F 3.))

let poly5 () =
  Alcotest.(check (float eps)) "poly5" (4. -. 3. *. sin 3. -. 2. /. 27.) (To_test.poly5 (F 3.))

let poly6 () =
  Alcotest.(check (float eps)) "poly6" (-3. *. cos 3. +. 6. /. 81.) (To_test.poly6 (F 3.))

let poly7 () =
  Alcotest.(check (float eps)) "poly7" (16. +. 0.25 -. (Owl.Maths.sech 4.) ** 2.) (To_test.poly7 (F 4.))

let poly8 () =
  Alcotest.(check (float eps)) "poly8" (-0.25 /. (4. ** 1.5) +. 2. *. (Owl.Maths.tanh 4.) *. ((Owl.Maths.sech 4.) ** 2.) +. 4.) (To_test.poly8 (F 4.))

let poly9 () =
  Alcotest.(check bool) "poly9" true (To_test.poly9 (F 4.))

let test_set = [
 (* "new",            `Slow, newtest;*)

  "constant",            `Slow, constant;
  "linear",              `Slow, linear;
  "square",              `Slow, square;
  "cube",                `Slow, cube;
  "sum_x_x",             `Slow, sum_x_x;
  "diff_2x_x",           `Slow, diff_2x_x;
  "div_x_x",             `Slow, div_x_x;
  "div_x2_x",            `Slow, div_x2_x;
  "pow_2_5_x",           `Slow, pow_2_5_x;
  "pow_x_2_5",           `Slow, pow_x_2_5;
  "min_x_x2",            `Slow, min_x_x2;
  "max_x_x2",            `Slow, max_x_x2;
  "neg_x",               `Slow, neg_x;
  "abs_x2",              `Slow, abs_x2;
  "abs_x2_m_1",          `Slow, abs_x2_m_1;
  "sign_x2_m_1",         `Slow, sign_x2_m_1;
  "floor_x2_m_1",        `Slow, floor_x2_m_1;
  "ceil_x2_m_1",         `Slow, ceil_x2_m_1;
  "round_x2_m_1",        `Slow, round_x2_m_1;
  "sqr_x",               `Slow, sqr_x;
  "sqr_x_x",             `Slow, sqr_x_x;
  "sqrt_x",              `Slow, sqrt_x;
  "log_x",               `Slow, log_x;
  "log_x_x",             `Slow, log_x_x;
  "log2_x",              `Slow, log2_x;
  "log10_x",             `Slow, log10_x;
  "exp_x",               `Slow, exp_x;
  "sin_x",               `Slow, sin_x;
  "sin_x_x",             `Slow, sin_x_x;
  "cos_x",               `Slow, cos_x;
  "tan_x",               `Slow, tan_x;
  "asin_x",              `Slow, asin_x;
  "acos_x",              `Slow, acos_x;
  "atan_x",              `Slow, atan_x;
  "atan2_x2_x",          `Slow, atan2_x2_x;
  "atan2_x_x2",          `Slow, atan2_x_x2;
  "sinh_x",              `Slow, sinh_x;
  "sinh_x_x",            `Slow, sinh_x_x;
  "cosh_x",              `Slow, cosh_x;
  "tanh_x",              `Slow, tanh_x;
  "asinh_x",             `Slow, asinh_x;
  "acosh_x",             `Slow, acosh_x;
  "atanh_x",             `Slow, atanh_x;

  "dumb",                `Slow, dumb;
  "sin1",                `Slow, sin1;
  "sin2",                `Slow, sin2;
  "sin3",                `Slow, sin3;
  "poly1",               `Slow, poly1;
  "poly2",               `Slow, poly2;
  "poly3",               `Slow, poly3;
  "poly4",               `Slow, poly4;
  "poly5",               `Slow, poly5;
  "poly6",               `Slow, poly6;
  "poly7",               `Slow, poly7;
  "poly8",               `Slow, poly8;
  "poly9",               `Slow, poly9;
]<|MERGE_RESOLUTION|>--- conflicted
+++ resolved
@@ -72,15 +72,9 @@
 
   let check_derivative_array ?eps:(eps=0.) f df x_arr =
     M.print x_arr;
-<<<<<<< HEAD
-    let df_arr   = M.mapi (fun o x -> df x) x_arr in
-    M.print df_arr;
-    let diff_arr = (diff f (Arr x_arr)) |> unpack_arr in
-=======
     let df_arr   = M.map (fun x -> df x) x_arr in
     M.print df_arr;
     let diff_arr = M.map (fun x -> diff f (F x) |> unpack_flt) x_arr in
->>>>>>> 028be505
     M.print diff_arr;
     M.approx_equal ~eps:eps df_arr diff_arr
   (** check_derivative_array ?eps f df x_arr returns true if the absolute delta
@@ -144,15 +138,9 @@
 
 let x_ne_y x y = ((abs_float (x -. y)) > 0.00000001)
 
-<<<<<<< HEAD
-let xs_gt_one = xs_filter (fun x -> (x>1.0))
-
-let xs_abs_lt_one = xs_filter (fun x -> ((x>(-1.) && (x<1.0))))
-=======
 let xs_gt_one = xs_filter (fun x -> (x > 1.0))
 
 let xs_abs_lt_one = xs_filter (fun x -> ((x > (-1.) && (x < 1.0))))
->>>>>>> 028be505
 
 let xs_nonones = xs_filter (fun x -> (x_ne_y x 1.0) && (x_ne_y x (-1.)))
 
@@ -160,42 +148,6 @@
 
 let xs_nonzero_nonone = xs_filter (fun x -> (x_ne_y x 0.0) && (x_ne_y x 1.0))
 
-<<<<<<< HEAD
-let xs_positive = xs_filter (fun x -> (x>=0.0))
-
-let xs_positive_nonzero =  xs_filter (fun x -> (x>0.0))
-
-(* Simple powers/multiples of x *)
-let constant () =
-  check_derivative "f(x) = 1" (fun x->Maths.(F 1.)) (fun x->0.) xs
-
-let linear () =
-  check_derivative "f(x) = x" (fun x->Maths.(x)) (fun x->1.) xs
-
-let square () =
-  check_derivative "f(x) = x^2" (fun x->Maths.(x * x)) (fun x->2.*.x) xs
-
-let cube () =
-  check_derivative "f(x) = x^3" (fun x->Maths.(x * x * x )) (fun x->3.*.x*.x) xs
-
-let sum_x_x () =
-  check_derivative "f(x) = x + x" (fun x->Maths.(x + x)) (fun x->2.) xs
-
-let diff_2x_x () =
-  check_derivative "f(x) = 2x - x" (fun x->Maths.((F 2.) * x - x)) (fun x->1.) xs
-
-let div_x_x () =
-  check_derivative "f(x) = x / x" (fun x->Maths.(x / x)) (fun x->0.) xs_nonzero
-
-let div_x2_x () =
-  check_derivative "f(x) = x^2 / x" (fun x->Maths.((x * x) / x)) (fun x->1.) xs_nonzero
-
-let pow_x_2_5 () =
-  check_derivative "f(x) = x^(2.5)" (fun x->Maths.(x ** (F 2.5))) (fun x->2.5 *. (x**1.5)) xs_positive
-
-let pow_2_5_x () =
-  check_derivative "f(x) = 2.5^x" (fun x->Maths.((F 2.5) ** x)) (fun x->(log 2.5) *. (2.5**x)) xs
-=======
 let xs_positive = xs_filter (fun x -> (x >= 0.0))
 
 let xs_positive_nonzero =  xs_filter (fun x -> (x > 0.0))
@@ -230,7 +182,6 @@
 
 let pow_2_5_x () =
   check_derivative "f(x) = 2.5^x" (fun x -> Maths.((F 2.5) ** x)) (fun x -> (log 2.5) *. (2.5**x)) xs
->>>>>>> 028be505
 
 (* Min, max, neg, abs, sign, floor/ceil/round *)
 
@@ -238,376 +189,212 @@
   (* min2 f(x) g(x) is INCORRECT at points where f(x)=g(x) as the function is not
    differentiable at those points *)
   check_derivative "f(x) = min(x,x^2)"
-<<<<<<< HEAD
-                   (fun x->Maths.(min2 (x) (x*x)))
-                   (fun x->(if ((x<0.0) || (x>1.0)) then 1. else (2.*.x)))
-=======
                    (fun x -> Maths.(min2 (x) (x*x)))
                    (fun x -> (if ((x < 0.0) || (x > 1.0)) then 1. else (2.*.x)))
->>>>>>> 028be505
                    xs_nonzero_nonone
 
 let max_x_x2 () =
   (* max2 f(x) g(x) is INCORRECT at points where f(x)=g(x) as the function is not
    differentiable at those points *)
   check_derivative  "f(x) = max(x,x^2)"
-<<<<<<< HEAD
-                    (fun x->Maths.(max2 (x) (x*x)))
-                    (fun x->(if ((x<0.0) || (x>1.0)) then (2.*.x) else 1.))
-=======
                     (fun x -> Maths.(max2 (x) (x*x)))
                     (fun x -> (if ((x < 0.0) || (x > 1.0)) then (2.*.x) else 1.))
->>>>>>> 028be505
                     xs_nonzero_nonone
 
 let neg_x () =
   check_derivative "f(x) = -x"
-<<<<<<< HEAD
-                   (fun x->Maths.(neg x))
-=======
                    (fun x -> Maths.(neg x))
->>>>>>> 028be505
                    (fun x -> (-1.))
                    xs
 
 let abs_x2 () =
   check_derivative "f(x) = abs(x^2)"
-<<<<<<< HEAD
-                   (fun x->Maths.(abs (x*x)))
-                   (fun x->2. *. x)
-=======
                    (fun x -> Maths.(abs (x*x)))
                    (fun x -> 2. *. x)
->>>>>>> 028be505
                    xs
 
 let abs_x2_m_1 () =
   (* abs f(x) is INCORRECT at points where f(x)=0 as the function is not differentiable at those points *)
   check_derivative "f(x) = abs(x^2-1)"
-<<<<<<< HEAD
-                   (fun x->Maths.(abs (x*x - (F 1.))))
-                   (fun x->(if (x<(-1.) || (x>1.)) then (2. *. x) else ((-2.) *. x)))
-=======
                    (fun x -> Maths.(abs (x*x - (F 1.))))
                    (fun x -> (if (x < (-1.) || (x > 1.)) then (2. *. x) else ((-2.) *. x)))
->>>>>>> 028be505
                    xs_nonones
 
 let sign_x2_m_1 () =
    (* sign(f) is not differentiable when f is zero, but otherwise its derivative is zero; hence d/dx(sign(f(x)) === 0 *)
   check_derivative "f(x) = signum(x^2-1)"
-<<<<<<< HEAD
-                  (fun x->Maths.(signum (x*x -(F 1.))))
-                  (fun x->0.)
-=======
                   (fun x -> Maths.(signum (x*x -(F 1.))))
                   (fun x -> 0.)
->>>>>>> 028be505
                   xs
 
 let floor_x2_m_1 () =
   (* floor(f) is not differentiable when f is an integer, but otherwise its derivative is zero; hence d/dx === 0 *)
   check_derivative "f(x) = floor(x^2-1)"
-<<<<<<< HEAD
-                   (fun x->Maths.(floor (x*x - (F 1.))))
-                   (fun x->0.)
-=======
                    (fun x -> Maths.(floor (x*x - (F 1.))))
                    (fun x -> 0.)
->>>>>>> 028be505
                    xs
 
 let ceil_x2_m_1 () =
   (* ceil(f) is not differentiable when f is an integer, but otherwise its derivative is zero; hence d/dx === 0 *)
   check_derivative "f(x) = ceil(x^2-1)"
-<<<<<<< HEAD
-                   (fun x->Maths.(ceil (x*x - (F 1.))))
-                   (fun x->0.)
-=======
                    (fun x -> Maths.(ceil (x*x - (F 1.))))
                    (fun x -> 0.)
->>>>>>> 028be505
                    xs
 
 let round_x2_m_1 () =
   (* round(f) is not differentiable when f is an integer, but otherwise its derivative is zero; hence d/dx === 0 *)
   check_derivative "f(x) = round(x^2-1)"
-<<<<<<< HEAD
-                   (fun x->Maths.(round (x*x - (F 1.))))
-                   (fun x->0.)
-=======
                    (fun x -> Maths.(round (x*x - (F 1.))))
                    (fun x -> 0.)
->>>>>>> 028be505
                    xs
 
 (* sqr, sqrt, log, log2, log10, exp *)
 let sqr_x () =
   check_derivative "f(x) = sqr(x)"
-<<<<<<< HEAD
-                   (fun x->Maths.(sqr x))
-                   (fun x->2. *. x)
-=======
                    (fun x -> Maths.(sqr x))
                    (fun x -> 2. *. x)
->>>>>>> 028be505
                    xs
 
 let sqr_x_x () =
   check_derivative "f(x) = sqr(x*x)"
-<<<<<<< HEAD
-                   (fun x->Maths.(sqr (x*x)))
-                   (fun x->4. *. x *. x *. x)
-=======
                    (fun x -> Maths.(sqr (x*x)))
                    (fun x -> 4. *. x *. x *. x)
->>>>>>> 028be505
                    xs
 
 let sqrt_x () =
   check_derivative "f(x) = sqrt(x)"
-<<<<<<< HEAD
-                   (fun x->Maths.(sqrt x))
-                   (fun x->0.5 /. (x ** 0.5))
-=======
                    (fun x -> Maths.(sqrt x))
                    (fun x -> 0.5 /. (x ** 0.5))
->>>>>>> 028be505
                    xs_positive_nonzero
 
 let log_x () =
   check_derivative "f(x) = log(x)"
-<<<<<<< HEAD
-                   (fun x->Maths.(log x))
-                   (fun x->1. /. x)
-=======
                    (fun x -> Maths.(log x))
                    (fun x -> 1. /. x)
->>>>>>> 028be505
                    xs_positive_nonzero
 
 let log_x_x () =
   check_derivative "f(x) = log(x*x)"
-<<<<<<< HEAD
-                   (fun x->Maths.(log (x*x)))
-                   (fun x->2. /. x)
-=======
                    (fun x -> Maths.(log (x*x)))
                    (fun x -> 2. /. x)
->>>>>>> 028be505
                    xs_positive_nonzero
 
 let log2_x () =
   check_derivative "f(x) = log2(x)"
-<<<<<<< HEAD
-                   (fun x->Maths.(log2 (x)))
-                   (fun x->(log 2.) /. x )
-=======
                    (fun x -> Maths.(log2 (x)))
                    (fun x -> (log 2.) /. x )
->>>>>>> 028be505
                    xs_positive_nonzero
 
 let log10_x () =
   check_derivative "f(x) = log10(x)"
-<<<<<<< HEAD
-                   (fun x->Maths.(log10 (x)))
-                   (fun x->(log 10.) /. x )
-=======
                    (fun x -> Maths.(log10 (x)))
                    (fun x -> (log 10.) /. x )
->>>>>>> 028be505
                    xs_positive_nonzero
 
 let exp_x () =
   check_derivative "f(x) = exp(x)"
-<<<<<<< HEAD
-                   (fun x->Maths.(exp (x)))
-                   (fun x->exp x )
-=======
                    (fun x -> Maths.(exp (x)))
                    (fun x -> exp x )
->>>>>>> 028be505
                    xs
 
 (* trigonometric functions - sin, cos, tan, asin, acos, atan, atan2 *)
 
 let sin_x () =
   check_derivative "f(x) = sin(x)"
-<<<<<<< HEAD
-                   (fun x->Maths.(sin (x)))
-                   (fun x->cos x )
-=======
                    (fun x -> Maths.(sin (x)))
                    (fun x -> cos x )
->>>>>>> 028be505
                    xs
 
 let sin_x_x () =
   check_derivative "f(x) = sin(x*x)"
-<<<<<<< HEAD
-                   (fun x->Maths.(sin (x * x)))
-                   (fun x->2. *. x *. (cos (x*.x)))
-=======
                    (fun x -> Maths.(sin (x * x)))
                    (fun x -> 2. *. x *. (cos (x*.x)))
->>>>>>> 028be505
                    xs
 
 let cos_x () =
   check_derivative "f(x) = cos(x)"
-<<<<<<< HEAD
-                   (fun x->Maths.(cos (x)))
-                   (fun x->sin (-. x))
-=======
                    (fun x -> Maths.(cos (x)))
                    (fun x -> sin (-. x))
->>>>>>> 028be505
                    xs
 
 let tan_x () =
   check_derivative "f(x) = tan(x)"
-<<<<<<< HEAD
-                   (fun x->Maths.(tan (x)))
-                   (fun x->1. /. ((cos x) ** 2.))
-=======
                    (fun x -> Maths.(tan (x)))
                    (fun x -> 1. /. ((cos x) ** 2.))
->>>>>>> 028be505
                    xs
 
 let asin_x () =
   check_derivative "f(x) = asin(x)"
-<<<<<<< HEAD
-                   (fun x->Maths.(asin (x)))
-                   (fun x->1. /. sqrt( 1. -. (x**2.)))
-=======
                    (fun x -> Maths.(asin (x)))
                    (fun x -> 1. /. sqrt( 1. -. (x**2.)))
->>>>>>> 028be505
                    xs_abs_lt_one
 
 let acos_x () =
   check_derivative "f(x) = acos(x)"
-<<<<<<< HEAD
-                   (fun x->Maths.(acos (x)))
-                   (fun x->(-1.) /. sqrt( 1. -. (x**2.)))
-=======
                    (fun x -> Maths.(acos (x)))
                    (fun x -> (-1.) /. sqrt( 1. -. (x**2.)))
->>>>>>> 028be505
                    xs_abs_lt_one
 
 let atan_x () =
   check_derivative "f(x) = atan(x)"
-<<<<<<< HEAD
-                   (fun x->Maths.(atan (x)))
-                   (fun x->1. /. ( 1. +. (x**2.)))
-=======
                    (fun x -> Maths.(atan (x)))
                    (fun x -> 1. /. ( 1. +. (x**2.)))
->>>>>>> 028be505
                    xs
 
 let atan2_x2_x () =
   check_derivative "f(x) = atan2(x*x,x)"
-<<<<<<< HEAD
-                   (fun x->Maths.(atan2 (x*x) x))
-                   (fun x->1. /. ( 1. +. (x**2.)))
-=======
                    (fun x -> Maths.(atan2 (x*x) x))
                    (fun x -> 1. /. ( 1. +. (x**2.)))
->>>>>>> 028be505
                    xs_nonzero
 
 let atan2_x_x2 () =
   check_derivative "f(x) = atan2(x,x*x)"
-<<<<<<< HEAD
-                   (fun x->Maths.(atan2 x (x*x)))
-                   (fun x->(-1.) /. ( 1. +. (x**2.)))
-=======
                    (fun x -> Maths.(atan2 x (x*x)))
                    (fun x -> (-1.) /. ( 1. +. (x**2.)))
->>>>>>> 028be505
                    xs_nonzero
 
 (* trigonometric functions - sin, cos, tan, asin, acos, atan, atan2 *)
 
 let sinh_x () =
   check_derivative "f(x) = sinh(x)"
-<<<<<<< HEAD
-                   (fun x->Maths.(sinh (x)))
-                   (fun x->cosh x )
-=======
                    (fun x -> Maths.(sinh (x)))
                    (fun x -> cosh x )
->>>>>>> 028be505
                    xs
 
 let sinh_x_x () =
   check_derivative "f(x) = sinh(x*x)"
-<<<<<<< HEAD
-                   (fun x->Maths.(sinh (x * x)))
-                   (fun x->2. *. x *. (cosh (x*.x)))
-=======
                    (fun x -> Maths.(sinh (x * x)))
                    (fun x -> 2. *. x *. (cosh (x*.x)))
->>>>>>> 028be505
                    xs
 
 let cosh_x () =
   check_derivative "f(x) = cosh(x)"
-<<<<<<< HEAD
-                   (fun x->Maths.(cosh (x)))
-                   (fun x->sinh x)
-=======
                    (fun x -> Maths.(cosh (x)))
                    (fun x -> sinh x)
->>>>>>> 028be505
                    xs
 
 let tanh_x () =
   check_derivative "f(x) = tanh(x)"
-<<<<<<< HEAD
-                   (fun x->Maths.(tanh (x)))
-                   (fun x->1. -. ((tanh x) ** 2.))
-=======
                    (fun x -> Maths.(tanh (x)))
                    (fun x -> 1. -. ((tanh x) ** 2.))
->>>>>>> 028be505
                    xs
 
 let asinh_x () =
   check_derivative "f(x) = asinh(x)"
-<<<<<<< HEAD
-                   (fun x->Maths.(asinh (x)))
-                   (fun x->1. /. sqrt( 1. +. (x**2.)))
-=======
                    (fun x -> Maths.(asinh (x)))
                    (fun x -> 1. /. sqrt( 1. +. (x**2.)))
->>>>>>> 028be505
                    xs
 
 let acosh_x () =
   check_derivative "f(x) = acosh(x)"
-<<<<<<< HEAD
-                   (fun x->Maths.(acosh (x)))
-                   (fun x->1. /. sqrt( (-1.) +. (x**2.)))
-=======
                    (fun x -> Maths.(acosh (x)))
                    (fun x -> 1. /. sqrt( (-1.) +. (x**2.)))
->>>>>>> 028be505
                    xs_gt_one
 
 let atanh_x () =
   check_derivative "f(x) = atanh(x)"
-<<<<<<< HEAD
-                   (fun x->Maths.(atanh (x)))
-                   (fun x->1. /. ( 1. -. (x**2.)))
-=======
                    (fun x -> Maths.(atanh (x)))
                    (fun x -> 1. /. ( 1. -. (x**2.)))
->>>>>>> 028be505
                    xs_abs_lt_one
 
 (* the tests *)
