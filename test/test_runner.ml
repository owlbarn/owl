--- conflicted
+++ resolved
@@ -15,16 +15,6 @@
     "linear algebra",       Unit_linalg.test_set;
     "slicing basic",        Unit_slicing_basic.test_set;
     "slicing fancy",        Unit_slicing_fancy.test_set;
-<<<<<<< HEAD
-    "pooling2d operations", Unit_pool2d.test_set;
-    "pooling3d operations", Unit_pool3d.test_set;
-    "conv2d operations",    Unit_conv2d.test_set;
-    "conv3d operations",    Unit_conv3d.test_set;
-    "base-pooling2d operations", Unit_base_pool2d.test_set;
-    "base-pooling3d operations", Unit_base_pool3d.test_set;
-    "base-conv2d operations",    Unit_base_conv2d.test_set;
-    "base-conv3d operations",    Unit_base_conv3d.test_set;
-=======
     "pooling2d",            Unit_pool2d.test_set;
     "pooling3d",            Unit_pool3d.test_set;
     "conv2d",               Unit_conv2d.test_set;
@@ -33,5 +23,4 @@
     "base: pooling3d",      Unit_base_pool3d.test_set;
     "base: conv2d",         Unit_base_conv2d.test_set;
     "base: conv3d",         Unit_base_conv3d.test_set;
->>>>>>> a4e90daf
   ]