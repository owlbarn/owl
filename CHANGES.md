<<<<<<< HEAD
=======
### 0.3.8 (2018-04-19)

* Add initial support for dataframe functionality.
* Add IO module for Owl's specific file operations.
* Add more helper functions in Array module in Base.
* Add core functions such as one_hot, slide, and etc.
* Fix normalisation neuron in neural network module.
* Fix building, installation, and publishing on OPAM.
* Fix broadcasting issue in Algodiff module.


>>>>>>> 9447a844
### 0.3.7 (2018-04-25)

* Fix some bugs and improve performance.
* Fix some docker files for automatic image building.
* Move more pure OCaml implementation to base library.
* Add a new math module to support complex numbers.
* Improve the configuration and building system.
* Improve the automatic documentation building system.
* Change template code into C header files.
* Add initial support for OpenMP with evaluation.
* Tidy up packaging using TOPKG.


### 0.3.6 (2018-03-22)

* Fix some bugs and improve performance.
* Add more unit tests for Ndarray module.
* Add version control in Zoo gist system.
* Add tensor contract operations in Ndarray.
* Add more documentation of various functions.
* Add support of complex numbers of convolution and pooling functions.
* Enhance Owl's own Array submodule in Utils module.
* Fix pretty printer for rank 0 ndarrays.
* Add functions to iterate slices in an ndarray.
* Adjust the structure of OpenCL module.


### 0.3.5 (2018-03-12)

* Add functions for numerical integration.
* Add functions for interoperation.
* Add several root-finding algorithms.
* Introduce Owl's exception module.
* Add more functions in Linalg module.
* Add native convolution function in core.
* Remove Eigen dependency of dense data structure.
* Fix some bugs and improve performance.


### 0.3.4 (2018-02-26)

* Update README, ACKNOWLEDGEMENT, and etc.
* Initial implementation of OpenCL Context module.
* Fix some bugs and improve the performance.
* Add Adam learning rate algorithm in Optimise module.
* Add a number of statistical functions into Stats.
* Enhance View functor and add more functions.
* Include and documentation of NLP modules.
* Add dockerfile for various linux distributions.


### 0.3.3 (2018-02-12)

* Fix some bugs and improve the performance.
* Integrate with Owl's documentation system.
* Add native C implementation of pooling operations.
* Add more operators in Operator module.
* Add more functions in Linalg module.
* Optimise the Base library.
* Add more unit tests.


### 0.3.2 (2018-02-08)

* Fix some bugs and improve the performance.
* Functorise many unit tests and add more tests.
* Rewrite the documentation migrate to Sphinx system.
* Migrate many pure OCaml code into Base library.
* Implement the initial version of Base library.


### 0.3.1 (2018-01-25)

* Design View module as an experimental module for Ndarray.
* Include Mersenne Twister (SFMT) to generate random numbers.
* Implement random number generator of various distributions.
* Implement native functions for maths and stats module.
* Include FFTPACK to provide native support for FFT functions.
* Minimise dependency, remove dependencies on Gsl and etc.
* Implement slicing and indexing as native C functions.
* Use new extended indexing operators for slicing functions.
* Refine ndarray fold function and introduce scan function.
* Reorganise the module structure in the source tree.
* Fix some bugs and enhance the performance of core functions.
* Add another 200+ unit tests.


### 0.3.0 (2017-12-05)

* Migrate to jbuilder building system.
* Unify Dense Ndarray and Matrix types.
* Split Toplevel out as a separate library.
* Redesign Zoo system for recursive importing.
* Simplify the module signature for Ndarray.
* Introduce functions in Ndarray module to support in-place modification.
* Introduce reduction functions to reduce an ndarray to a scalar value.
* Add Lazy functor to support lazy evaluation, dataflow, and incremental computing.
* Implement a new and more powerful pretty printer to support both ndarray and matrix.
* Fix bugs in the core module, improve the performance.


### 0.2.8 (2017-09-02)

* New Linalg module is implemented.
* New neural network module supports both single and double precision.
* New Optimise and Regression module is built atop of Algodiff.
* Experimental Zoo system is introduced as a separate library.
* Enhance core functions and fix some bugs.


### 0.2.7 (2017-07-11)

* Enhance basic math operations for complex numbers.
* Redesign Plot module and add more plotting functions.
* Add more hypothesis test functions in Owl.Stats module.
* Support both numerical and algorithmic differentiation in Algodiff.
* Support both matrices and n-dimensional arrays in Algodiff module.
* Support interoperation of different number types in Ext and new operators.
* Support more flexible slicing, tile, repeat, and concatenate functions.
* Support n-dimensional array of any types in Dense.Ndarray.Any module.
* Support simple feedforward and convolutional neural networks.
* Support experimental distributed and parallel computing.


### 0.2.0 (2017-01-20)

* Support both dense and sparse matrices.
* Support both dense and sparse n-dimensional arrays.
* Support both real and complex numbers.
* Support both single and double precisions.
* Add more vectorised operation: sin, cos, ceil, and etc.
* Add basic unit test framework for Owl.
* Add a couple of Topic modelling algorithms.


### 0.1.0 (2016-11-09)

* Initial architecture of Owl library.
* Basic support for double precision real dense matrices.
* Basic linear functions for dense matrices.
* Basic support for plotting functions.
* SI, MKS, CGS, and CGSM metric system.<|MERGE_RESOLUTION|>--- conflicted
+++ resolved
@@ -1,6 +1,4 @@
-<<<<<<< HEAD
-=======
-### 0.3.8 (2018-04-19)
+### 0.3.8
 
 * Add initial support for dataframe functionality.
 * Add IO module for Owl's specific file operations.
@@ -11,7 +9,6 @@
 * Fix broadcasting issue in Algodiff module.
 
 
->>>>>>> 9447a844
 ### 0.3.7 (2018-04-25)
 
 * Fix some bugs and improve performance.
