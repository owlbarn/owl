--- conflicted
+++ resolved
@@ -5,27 +5,14 @@
 
 # check for valid directory
 DIRNAME=$1
-<<<<<<< HEAD
-if [ ! -f $DIRNAME/_readme.md ]; then
-    echo "usage: `basename $0` <dirname>"
-    echo "       <dirname>/_readme.md must exist"
-=======
 if [ ! -f $DIRNAME/\#readme.md ]; then
     echo "usage: `basename $0` <dirname>"
     echo "       <dirname>/#readme.md must exist"
->>>>>>> 51e94d5f
     exit 1
 fi
 cd $DIRNAME
 
-<<<<<<< HEAD
-# force to log into github
-gist --login
-
-NAME=`head -n 1 _readme.md`
-=======
 NAME=`head -n 1 \#readme.md`
->>>>>>> 51e94d5f
 FILES=`ls * | xargs echo`
 
 # add new or upate a gist
